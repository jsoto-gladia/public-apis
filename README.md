# Public APIs [![Run tests](https://github.com/public-apis/public-apis/workflows/Run%20tests/badge.svg)](https://github.com/public-apis/public-apis/actions?query=workflow%3A%22Run+tests%22) [![Validate links](https://github.com/public-apis/public-apis/workflows/Validate%20links/badge.svg?branch=master)](https://github.com/public-apis/public-apis/actions?query=workflow%3A%22Validate+links%22)

*A collective list of free APIs for use in software and web development.*

A public API for this project can be found [here](https://github.com/davemachado/public-api)!

For information on contributing to this project, please see the [contributing guide](CONTRIBUTING.md).

**NOTE: A passing build status indicates all listed APIs are available since the last update. A failing build status indicates that 1 or more services may be unavailable at the moment.**

## Index

* [Animals](#animals)
* [Anime](#anime)
* [Anti-Malware](#anti-malware)
* [Art & Design](#art--design)
* [Books](#books)
* [Business](#business)
* [Calendar](#calendar)
* [Cloud Storage & File Sharing](#cloud-storage--file-sharing)
* [Continuous Integration](#continuous-integration)
* [Cryptocurrency](#cryptocurrency)
* [Currency Exchange](#currency-exchange)
* [Data Validation](#data-validation)
* [Development](#development)
* [Dictionaries](#dictionaries)
* [Documents & Productivity](#documents--productivity)
* [Environment](#environment)
* [Events](#events)
* [Finance](#finance)
* [Food & Drink](#food--drink)
* [Games & Comics](#games--comics)
* [Geocoding](#geocoding)
* [Government](#government)
* [Health](#health)
* [Jobs](#jobs)
* [Machine Learning](#machine-learning)
* [Music](#music)
* [News](#news)
* [Open Data](#open-data)
* [Open Source Projects](#open-source-projects)
* [Patent](#patent)
* [Personality](#personality)
* [Phone](#phone)
* [Photography](#photography)
* [Science & Math](#science--math)
* [Security](#security)
* [Shopping](#shopping)
* [Social](#social)
* [Sports & Fitness](#sports--fitness)
* [Test Data](#test-data)
* [Text Analysis](#text-analysis)
* [Tracking](#tracking)
* [Transportation](#transportation)
* [URL Shorteners](#url-shorteners)
* [Vehicle](#vehicle)
* [Video](#video)
* [Weather](#weather)

### Animals
API | Description | Auth | HTTPS | CORS |
|---|---|---|---|---|
| [Cat Facts](https://alexwohlbruck.github.io/cat-facts/) | Daily cat facts | No | Yes | No |
| [Cataas](https://cataas.com/) | Cat as a service (cats pictures and gifs) | No | Yes | Unknown |
| [catAPI](https://github.com/ThatCopy/catAPI/wiki/Usage) | Random pictures of cats | No | Yes | Yes |
| [Cats](https://docs.thecatapi.com/) | Pictures of cats from Tumblr | `apiKey` | Yes | Unknown |
| [Dog Facts](https://dukengn.github.io/Dog-facts-API/) | Random dog facts | No | Yes | Unknown |
| [Dogs](https://dog.ceo/dog-api/) | Based on the Stanford Dogs Dataset | No | Yes | Yes |
| [HTTPCat](https://http.cat/) | Cat for every HTTP Status | No | Yes | Unknown |
| [IUCN](http://apiv3.iucnredlist.org/api/v3/docs) | IUCN Red List of Threatened Species | `apiKey` | No | Unknown |
| [Movebank](https://github.com/movebank/movebank-api-doc) | Movement and Migration data of animals | No | Yes | Unknown |
| [PlaceDog](https://place.dog) | Placeholder Dog pictures | No | Yes | Yes |
| [RandomCat](https://aws.random.cat/meow) | Random pictures of cats | No | Yes | Yes |
| [RandomDog](https://random.dog/woof.json) | Random pictures of dogs | No | Yes | Yes |
| [RandomFox](https://randomfox.ca/floof/) | Random pictures of foxes | No | Yes | No |
| [RescueGroups](https://userguide.rescuegroups.org/display/APIDG/API+Developers+Guide+Home) | Adoption | No | Yes | Unknown |
| [Shibe.Online](http://shibe.online/) | Random pictures of Shiba Inu, cats or birds | No | Yes | Yes |

**[⬆ Back to Index](#index)**
### Anime
API | Description | Auth | HTTPS | CORS |
|---|---|---|---|---|
| [AniList](https://github.com/AniList/ApiV2-GraphQL-Docs) | Anime discovery & tracking | `OAuth` | Yes | Unknown |
| [AnimeChan](https://github.com/RocktimSaikia/anime-chan) | Anime quotes (over 10k+) | No | Yes | No |
| [AnimeNewsNetwork](https://www.animenewsnetwork.com/encyclopedia/api.php) | Anime industry news | No | Yes | Yes |
| [Jikan](https://jikan.moe) | Unofficial MyAnimeList API | No | Yes | Yes |
| [Kitsu](https://kitsu.docs.apiary.io/) | Anime discovery platform | `OAuth` | Yes | Yes |
| [MyAnimeList](https://myanimelist.net/clubs.php?cid=13727) | Anime and Manga Database and Community | `OAuth` | Yes | Unknown |
| [Shikimori](https://shikimori.one/api/doc) | Anime discovery, tracking, forum, rates | `OAuth` | Yes | Unknown |
| [Studio Ghibli](https://ghibliapi.herokuapp.com) | Resources from Studio Ghibli films | No | Yes | Yes |
| [Waifu.pics](https://waifu.pics/docs) | Image sharing platform for anime images | No | Yes | No |
| [What Anime](https://soruly.github.io/trace.moe/) | Scan anime image to get specific detail | No | Yes | Yes |

**[⬆ Back to Index](#index)**
### Anti-Malware
API | Description | Auth | HTTPS | CORS |
|---|---|---|---|---|
| [AbuseIPDB](https://docs.abuseipdb.com/) | IP/domain/URL reputation | `apiKey` | Yes | Unknown |
| [AlienVault Open Threat Exchange (OTX)](https://otx.alienvault.com/api) | IP/domain/URL reputation | `apiKey` | Yes | Unknown |
| [Google Safe Browsing](https://developers.google.com/safe-browsing/) | Google Link/Domain Flagging | `apiKey` | Yes | Unknown |
| [Metacert](https://metacert.com/) | Metacert Link Flagging | `apiKey` | Yes | Unknown |
| [URLScan.io](https://urlscan.io/about-api/) | Scan and Analyse URLs | `apiKey` | Yes | Unknown |
| [VirusTotal](https://www.virustotal.com/en/documentation/public-api/) | VirusTotal File/URL Analysis | `apiKey` | Yes | Unknown |

**[⬆ Back to Index](#index)**
### Art & Design
API | Description | Auth | HTTPS | CORS |
|---|---|---|---|---|
| [Art Institute of Chicago](https://api.artic.edu/docs/) | Art | No | Yes | Yes |
| [Behance](https://www.behance.net/dev) | Design | `apiKey` | Yes | Unknown |
| [ColourLovers](http://www.colourlovers.com/api) | Get various patterns, palettes and images | No | No | Unknown |
| [Cooper Hewitt](https://collection.cooperhewitt.org/api) | Smithsonian Design Museum | `apiKey` | Yes | Unknown |
| [Dribbble](http://developer.dribbble.com/v2/) | Design | `OAuth` | No | Unknown |
| [Europeana](https://pro.europeana.eu/resources/apis/search) | European Museum and Galleries content | `apiKey` | Yes | Unknown |
| [Harvard Art Museums](https://github.com/harvardartmuseums/api-docs) | Art | `apiKey` | No | Unknown |
| [Iconfinder](https://developer.iconfinder.com) | Icons | `apiKey` | Yes | Unknown |
| [Icons8](http://docs.icons8.apiary.io/#reference/0/meta) | Icons | `OAuth` | Yes | Unknown |
| [Metropolitan Museum of Art](https://metmuseum.github.io/) | Met Museum of Art | No | Yes | Unknown |
| [Noun Project](http://api.thenounproject.com/index.html) | Icons | `OAuth` | No | Unknown |
| [Rijksmuseum](https://www.rijksmuseum.nl/en/api) | Art | `apiKey` | Yes | Unknown |

**[⬆ Back to Index](#index)**
### Books
API | Description | Auth | HTTPS | CORS |
|---|---|---|---|---|
| [Bhagavad Gita](https://bhagavadgita.io/api) | Bhagavad Gita text | `OAuth` | Yes | Yes |
| [Bible](https://bibleapi.co/) | RESTful Bible API with 7 versions, 4 languages and multiple features | `apiKey` | Yes | Unknown |
| [British National Bibliography](http://bnb.data.bl.uk/) | Books | No | No | Unknown |
| [Crossref Metadata Search](https://github.com/CrossRef/rest-api-doc) | Books & Articles Metadata | No | Yes | Unknown |
| [Google Books](https://developers.google.com/books/) | Books | `OAuth` | Yes | Unknown |
| [LibGen](https://garbage.world/posts/libgen/) | Library Genesis search engine | No | No | Unknown |
| [New York Times Books](https://developer.nytimes.com/docs/books-product/1/overview) | Book reviews and The New York Times Best Sellers lists | `apiKey` | Yes | Unknown |
| [Open Library](https://openlibrary.org/developers/api) | Books, book covers and related data | No | Yes | No |
| [Penguin Publishing](http://www.penguinrandomhouse.biz/webservices/rest/) | Books, book covers and related data | No | Yes | Yes |
| [Rig Veda](https://aninditabasu.github.io/indica/html/rv.html) | Gods and poets, their categories, and the verse meters, with the mandal and sukta number | No | Yes | Unknown |
| [Shrimad Bhagavad Gita](https://vedicscriptures.github.io/) | Open Source Shrimad Bhagavad Gita API including 21+ authors translation in Sanskrit/English/Hindi | No | Yes | Yes |
| [Thirukkural](https://api-thirukkural.web.app/) | 1330 Thirukkural poems and explanation in Tamil and English | No | Yes | Yes |
| [Vedic Society](https://aninditabasu.github.io/indica/html/vs.html) | Descriptions of all nouns (names, places, animals, things) from vedic literature | No | Yes | Unknown |

**[⬆ Back to Index](#index)**
### Business
API | Description | Auth | HTTPS | CORS |
|---|---|---|---|---|
| [Charity Search](http://charityapi.orghunter.com/) | Non-profit charity data | `apiKey` | No | Unknown |
| [Clearbit Logo](https://clearbit.com/docs#logo-api) | Search for company logos and embed them in your projects | `apiKey` | Yes | Unknown |
| [Domainsdb.info](https://domainsdb.info/) | Registered Domain Names Search | No | Yes | No |
| [Freelancer](https://developers.freelancer.com) | Hire freelancers to get work done | `OAuth` | Yes | Unknown |
| [Gmail](https://developers.google.com/gmail/api/) | Flexible, RESTful access to the user's inbox | `OAuth` | Yes | Unknown |
| [Google Analytics](https://developers.google.com/analytics/) | Collect, configure and analyze your data to reach the right audience | `OAuth` | Yes | Unknown |
| [MailboxValidator](https://www.mailboxvalidator.com/api-email-free) | Validate email address to improve deliverability | `apiKey` | Yes | Unknown |
| [mailgun](https://www.mailgun.com/) | Email Service | `apiKey` | Yes | Unknown |
| [markerapi](http://www.markerapi.com/) | Trademark Search | No | No | Unknown |
| [Trello](https://developers.trello.com/) | Boards, lists and cards to help you organize and prioritize your projects | `OAuth` | Yes | Unknown |

**[⬆ Back to Index](#index)**
### Calendar
API | Description | Auth | HTTPS | CORS |
|---|---|---|---|---|
| [Abstract Public Holidays](https://www.abstractapi.com/holidays-api) | Data on national, regional, and religious holidays via API | `apiKey` | Yes | Yes |
| [Calendar Index](https://www.calendarindex.com/) | Worldwide Holidays and Working Days | `apiKey` | Yes | Yes |
| [Church Calendar](http://calapi.inadiutorium.cz/) | Catholic liturgical calendar | No | No | Unknown |
| [Czech Namedays Calendar](https://svatky.adresa.info) | Lookup for a name and returns nameday date | No | No | Unknown |
| [Google Calendar](https://developers.google.com/google-apps/calendar/) | Display, create and modify Google calendar events | `OAuth` | Yes | Unknown |
| [Hebrew Calendar](https://www.hebcal.com/home/developer-apis) | Convert between Gregorian and Hebrew, fetch Shabbat and Holiday times, etc | No | No | Unknown |
| [Holidays](https://holidayapi.com/) | Historical data regarding holidays | `apiKey` | Yes | Unknown |
| [LectServe](http://www.lectserve.com) | Protestant liturgical calendar | No | No | Unknown |
| [Nager.Date](https://date.nager.at) | Public holidays for more than 90 countries | No | Yes | No |
| [Namedays Calendar](https://api.abalin.net/) | Provides namedays for multiple countries | No | Yes | Yes |
| [Non-Working Days](https://github.com/gadael/icsdb) | Database of ICS files for non working days | No | Yes | Unknown |
| [Non-Working Days](https://isdayoff.ru) | Simple REST API for checking working, non-working or short days for Russia, CIS, USA and other | No | Yes | Yes |
| [Russian Calendar](https://github.com/egno/work-calendar) | Check if a date is a Russian holiday or not | No | Yes | No |
| [UK Bank Holidays](https://www.gov.uk/bank-holidays.json) | Bank holidays in England and Wales, Scotland and Northern Ireland | No | Yes | Unknown |
| [UnixTime Converter](https://unixtime.co.za) | A REST API to convert UnixTime to DateTime and DateTime to UnixTime | No | Yes | Unknown |

**[⬆ Back to Index](#index)**
### Cloud Storage & File Sharing
API | Description | Auth | HTTPS | CORS |
|---|---|---|---|---|
| [Box](https://developer.box.com/) | File Sharing and Storage | `OAuth` | Yes | Unknown |
| [Dropbox](https://www.dropbox.com/developers) | File Sharing and Storage | `OAuth` | Yes | Unknown |
| [GoFile](https://gofile.io/api) | Unlimited size file uploads for free | `apiKey` | Yes | Unknown |
| [Google Drive](https://developers.google.com/drive/) | File Sharing and Storage | `OAuth` | Yes | Unknown |
| [OneDrive](https://dev.onedrive.com/) | File Sharing and Storage | `OAuth` | Yes | Unknown |
| [Pantry](https://getpantry.cloud/) | Free JSON storage for small projects | No | Yes | Yes |
| [Pastebin](https://pastebin.com/api/) | Plain Text Storage | `apiKey` | Yes | Unknown |

**[⬆ Back to Index](#index)**
### Continuous Integration
API | Description | Auth | HTTPS | CORS |
|---|---|---|---|---|
| [CircleCI](https://circleci.com/docs/api/v1-reference/) | Automate the software development process using continuous integration and continuous delivery | `apiKey` | Yes | Unknown |
| [Codeship](https://apidocs.codeship.com/) | Codeship is a Continuous Integration Platform in the cloud | `apiKey` | Yes | Unknown |
| [Travis CI](https://docs.travis-ci.com/api/) | Sync your GitHub projects with Travis CI to test your code in minutes | `apiKey` | Yes | Unknown |

**[⬆ Back to Index](#index)**
### Cryptocurrency
API | Description | Auth | HTTPS | CORS |
|---|---|---|---|---|
| [Binance](https://github.com/binance/binance-spot-api-docs) | Exchange for Trading Cryptocurrencies based in China | `apiKey` | Yes | Unknown |
| [BitcoinAverage](https://apiv2.bitcoinaverage.com/) | Digital Asset Price Data for the blockchain industry | `apiKey` | Yes | Unknown |
| [BitcoinCharts](https://bitcoincharts.com/about/exchanges/) | Financial and Technical Data related to the Bitcoin Network | No | Yes | Unknown |
| [Bitfinex](https://docs.bitfinex.com/docs) | Cryptocurrency Trading Platform | `apiKey` | Yes | Unknown |
| [Bitmex](https://www.bitmex.com/app/apiOverview) | Real-Time Cryptocurrency derivatives trading platform based in Hong Kong | `apiKey` | Yes | Unknown |
| [Bittrex](https://bittrex.com/Home/Api) | Next Generation Crypto Trading Platform | `apiKey` | Yes | Unknown |
| [Block](https://www.block.io/docs/basic) | Bitcoin Payment, Wallet & Transaction Data | `apiKey` | Yes | Unknown |
| [Blockchain](https://www.blockchain.info/api) | Bitcoin Payment, Wallet & Transaction Data | No | Yes | Unknown |
| [BlockFacts](https://blockfacts.io/) | Real-time crypto data from multiple exchanges via a single unified API, and much more | `apiKey` | Yes | Unknown |
| [CoinAPI](https://docs.coinapi.io/) | All Currency Exchanges integrate under a single api | `apiKey` | Yes | No |
| [Coinbase](https://developers.coinbase.com) | Bitcoin, Bitcoin Cash, Litecoin and Ethereum Prices | `apiKey` | Yes | Unknown |
| [Coinbase Pro](https://docs.pro.coinbase.com/#api) | Cryptocurrency Trading Platform | `apiKey` | Yes | Unknown |
| [CoinCap](https://docs.coincap.io/) | Real time Cryptocurrency prices through a RESTful API | No | Yes | Unknown |
| [CoinDesk](http://www.coindesk.com/api/) | Bitcoin Price Index | No | No | Unknown |
| [CoinGecko](http://www.coingecko.com/api) | Cryptocurrency Price, Market, and Developer/Social Data | No | Yes | Yes |
| [Coinigy](https://coinigy.docs.apiary.io) | Interacting with Coinigy Accounts and Exchange Directly | `apiKey` | Yes | Unknown |
| [coinlayer](https://coinlayer.com) | Real-time Crypto Currency Exchange Rates | `apiKey` | Yes | Unknown |
| [Coinlib](https://coinlib.io/apidocs) | Crypto Currency Prices | `apiKey` | Yes | Unknown |
| [Coinlore](https://www.coinlore.com/cryptocurrency-data-api) | Cryptocurrencies prices, volume and more | No | Yes | Unknown |
| [CoinMarketCap](https://coinmarketcap.com/api/) | Cryptocurrencies Prices | `apiKey` | Yes | Unknown |
| [Coinpaprika](https://api.coinpaprika.com) | Cryptocurrencies prices, volume and more | No | Yes | Yes |
| [CoinRanking](https://developers.coinranking.com/api/documentation/) | Live Cryptocurrency data | No | Yes | Unknown |
| [CryptoCompare](https://www.cryptocompare.com/api#) | Cryptocurrencies Comparison | No | Yes | Unknown |
| [CryptoMarket](https://developers.cryptomkt.com) | Cryptocurrencies Trading platform | `apiKey` | Yes | Yes |
| [Cryptonator](https://www.cryptonator.com/api/) | Cryptocurrencies Exchange Rates | No | Yes | Unknown |
| [Gemini](https://docs.gemini.com/rest-api/) | Cryptocurrencies Exchange | No | Yes | Unknown |
| [ICObench](https://icobench.com/developers) | Various information on listing, ratings, stats, and more | `apiKey` | Yes | Unknown |
| [MercadoBitcoin](https://www.mercadobitcoin.net/api-doc/) | Brazilian Cryptocurrency Information | No | Yes | Unknown |
| [Nexchange](https://nexchange2.docs.apiary.io/) | Automated cryptocurrency exchange service | No | No | Yes |
| [Poloniex](https://poloniex.com/support/api/) | US based digital asset exchange | `apiKey` | Yes | Unknown |
| [Technical Analysis](https://technical-analysis-api.com) | Cryptocurrency prices and technical analysis | `apiKey` | Yes | No |
| [VALR](https://docs.valr.com/) | Cryptocurrency Exchange based in South Africa | `apiKey` | Yes | Unknown |
| [WorldCoinIndex](https://www.worldcoinindex.com/apiservice) | Cryptocurrencies Prices | `apiKey` | Yes | Unknown |

**[⬆ Back to Index](#index)**
### Currency Exchange
API | Description | Auth | HTTPS | CORS |
|---|---|---|---|---|
| [1Forge](https://1forge.com/forex-data-api/api-documentation) | Forex currency market data | `apiKey` | Yes | Unknown |
| [apilayer fixer.io](http://fixer.io) | Exchange rates and currency conversion | `apiKey` | Yes | Unknown |
| [Currencylayer](https://currencylayer.com/documentation) | Exchange rates and currency conversion | `apiKey` | Yes | Unknown |
| [CurrencyScoop](https://currencyscoop.com/api-documentation) | Real-time and historical currency rates JSON API | `apiKey` | Yes | Yes |
| [Czech National Bank](https://www.cnb.cz/cs/financni_trhy/devizovy_trh/kurzy_devizoveho_trhu/denni_kurz.xml) | A collection of exchange rates | No | Yes | Unknown |
| [ExchangeRate-API](https://www.exchangerate-api.com) | Free currency conversion | No | Yes | Yes |
| [Exchangeratesapi.io](https://exchangeratesapi.io) | Exchange rates with currency conversion | No | Yes | Yes |
| [Frankfurter](https://www.frankfurter.app/docs) | Exchange rates, currency conversion and time series | No | Yes | Yes |
| [National Bank of Poland](http://api.nbp.pl/en.html) | A collection of currency exchange rates (data in XML and JSON) | No | Yes | Yes |
| [ratesapi](https://ratesapi.io) | Free exchange rates and historical rates | No | Yes | Unknown |
| [VATComply.com](https://www.vatcomply.com/documentation) | Exchange rates, geolocation and VAT number validation | No | Yes | Yes |

**[⬆ Back to Index](#index)**
### Data Validation
API | Description | Auth | HTTPS | CORS |
|---|---|---|---|---|
| [Abstract Email Validation](https://www.abstractapi.com/email-verification-validation-api) | Validate email addresses for deliverability and spam | `apiKey` | Yes | Yes |
| [Cloudmersive Validate](https://cloudmersive.com/validate-api) | Validate email addresses, phone numbers, VAT numbers and domain names | `apiKey` | Yes | Yes |
| [EVA](https://eva.pingutil.com/) | Validate email addresses | No | Yes | Unknown |
| [Lob.com](https://lob.com/) | US Address Verification | `apiKey` | Yes | Unknown |
| [mailboxlayer](https://mailboxlayer.com) | Email address validation | No | Yes | Unknown |
| [PurgoMalum](http://www.purgomalum.com) | Content validator against profanity & obscenity | No | No | Unknown |
| [US Autocomplete](https://smartystreets.com/docs/cloud/us-autocomplete-api) | Enter address data quickly with real-time address suggestions | `apiKey` | Yes | Yes |
| [US Extract](https://smartystreets.com/products/apis/us-extract-api) | Extract postal addresses from any text including emails | `apiKey` | Yes | Yes |
| [US Street Address](https://smartystreets.com/docs/cloud/us-street-api) | Validate and append data for any US postal address | `apiKey` | Yes | Yes |
| [vatlayer](https://vatlayer.com) | VAT number validation | No | Yes | Unknown |
| [Veriphone](https://veriphone.io) | Phone number validation & carrier lookup | `apiKey` | Yes | Yes |

**[⬆ Back to Index](#index)**
### Development
API | Description | Auth | HTTPS | CORS |
|---|---|---|---|---|
| [24 Pull Requests](https://24pullrequests.com/api) | Project to promote open source collaboration during December | No | Yes | Yes |
| [Abstract Screenshot](https://www.abstractapi.com/website-screenshot-api) | Take programmatic screenshots of web pages from any website | `apiKey` | Yes | Yes |
| [Agify.io](https://agify.io) | Estimates the age from a first name | No | Yes | Yes |
| [ApiFlash](https://apiflash.com/) | Chrome based screenshot API for developers | `apiKey` | Yes | Unknown |
| [APIs.guru](https://apis.guru/api-doc/) | Wikipedia for Web APIs, OpenAPI/Swagger specs for public APIs | No | Yes | Unknown |
| [BetterMeta](http://bettermeta.io) | Return a site's meta tags in JSON format | `X-Mashape-Key` | Yes | Unknown |
| [Bitbucket](https://developer.atlassian.com/bitbucket/api/2/reference/) | Bitbucket API | `OAuth` | Yes | Unknown |
| [Blitapp](https://blitapp.com/api/) | Schedule screenshots of web pages and sync them to your cloud | `apiKey` | Yes | Unknown |
| [Bored](https://www.boredapi.com/) | Find random activities to fight boredom | No | Yes | Unknown |
| [Browshot](https://browshot.com/api/documentation) | Easily make screenshots of web pages in any screen size, as any device | `apiKey` | Yes | Yes |
| [CDNJS](https://api.cdnjs.com/libraries/jquery) | Library info on CDNJS | No | Yes | Unknown |
| [Changelogs.md](https://changelogs.md) | Structured changelog metadata from open source projects | No | Yes | Unknown |
| [CountAPI](https://countapi.xyz) | Free and simple counting service. You can use it to track page hits and specific events | No | Yes | Yes |
| [DigitalOcean Status](https://status.digitalocean.com/api) | Status of all DigitalOcean services | No | Yes | Unknown |
| [DomainDb Info](https://api.domainsdb.info/) | Domain name search to find all domains containing particular words/phrases/etc | No | Yes | Unknown |
| [ExtendsClass JSON Storage](https://extendsclass.com/json-storage.html) | A simple JSON store API | No | Yes | Yes |
| [Form2Channel](https://form2channel.com/) | Send static html form submissions to Google Sheets, Email, Slack or Telegram | No | Yes | Yes |
| [Genderize.io](https://genderize.io) | Estimates a gender from a first name | No | Yes | Yes |
| [GETPing](https://www.getping.info) | Trigger an email notification with a simple GET request | `apiKey` | Yes | Unknown |
| [GitHub](https://docs.github.com/en/free-pro-team@latest/rest) | Make use of GitHub repositories, code and user info programmatically | `OAuth` | Yes | Yes |
| [Gitlab](https://docs.gitlab.com/ee/api/) | Automate GitLab interaction programmatically | `OAuth` | Yes | Unknown |
| [Gitter](https://developer.gitter.im/docs/welcome) | Chat for Developers | `OAuth` | Yes | Unknown |
| [Hexabin](https://hexabin.herokuapp.com/) | Convert and retrieve hexadecimal, binary, decimal, and octal values with ease | No | No | Unknown |
| [Host.io](https://host.io) | Domains Data API for Developers | `apiKey` | Yes | Yes |
| [HTTP2.Pro](https://http2.pro/doc/api) | Test endpoints for client and server HTTP/2 protocol support | No | Yes | Unknown |
| [IBM Text to Speech](https://cloud.ibm.com/docs/text-to-speech/getting-started.html) | Convert text to speech | `apiKey` | Yes | Yes |
| [IFTTT](https://platform.ifttt.com/docs/connect_api) | IFTTT Connect API | No | Yes | Unknown |
| [Image-Charts](https://documentation.image-charts.com/) | Generate charts, QR codes and graph images | No | Yes | Yes |
| [import.io](http://api.docs.import.io/) | Retrieve structured data from a website or RSS feed | `apiKey` | Yes | Unknown |
| [IP2WHOIS Information Lookup](https://www.ip2whois.com/) | WHOIS domain name lookup | `apiKey` | Yes | Unknown |
| [IPify](https://www.ipify.org/) | A simple IP Address API | No | Yes | Unknown |
| [IPinfo](https://ipinfo.io/developers) | Another simple IP Address API | No | Yes | Unknown |
| [jsDelivr](https://github.com/jsdelivr/data.jsdelivr.com) | Package info and download stats on jsDelivr CDN | No | Yes | Yes |
| [JSON 2 JSONP](https://json2jsonp.com/) | Convert JSON to JSONP (on-the-fly) for easy cross-domain data requests using client-side JavaScript | No | Yes | Unknown |
| [JSONbin.io](https://jsonbin.io) | Free JSON storage service. Ideal for small scale Web apps, Websites and Mobile apps | `apiKey` | Yes | Yes |
| [Judge0](https://api.judge0.com/) | Compile and run source code | No | Yes | Unknown |
| [Kroki](https://kroki.io) | Creates diagrams from textual descriptions | No | Yes | Yes |
| [License-API](https://github.com/cmccandless/license-api/blob/master/README.md) | Unofficial REST API for choosealicense.com | No | Yes | No |
| [MAC address vendor lookup](https://macaddress.io/api) | Retrieve vendor details and other information regarding a given MAC address or an OUI | `apiKey` | Yes | Yes |
| [MicroENV](https://microenv.com/) | Fake Rest API for developers | No | Yes | Unknown |
| [Nationalize.io](https://nationalize.io) | Estimate the nationality of a first name | No | Yes | Yes |
| [OOPSpam](https://oopspam.com/) | Multiple spam filtering service | No | Yes | Yes |
| [PageCDN](https://pagecdn.com/docs/public-api) | Public API for javascript, css and font libraries on PageCDN | `apiKey` | Yes | Yes |
| [Postman](https://docs.api.getpostman.com/) | Tool for testing APIs | `apiKey` | Yes | Unknown |
| [ProxyCrawl](https://proxycrawl.com) | Scraping and crawling anticaptcha service | `apiKey` | Yes | Unknown |
| [Public APIs](https://github.com/davemachado/public-api) | A collective list of free JSON APIs for use in web development | No | Yes | Unknown |
| [Pusher Beams](https://pusher.com/beams) | Push notifications for Android & iOS | `apiKey` | Yes | Unknown |
| [QR Code](https://fungenerators.com/api/qrcode/) | Create new QR Code or decode existing one | `apiKey` | Yes | Yes |
| [QR code](http://qrtag.net/api/) | Create an easy to read QR code and URL shortener | No | Yes | Yes |
| [QR code](http://goqr.me/api/) | Generate and decode / read QR code graphics | No | Yes | Unknown |
| [QuickChart](https://quickchart.io/) | Generate chart and graph images | No | Yes | Yes |
| [ReqRes](https://reqres.in/ ) | A hosted REST-API ready to respond to your AJAX requests | No | Yes | Unknown |
| [Scraper.AI](https://docs.scraper.ai/#/) | Extract and monitor data from any website | `apiKey` | Yes | Unknown |
| [ScraperApi](https://www.scraperapi.com) | Easily build scalable web scrapers | `apiKey` | Yes | Unknown |
| [scraperBox](https://scraperbox.com/) | Undetectable web scraping API | `apiKey` | Yes | Yes |
| [scrapestack](https://scrapestack.com/) | Real-time, Scalable Proxy & Web Scraping REST API | `apiKey` | Yes | Unknown |
| [ScrapingAnt](https://scrapingant.com) | Headless Chrome scraping with a simple API | `apiKey` | Yes | Unknown |
| [ScrapingDog](https://www.scrapingdog.com/) | Proxy API for Web scraping | `apiKey` | Yes | Unknown |
| [ScreenshotAPI.net](https://screenshotapi.net/) | Create pixel-perfect website screenshots | `apiKey` | Yes | Yes |
| [serpstack](https://serpstack.com/) | Real-Time & Accurate Google Search Results API | `apiKey` | Yes | Yes |
| [SHOUTCLOUD](http://shoutcloud.io/) | ALL-CAPS AS A SERVICE | No | No | Unknown |
| [StackExchange](https://api.stackexchange.com/) | Q&A forum for developers | `OAuth` | Yes | Unknown |
| [userstack](https://userstack.com/) | Secure User-Agent String Lookup JSON API | `OAuth` | Yes | Unknown |
| [WebScraping.AI](https://webscraping.ai/) | Web Scraping API with built-in proxies and JS rendering | `apiKey` | Yes | Yes |

**[⬆ Back to Index](#index)**
### Dictionaries
API | Description | Auth | HTTPS | CORS |
|---|---|---|---|---|
| [Lingua Robot](https://www.linguarobot.io) | Word definitions, pronunciations, synonyms, antonyms and others | `apiKey` | Yes | Yes |
| [Merriam-Webster](https://dictionaryapi.com/) | Dictionary and Thesaurus Data | `apiKey` | Yes | Unknown |
| [OwlBot](https://owlbot.info/) | Definitions with example sentence and photo if available | `apiKey` | Yes | Yes |
| [Oxford](https://developer.oxforddictionaries.com/) | Dictionary Data | `apiKey` | Yes | No |
| [Wordnik](http://developer.wordnik.com) | Dictionary Data | `apiKey` | No | Unknown |
| [Words](https://www.wordsapi.com/) | Definitions and synonyms for more than 150,000 words | `apiKey` | Yes | Unknown |

**[⬆ Back to Index](#index)**
### Documents & Productivity
API | Description | Auth | HTTPS | CORS |
|---|---|---|---|---|
| [Cloudmersive Document and Data Conversion](https://cloudmersive.com/convert-api) | HTML/URL to PDF/PNG, Office documents to PDF, image conversion | `apiKey` | Yes | Yes |
| [Code::Stats](https://codestats.net/api-docs) | Automatic time tracking for programmers | `apiKey` | Yes | No |
| [File.io](https://www.file.io) | File Sharing | No | Yes | Unknown |
| [Mercury](https://mercury.postlight.com/web-parser/) | Web parser | `apiKey` | Yes | Unknown |
| [pdflayer](https://pdflayer.com) | HTML/URL to PDF | `apiKey` | Yes | Unknown |
| [Pocket](https://getpocket.com/developer/) | Bookmarking service | `OAuth` | Yes | Unknown |
| [PrexView](https://prexview.com) | Data from XML or JSON to PDF, HTML or Image | `apiKey` | Yes | Unknown |
| [Restpack](https://restpack.io/) | Provides screenshot, HTML to PDF and content extraction APIs | `apiKey` | Yes | Unknown |
| [Salesfly PDF](https://salesflypdf.com) | HTML/URL to PDF | `apiKey` | Yes | Yes |
| [Todoist](https://developer.todoist.com) | Todo Lists | `OAuth` | Yes | Unknown |
| [Vector Express v2.0](https://vector.express) | Free vector file converting API | No | Yes | No |
| [WakaTime](https://wakatime.com/developers) | Automated time tracking leaderboards for programmers | No | Yes | Unknown |
| [Zube](https://zube.io/docs/api) | Full stack project management | `OAuth` | Yes | Unknown |

**[⬆ Back to Index](#index)**
### Environment
API | Description | Auth | HTTPS | CORS |
|---|---|---|---|---|
| [AirVisual](https://airvisual.com/api) | Air quality and weather data | `apiKey` | Yes | Unknown |
| [Carbon Interface](https://docs.carboninterface.com/) | API to calculate carbon (C02) emissions estimates for common C02 emitting activities | `apiKey` | Yes | Yes |
| [GrünstromIndex](https://www.corrently.de/hintergrund/gruenstromindex/index.html) | Green Power Index for Germany (Grünstromindex/GSI) | No | No | Yes |
| [La Data Verte](https://ladataverte.fr) | Aggregation of multiple environmental indicators (CO2 emissions, Average temperature, etc) | No | Yes | Unknown |
| [OpenAQ](https://docs.openaq.org/) | Open air quality data | `apiKey` | Yes | Unknown |
| [PM2.5 Open Data Portal](https://pm25.lass-net.org/#apis) | Open low-cost PM2.5 sensor data | No | Yes | Unknown |
| [PM25.in](http://www.pm25.in/api_doc) | Air quality of China | `apiKey` | No | Unknown |
| [PVWatts](https://developer.nrel.gov/docs/solar/pvwatts/v6/) | Energy production photovoltaic (PV) energy systems | `apiKey` | Yes | Unknown |
| [UK Carbon Intensity](https://carbon-intensity.github.io/api-definitions/#carbon-intensity-api-v1-0-0) | The Official Carbon Intensity API for Great Britain developed by National Grid | No | Yes | Unknown |

**[⬆ Back to Index](#index)**
### Events
API | Description | Auth | HTTPS | CORS |
|---|---|---|---|---|
| [Eventbrite](https://www.eventbrite.com/developer/v3/) | Find events | `OAuth` | Yes | Unknown |
| [Picatic](http://developer.picatic.com/?utm_medium=web&utm_source=github&utm_campaign=public-apis%20repo&utm_content=toddmotto) | Sell tickets anywhere | `apiKey` | Yes | Unknown |
| [Ticketmaster](http://developer.ticketmaster.com/products-and-docs/apis/getting-started/) | Search events, attractions, or venues | `apiKey` | Yes | Unknown |

**[⬆ Back to Index](#index)**
### Finance
API | Description | Auth | HTTPS | CORS |
|---|---|---|---|---|
| [Abstract VAT Validation](https://www.abstractapi.com/vat-validation-rates-api) | Validate VAT numbers and calculate VAT rates | `apiKey` | Yes | Yes |
| [Alpha Vantage](https://www.alphavantage.co/) | Realtime and historical stock data | `apiKey` | Yes | Unknown |
| [Banco do Brasil](https://developers.bb.com.br/home) | All Banco do Brasil financial transaction APIs | `OAuth` | Yes | Yes |
| [IEX Cloud](https://iexcloud.io/docs/api/) | Realtime & Historical Stock and Market Data | `apiKey` | Yes | Yes |
| [IG](https://labs.ig.com/gettingstarted) | Spreadbetting and CFD Market Data | `apiKey` | Yes | Unknown |
| [Intrinio](https://intrinio.com/) | A wide selection of financial data feeds | `apiKey` | Yes | Unknown |
| [marketstack](https://marketstack.com/) | Real-Time, Intraday & Historical Market Data API | `apiKey` | Yes | Unknown |
| [Plaid](https://plaid.com/) | Connect with users’ bank accounts and access transaction data | `apiKey` | Yes | Unknown |
| [Razorpay IFSC](https://ifsc.razorpay.com/) | Indian Financial Systems Code (Bank Branch Codes) | No | Yes | Unknown |
| [Real Time Finance](https://github.com/Real-time-finance/finance-websocket-API/) | Websocket API to access realtime stock data | `apiKey` | No | Unknown |
| [Tradier](https://developer.tradier.com) | US equity/option market data (delayed, intraday, historical) | `OAuth` | Yes | Yes |
| [Twelve Data](https://twelvedata.com/) | Stock market data (real-time & historical) | `apiKey` | Yes | Unknown |
| [YNAB](https://api.youneedabudget.com/) | Budgeting & Planning | `OAuth` | Yes | Yes |

**[⬆ Back to Index](#index)**
### Food & Drink
API | Description | Auth | HTTPS | CORS |
|---|---|---|---|---|
| [Edamam nutrition](https://developer.edamam.com/edamam-docs-nutrition-api) | Nutrition Analysis | `apiKey` | Yes | Unknown |
| [Edamam recipes](https://developer.edamam.com/edamam-docs-recipe-api) | Recipe Search | `apiKey` | Yes | Unknown |
| [Foodish](https://github.com/surhud004/Foodish#readme) | Random pictures of food dishes | No | Yes | Yes |
| [LCBO](https://lcboapi.com/) | Alcohol | `apiKey` | Yes | Unknown |
| [Open Brewery DB](https://www.openbrewerydb.org) | Breweries, Cideries and Craft Beer Bottle Shops | No | Yes | Yes |
| [Open Food Facts](https://world.openfoodfacts.org/data) | Food Products Database | No | Yes | Unknown |
| [PunkAPI](https://punkapi.com/) | Brewdog Beer Recipes | No | Yes | Unknown |
| [Recipe Puppy](http://www.recipepuppy.com/about/api/) | Food | No | No | Unknown |
| [Spoonacular](https://spoonacular.com/food-api) | Recipes and Food product | `apiKey` | Yes | Unknown |
| [TacoFancy](https://github.com/evz/tacofancy-api) | Community-driven taco database | No | No | Unknown |
| [The Report of the Week](https://github.com/andyklimczak/TheReportOfTheWeek-API) | Food & Drink Reviews | No | Yes | Unknown |
| [TheCocktailDB](https://www.thecocktaildb.com/api.php) | Cocktail Recipes | `apiKey` | Yes | Yes |
| [TheMealDB](https://www.themealdb.com/api.php) | Meal Recipes | `apiKey` | Yes | Yes |
| [What's on the menu?](http://nypl.github.io/menus-api/) | NYPL human-transcribed historical menu collection | `apiKey` | No | Unknown |
| [WhiskyHunter](https://whiskyhunter.net/api/) | Past online whisky auctions statistical data | No | Yes | Unknown |
| [Zestful](https://zestfuldata.com/) | Parse recipe ingredients | `apiKey` | Yes | Yes |

**[⬆ Back to Index](#index)**
### Games & Comics
API | Description | Auth | HTTPS | CORS |
|---|---|---|---|---|
| [Age of Empires II](https://age-of-empires-2-api.herokuapp.com) | Get information about Age of Empires II resources | No | Yes | No |
| [AmiiboAPI](https://amiiboapi.com/) | Nintendo Amiibo Information | No | Yes | Yes |
| [Autochess VNG](https://github.com/didadadida93/autochess-vng-api) | Rest Api for Autochess VNG | No | Yes | Yes |
| [Board Game Geek](https://boardgamegeek.com/wiki/page/BGG_XML_API2) | Board games, RPG and videogames | No | Yes | No |
| [Brawl Stars](https://developer.brawlstars.com) | Brawl Stars Game Information | `apiKey` | Yes | Unknown |
| [CheapShark](https://www.cheapshark.com/api) | Steam/PC Game Prices and Deals | No | Yes | Yes |
| [Chuck Norris Database](http://www.icndb.com/api/) | Jokes | No | No | Unknown |
| [Clash of Clans](https://developer.clashofclans.com) | Clash of Clans Game Information | `apiKey` | Yes | Unknown |
| [Clash Royale](https://developer.clashroyale.com) | Clash Royale Game Information | `apiKey` | Yes | Unknown |
| [Comic Vine](https://comicvine.gamespot.com/api/documentation) | Comics | No | Yes | Unknown |
| [Dark Souls 3](https://blog.mugenmonkey.com/2017/09/10/ds3-api.html) | Information about Dark Souls 3 Items | No | Yes | Unknown |
| [Deck of Cards](http://deckofcardsapi.com/) | Deck of Cards | No | No | Unknown |
| [Destiny The Game](https://github.com/Bungie-net/api) | Bungie Platform API | `apiKey` | Yes | Unknown |
| [Dota 2](https://docs.opendota.com/) | Provides information about Player stats , Match stats, Rankings for Dota 2 | No | Yes | Unknown |
| [Dungeons and Dragons](http://www.dnd5eapi.co/) | Reference for 5th edition spells, classes, monsters, and more | No | No | No |
| [Eve Online](https://esi.evetech.net/ui) | Third-Party Developer Documentation | `OAuth` | Yes | Unknown |
| [FIFA Ultimate Team](https://www.easports.com/fifa/ultimate-team/api/fut/item) | FIFA Ultimate Team items API | No | Yes | Unknown |
| [Final Fantasy XIV](https://xivapi.com/) | Final Fantasy XIV Game data API | No | Yes | Yes |
| [Fortnite](https://fortnitetracker.com/site-api) | Fortnite Stats | `apiKey` | Yes | Unknown |
| [Giant Bomb](https://www.giantbomb.com/api/documentation) | Video Games | `apiKey` | Yes | Unknown |
| [Guild Wars 2](https://wiki.guildwars2.com/wiki/API:Main) | Guild Wars 2 Game Information | `apiKey` | Yes | Unknown |
| [GW2Spidy](https://github.com/rubensayshi/gw2spidy/wiki) | GW2Spidy API, Items data on the Guild Wars 2 Trade Market | No | Yes | Unknown |
| [Halo](https://developer.haloapi.com/) | Halo 5 and Halo Wars 2 Information | `apiKey` | Yes | Unknown |
| [Hearthstone](http://hearthstoneapi.com/) | Hearthstone Cards Information | `X-Mashape-Key` | Yes | Unknown |
| [Humble Bundle](https://rapidapi.com/Ziggoto/api/humble-bundle) | Humble Bundle's current bundles | `apiKey` | Yes | Unknown |
| [Hypixel](https://api.hypixel.net/) | Hypixel player stats | `apiKey` | Yes | Unknown |
| [Hyrule Compendium](https://github.com/gadhagod/Hyrule-Compendium-API) | Data on all interactive items from The Legend of Zelda: BOTW | No | Yes | Unknown |
| [Hytale](https://hytale-api.com/) | Hytale blog posts and jobs | No | Yes | Unknown |
| [IGDB.com](https://api.igdb.com/) | Video Game Database | `apiKey` | Yes | Unknown |
| [JokeAPI](https://sv443.net/jokeapi/v2/) | Programming, Miscellaneous and Dark Jokes | No | Yes | Yes |
| [Jokes](https://github.com/15Dkatz/official_joke_api) | Programming and general jokes | No | Yes | Unknown |
| [Jokes One](https://jokes.one/api/joke/) | Joke of the day and large category of jokes accessible via REST API | `apiKey` | Yes | Yes |
| [Jservice](http://jservice.io) | Jeopardy Question Database | No | No | Unknown |
| [Lichess](https://lichess.org/api) | Access to all data of users, games, puzzles and etc on Lichess | `OAuth` | Yes | Unknown |
| [Magic The Gathering](http://magicthegathering.io/) | Magic The Gathering Game Information | No | No | Unknown |
| [Marvel](http://developer.marvel.com) | Marvel Comics | `apiKey` | No | Unknown |
| [mod.io](https://docs.mod.io) | Cross Platform Mod API | `apiKey` | Yes | Unknown |
| [Open Trivia](https://opentdb.com/api_config.php) | Trivia Questions | No | Yes | Unknown |
| [PandaScore](https://developers.pandascore.co/) | E-sports games and results | `apiKey` | Yes | Unknown |
| [PlayerUnknown's Battlegrounds](https://pubgtracker.com/site-api) | PUBG Stats | `apiKey` | Yes | Unknown |
| [Pokéapi](https://pokeapi.co) | Pokémon Information | No | Yes | Unknown |
| [Pokémon TCG](https://pokemontcg.io) | Pokémon TCG Information | No | Yes | Unknown |
| [Random Facts](https://fungenerators.com/api/facts/) | Random Facts from hundreds of categories | `apiKey` | Yes | Yes |
| [Rick and Morty](https://rickandmortyapi.com) | All the Rick and Morty information, including images | No | Yes | Yes |
| [Riot Games](https://developer.riotgames.com/) | League of Legends Game Information | `apiKey` | Yes | Unknown |
| [RuneScape](https://runescape.wiki/w/Application_programming_interface) | RuneScape and OSRS RPGs information | No | Yes | No |
| [Scryfall](https://scryfall.com/docs/api) | Magic: The Gathering database | No | Yes | Yes |
| [Steam](https://developer.valvesoftware.com/wiki/Steam_Web_API) | Steam Client Interaction | `OAuth` | Yes | Unknown |
| [SuperHeroes](https://superheroapi.com) | All SuperHeroes and Villains data from all universes under a single API | `apiKey` | Yes | Unknown |
| [Tronald Dump](https://www.tronalddump.io/) | The dumbest things Donald Trump has ever said | No | Yes | Unknown |
| [Wargaming.net](https://developers.wargaming.net/) | Wargaming.net info and stats | `apiKey` | Yes | No |
| [xkcd](https://xkcd.com/json.html) | Retrieve xkcd comics as JSON | No | Yes | No |

**[⬆ Back to Index](#index)**
### Geocoding
API | Description | Auth | HTTPS | CORS |
|---|---|---|---|---|
| [Abstract IP Geolocation](https://www.abstractapi.com/ip-geolocation-api) | Geolocate website visitors from their IPs | `apiKey` | Yes | Yes |
| [adresse.data.gouv.fr](https://adresse.data.gouv.fr) | Address database of France, geocoding and reverse | No | Yes | Unknown |
| [Airtel IP](https://sys.airtel.lv/ip2country/1.1.1.1/?full=true) | IP Geolocation API. Collecting data from multiple sources | No | Yes | Unknown |
| [apilayer ipstack](https://ipstack.com/) | Locate and identify website visitors by IP address | `apiKey` | Yes | Unknown |
| [Battuta](http://battuta.medunes.net) | A (country/region/city) in-cascade location API | `apiKey` | No | Unknown |
| [BigDataCloud](https://www.bigdatacloud.com/ip-geolocation-apis) | Provides fast and accurate IP geolocation APIs along with security checks and confidence area | `apiKey` | Yes | Unknown |
| [Bing Maps](https://www.microsoft.com/maps/) | Create/customize digital maps based on Bing Maps data | `apiKey` | Yes | Unknown |
| [bng2latlong](https://www.getthedata.com/bng2latlong) | Convert British OSGB36 easting and northing (British National Grid) to WGS84 latitude and longitude | No | Yes | Yes |
| [Cep.la](http://cep.la/) | Brazil RESTful API to find information about streets, zip codes, neighborhoods, cities and states | No | No | Unknown |
| [CitySDK](http://www.citysdk.eu/citysdk-toolkit/) | Open APIs for select European cities | No | Yes | Unknown |
| [Country](http://country.is/) | Get your visitors' country from their IP | No | Yes | Yes |
| [Daum Maps](http://apis.map.daum.net/) | Daum Maps provide multiple APIs for Korean maps | `apiKey` | No | Unknown |
| [FreeGeoIP](https://freegeoip.app/) | Free geo ip information, no registration required. 15k/hour rate limit | No | Yes | Yes |
| [GeoApi](https://api.gouv.fr/api/geoapi.html) | French geographical data | No | Yes | Unknown |
| [Geoapify](https://www.geoapify.com/api/geocoding-api/) | Forward and reverse geocoding, address autocomplete | `apiKey` | Yes | Yes |
| [Geocod.io](https://www.geocod.io/) | Address geocoding / reverse geocoding in bulk | `apiKey` | Yes | Unknown |
| [Geocode.xyz](https://geocode.xyz/api) | Provides worldwide forward/reverse geocoding, batch geocoding and geoparsing | No | Yes | Unknown |
| [Geocodify.com](https://geocodify.com/) | Worldwide geocoding, geoparsing and autocomplete for addresses | `apiKey` | Yes | Yes |
| [GeoDataSource](https://www.geodatasource.com/web-service) | Geocoding of city name by using latitude and longitude coordinates | `apiKey` | Yes | Unknown |
| [GeoJS](https://geojs.io/) | IP geolocation with ChatOps integration | No | Yes | Yes |
| [GeoNames](http://www.geonames.org/export/web-services.html) | Place names and other geographical data | No | No | Unknown |
| [geoPlugin](https://www.geoplugin.com) | IP geolocation and currency conversion | No | Yes | Yes |
| [Google Earth Engine](https://developers.google.com/earth-engine/) | A cloud-based platform for planetary-scale environmental data analysis | `apiKey` | Yes | Unknown |
| [Google Maps](https://developers.google.com/maps/) | Create/customize digital maps based on Google Maps data | `apiKey` | Yes | Unknown |
| [Graph Countries](https://github.com/lennertVanSever/graphcountries) | Country-related data like currencies, languages, flags, regions+subregions and bordering countries | No | Yes | Unknown |
| [HelloSalut](https://www.fourtonfish.com/hellosalut/hello/) | Get hello translation following user language | No | Yes | Unknown |
| [HERE Maps](https://developer.here.com) | Create/customize digital maps based on HERE Maps data | `apiKey` | Yes | Unknown |
| [Hong Kong GeoData Store](https://geodata.gov.hk/gs/) | API for accessing geo-data of Hong Kong | No | Yes | Unknown |
| [IP 2 Country](https://ip2country.info) | Map an IP to a country | No | Yes | Unknown |
| [IP Address Details](https://ipinfo.io/) | Find geolocation with ip address | No | Yes | Unknown |
| [IP Location](https://ipapi.co/api/#introduction) | Find IP address location information | No | Yes | Unknown |
| [IP Location](https://ip-api.com/docs) | Find location with ip address | No | No | Unknown |
| [IP Sidekick](https://ipsidekick.com) | Geolocation API that returns extra information about an IP address | `apiKey` | Yes | Unknown |
| [IP Vigilante](https://www.ipvigilante.com/) | Free IP Geolocation API | No | Yes | Unknown |
| [IP2Location](https://www.ip2location.com/web-service/ip2location) | IP geolocation web service to get more than 55 parameters | `apiKey` | Yes | Unknown |
| [IP2Proxy](https://www.ip2location.com/web-service/ip2proxy) | Detect proxy and VPN using IP address | `apiKey` | Yes | Unknown |
| [ipapi](https://ipapi.com/) | Real-time Geolocation & Reverse IP Lookup REST API | `apiKey` | Yes | Unknown |
| [IPGEO](https://api.techniknews.net/ipgeo/) | Unlimited free IP Address API with useful information | No | Yes | Unknown |
| [IPGeolocationAPI.com](https://ipgeolocationapi.com/) | Locate your visitors by IP with country details | No | Yes | Yes |
| [IPInfoDB](https://ipinfodb.com/api) | Free Geolocation tools and APIs for country, region, city and time zone lookup by IP address | `apiKey` | Yes | Unknown |
| [Localizr](https://docs.localizr.xyz) | Get a list of countries,currencies or locales translated from a locale/language code | No | Yes | Yes |
| [LocationIQ](https://locationiq.org/docs/) | Provides forward/reverse geocoding and batch geocoding | `apiKey` | Yes | Yes |
| [Mapbox](https://www.mapbox.com/developers/) | Create/customize beautiful digital maps | `apiKey` | Yes | Unknown |
| [Mexico](https://github.com/IcaliaLabs/sepomex) | Mexico RESTful zip codes API | No | Yes | Unknown |
| [One Map, Singapore](https://docs.onemap.sg/) | Singapore Land Authority REST API services for Singapore addresses | `apiKey` | Yes | Unknown |
| [OnWater](https://onwater.io/) | Determine if a lat/lon is on water or land | No | Yes | Unknown |
| [Open Topo Data](https://www.opentopodata.org) | Elevation and ocean depth for a latitude and longitude | No | Yes | No |
| [OpenCage](https://opencagedata.com) | Forward and reverse geocoding using open data | `apiKey` | Yes | Yes |
| [openrouteservice.org](https://openrouteservice.org/) | Directions, POIs, isochrones, geocoding (+reverse), elevation, and more | `apiKey` | Yes | Unknown |
| [OpenStreetMap](http://wiki.openstreetmap.org/wiki/API) | Navigation, geolocation and geographical data | `OAuth` | No | Unknown |
| [positionstack](https://positionstack.com/) | Forward & Reverse Batch Geocoding REST API | `apiKey` | Yes | Unknown |
| [PostcodeData.nl](http://api.postcodedata.nl/v1/postcode/?postcode=1211EP&streetnumber=60&ref=domeinnaam.nl&type=json) | Provide geolocation data based on postcode for Dutch addresses | No | No | Unknown |
| [Postcodes.io](https://postcodes.io) | Postcode lookup & Geolocation for the UK | No | Yes | Yes |
| [REST Countries](https://restcountries.eu) | Get information about countries via a RESTful API | No | Yes | Unknown |
| [SpotSense](https://www.spotsense.io) | Add location based interactions to your mobile app | `apiKey` | Yes | Unknown |
| [Uebermaps](https://uebermaps.com/api/v2) | Discover and share maps with friends | `apiKey` | Yes | Unknown |
| [US ZipCode](https://smartystreets.com/docs/cloud/us-zipcode-api) | Validate and append data for any US ZipCode | `apiKey` | Yes | Yes |
| [Utah AGRC](https://api.mapserv.utah.gov) | Utah Web API for geocoding Utah addresses | `apiKey` | Yes | Unknown |
| [ViaCep](https://viacep.com.br) | Brazil RESTful zip codes API | No | Yes | Unknown |
| [ZipCodeAPI](https://www.zipcodeapi.com) | US zip code distance, radius and location API | `apiKey` | Yes | Unknown |
| [Zippopotam.us](http://www.zippopotam.us) | Get information about place such as country, city, state, etc | No | No | Unknown |
| [Ziptastic](https://ziptasticapi.com/) | Get the country, state, and city of any US zip-code | No | Yes | Unknown |

**[⬆ Back to Index](#index)**
### Government
API | Description | Auth | HTTPS | CORS |
|---|---|---|---|---|
| [BCLaws](http://www.bclaws.ca/civix/template/complete/api/index.html) | Access to the laws of British Columbia | No | No | Unknown |
| [Brazil Central Bank Open Data](https://dadosabertos.bcb.gov.br/) | Brazil Central Bank Open Data | No | Yes | Unknown |
| [Brazilian Chamber of Deputies Open Data](https://dadosabertos.camara.leg.br/swagger/api.html) | Provides legislative information in Apis XML and JSON, as well as files in various formats | No | Yes | No |
| [BusinessUSA](https://business.usa.gov/developer) | Authoritative information on U.S. programs, events, services and more | `apiKey` | Yes | Unknown |
| [Census.gov](https://www.census.gov/data/developers/data-sets.html) | The US Census Bureau provides various APIs and data sets on demographics and businesses | No | Yes | Unknown |
| [City, Lyon Opendata](https://data.beta.grandlyon.com/fr/accueil) | Lyon(FR) City Open Data | `apiKey` | Yes | Unknown |
| [City, Nantes Opendata](https://data.nantesmetropole.fr/pages/home/) | Nantes(FR) City Open Data | `apiKey` | Yes | Unknown |
| [City, New York Opendata](https://opendata.cityofnewyork.us/) | New York (US) City Open Data | No | Yes | Unknown |
| [City, Prague Opendata](http://opendata.praha.eu/en) | Prague(CZ) City Open Data | No | No | Unknown |
| [Code.gov](https://code.gov) | The primary platform for Open Source and code sharing for the U.S. Federal Government | `apiKey` | Yes | Unknown |
| [Colorado Information Marketplace](https://data.colorado.gov/) | Colorado State Government Open Data | No | Yes | Unknown |
| [Data USA](https://datausa.io/about/api/) | US Public Data | No | Yes | Unknown |
| [Data.gov](https://api.data.gov/) | US Government Data | `apiKey` | Yes | Unknown |
| [Data.parliament.uk](https://explore.data.parliament.uk/?learnmore=Members) | Contains live datasets including information about petitions, bills, MP votes, attendance and more | No | No | Unknown |
| [District of Columbia Open Data](http://opendata.dc.gov/pages/using-apis) | Contains D.C. government public datasets, including crime, GIS, financial data, and so on | No | Yes | Unknown |
| [duma.gov.ru](http://api.duma.gov.ru) | Russian State Duma Open Data | `apiKey` | No | Unknown |
| [EPA](https://developer.epa.gov/category/apis/) | Web services and data sets from the US Environmental Protection Agency | No | Yes | Unknown |
| [FBI Wanted](https://www.fbi.gov/wanted/api) | Access information on the FBI Wanted program | No | Yes | Unknown |
| [FEC](https://api.open.fec.gov/developers/) | Information on campaign donations in federal elections | `apiKey` | Yes | Unknown |
| [Federal Register](https://www.federalregister.gov/reader-aids/developer-resources) | The Daily Journal of the United States Government | No | Yes | Unknown |
| [Food Standards Agency](http://ratings.food.gov.uk/open-data/en-GB) | UK food hygiene rating data API | No | No | Unknown |
| [Open Government, Australia](https://www.data.gov.au/) | Australian Government Open Data | No | Yes | Unknown |
| [Open Government, Belgium](https://data.gov.be/) | Belgium Government Open Data | No | Yes | Unknown |
| [Open Government, Canada](http://open.canada.ca/en) | Canadian Government Open Data | No | No | Unknown |
| [Open Government, France](https://www.data.gouv.fr/) | French Government Open Data | `apiKey` | Yes | Unknown |
| [Open Government, India](https://data.gov.in/) | Indian Government Open Data | `apiKey` | Yes | Unknown |
| [Open Government, Italy](https://www.dati.gov.it/) | Italy Government Open Data | No | Yes | Unknown |
| [Open Government, New Zealand](https://www.data.govt.nz/) | New Zealand Government Open Data | No | Yes | Unknown |
| [Open Government, Romania](http://data.gov.ro/) | Romania Government Open Data | No | No | Unknown |
| [Open Government, Saudi Arabia](https://data.gov.sa) | Saudi Arabia Government Open Data | No | Yes | Unknown |
| [Open Government, Taiwan](https://data.gov.tw/) | Taiwan Government Open Data | No | Yes | Unknown |
| [Open Government, Thailand](https://data.go.th/) | Thailand Government Open Data | `apiKey` | Yes | Unknown |
| [Open Government, UK](https://data.gov.uk/) | UK Government Open Data | No | Yes | Unknown |
| [Open Government, USA](https://www.data.gov/) | United States Government Open Data | No | Yes | Unknown |
| [Represent by Open North](https://represent.opennorth.ca/) | Find Canadian Government Representatives | No | Yes | Unknown |
| [UK government API catalogue](https://alphagov.github.io/api-catalogue) | APIs from UK government organisations | No | Yes | Unknown |
| [USAspending.gov](https://api.usaspending.gov/) | US federal spending data | No | Yes | Unknown |

**[⬆ Back to Index](#index)**
### Health
API | Description | Auth | HTTPS | CORS |
|---|---|---|---|---|
| [Coronavirus in the UK](https://coronavirus.data.gov.uk/details/developers-guide) | UK Government coronavirus data, including deaths and cases by region | No | Yes | Unknown |
| [Covid-19](https://covid19api.com/) | Covid 19 spread, infection and recovery | No | Yes | Yes |
| [Covid-19](https://github.com/M-Media-Group/Covid-19-API) | Covid 19 cases, deaths and recovery per country | No | Yes | Yes |
| [Covid-19 Government Response](https://covidtracker.bsg.ox.ac.uk) | Government measures tracker to fight against the Covid-19 pandemic | No | Yes | Yes |
| [Dataflow Kit COVID-19](https://covid-19.dataflowkit.com) | COVID-19 live statistics into sites per hour | No | Yes | Unknown |
| [Diabetes](http://predictbgl.com/api/) | Logging and retrieving diabetes information | No | No | Unknown |
| [Healthcare.gov](https://www.healthcare.gov/developers/) | Educational content about the US Health Insurance Marketplace | No | Yes | Unknown |
| [Lexigram](https://docs.lexigram.io/v1/welcome) | NLP that extracts mentions of clinical concepts from text, gives access to clinical ontology | `apiKey` | Yes | Unknown |
| [Makeup](http://makeup-api.herokuapp.com/) | Makeup Information | No | No | Unknown |
| [Medicare](https://data.medicare.gov/developers) | Access to the data from the CMS - medicare.gov | No | Yes | Unknown |
| [NPPES](https://npiregistry.cms.hhs.gov/registry/help-api) | National Plan & Provider Enumeration System, info on healthcare providers registered in US | No | Yes | Unknown |
| [Nutritionix](https://developer.nutritionix.com/) | Worlds largest verified nutrition database | `apiKey` | Yes | Unknown |
| [openFDA](https://open.fda.gov) | Public FDA data about drugs, devices and foods | No | Yes | Unknown |
| [Orion Health](https://developer.orionhealth.io/) | Medical platform which allows the development of applications for different healthcare scenarios | `OAuth` | Yes | Unknown |
| [Quarantine](https://quarantine.country/coronavirus/api/) | Coronavirus API with free COVID-19 live updates | No | Yes | Yes |
| [USDA Nutrients](https://fdc.nal.usda.gov/) | National Nutrient Database for Standard Reference | `apiKey` | Yes | Unknown |

**[⬆ Back to Index](#index)**
### Jobs
API | Description | Auth | HTTPS | CORS |
|---|---|---|---|---|
| [Adzuna](https://developer.adzuna.com/overview) | Job board aggregator | `apiKey` | Yes | Unknown |
| [Careerjet](https://www.careerjet.com/partners/api/) | Job search engine | `apiKey` | No | Unknown |
| [GitHub Jobs](https://jobs.github.com/api) | Jobs for software developers | No | Yes | Yes |
| [GraphQL Jobs](https://graphql.jobs/docs/api/) | Jobs with GraphQL | No | Yes | Yes |
| [Jobs2Careers](http://api.jobs2careers.com/api/spec.pdf) | Job aggregator | `apiKey` | Yes | Unknown |
| [Jooble](https://us.jooble.org/api/about) | Job search engine | `apiKey` | Yes | Unknown |
| [Juju](http://www.juju.com/publisher/spec/) | Job search engine | `apiKey` | No | Unknown |
| [Open Skills](https://github.com/workforce-data-initiative/skills-api/wiki/API-Overview) | Job titles, skills and related jobs data | No | No | Unknown |
| [Reed](https://www.reed.co.uk/developers) | Job board aggregator | `apiKey` | Yes | Unknown |
| [The Muse](https://www.themuse.com/developers/api/v2) | Job board and company profiles | `apiKey` | Yes | Unknown |
| [Upwork](https://developers.upwork.com/) | Freelance job board and management system | `OAuth` | Yes | Unknown |
| [USAJOBS](https://developer.usajobs.gov/) | US government job board | `apiKey` | Yes | Unknown |
| [ZipRecruiter](https://www.ziprecruiter.com/publishers) | Job search app and website | `apiKey` | Yes | Unknown |

**[⬆ Back to Index](#index)**
### Machine Learning
API | Description | Auth | HTTPS | CORS |
|---|---|---|---|---|
| [Clarifai](https://docs.clarifai.com) | Computer Vision | `OAuth` | Yes | Unknown |
| [Cloudmersive](https://www.cloudmersive.com/image-recognition-and-processing-api) | Image captioning, face recognition, NSFW classification | `apiKey` | Yes | Yes |
| [Deepcode](https://www.deepcode.ai) | AI for code review | No | Yes | Unknown |
| [Dialogflow](https://dialogflow.com) | Natural Language Processing | `apiKey` | Yes | Unknown |
<<<<<<< HEAD
| [IPS Online](https://docs.identity.ps/docs) | Face and License Plate Anonymization | `apiKey` | Yes | Unknown | 
=======
| [EXUDE-API](http://uttesh.com/exude-api/) | Used for the primary ways for filtering the stopping, stemming words from the text data | No | Yes | Yes |
>>>>>>> eb8e9aae
| [Keen IO](https://keen.io/) | Data Analytics | `apiKey` | Yes | Unknown |
| [NLP Cloud](https://nlpcloud.io) | NLP API using spaCy and transformers for NER, sentiments, classification, summarization, and more | `apiKey` | Yes | Unknown |
| [Time Door](https://timedoor.io) | A time series analysis API | `apiKey` | Yes | Yes |
| [Unplugg](https://unplu.gg/test_api.html) | Forecasting API for timeseries data | `apiKey` | Yes | Unknown |
| [Wit.ai](https://wit.ai/) | Natural Language Processing | `OAuth` | Yes | Unknown |

**[⬆ Back to Index](#index)**
### Music
API | Description | Auth | HTTPS | CORS |
|---|---|---|---|---|
| [AI Mastering](https://aimastering.com/api_docs/) | Automated Music Mastering | `apiKey` | Yes | Yes |
| [Bandsintown](https://app.swaggerhub.com/apis/Bandsintown/PublicAPI/3.0.0) | Music Events | No | Yes | Unknown |
| [Deezer](https://developers.deezer.com/api) | Music | `OAuth` | Yes | Unknown |
| [Discogs](https://www.discogs.com/developers/) | Music | `OAuth` | Yes | Unknown |
| [Freesound](https://freesound.org/docs/api/) | Music Samples | `apiKey` | Yes | Unknown |
| [Genius](https://docs.genius.com/) | Crowdsourced lyrics and music knowledge | `OAuth` | Yes | Unknown |
| [Genrenator](https://binaryjazz.us/genrenator-api/) | Music genre generator | No | Yes | Unknown |
| [iTunes Search](https://affiliate.itunes.apple.com/resources/documentation/itunes-store-web-service-search-api/) | Software products | No | Yes | Unknown |
| [Jamendo](https://developer.jamendo.com/v3.0/docs) | Music | `OAuth` | Yes | Unknown |
| [KKBOX](https://developer.kkbox.com) | Get music libraries, playlists, charts, and perform out of KKBOX's platform | `OAuth` | Yes | Unknown |
| [LastFm](https://www.last.fm/api) | Music | `apiKey` | Yes | Unknown |
| [Lyrics.ovh](http://docs.lyricsovh.apiary.io/) | Simple API to retrieve the lyrics of a song | No | Yes | Unknown |
| [Mixcloud](https://www.mixcloud.com/developers/) | Music | `OAuth` | Yes | Yes |
| [MusicBrainz](https://musicbrainz.org/doc/Development/XML_Web_Service/Version_2) | Music | No | Yes | Unknown |
| [Musixmatch](https://developer.musixmatch.com/) | Music | `apiKey` | Yes | Unknown |
| [Openwhyd](https://openwhyd.github.io/openwhyd/API) | Download curated playlists of streaming tracks (YouTube, SoundCloud, etc...) | No | Yes | No |
| [Songkick](https://www.songkick.com/developer/) | Music Events | `OAuth` | Yes | Unknown |
| [Songsterr](https://www.songsterr.com/a/wa/api/) | Provides guitar, bass and drums tabs and chords | No | Yes | Unknown |
| [SoundCloud](https://developers.soundcloud.com/) | Allow users to upload and share sounds | `OAuth` | Yes | Unknown |
| [Spotify](https://beta.developer.spotify.com/documentation/web-api/) | View Spotify music catalog, manage users' libraries, get recommendations and more | `OAuth` | Yes | Unknown |
| [TasteDive](https://tastedive.com/read/api) | Similar artist API (also works for movies and TV shows) | `apiKey` | Yes | Unknown |
| [TheAudioDB](https://www.theaudiodb.com/api_guide.php) | Music | `apiKey` | Yes | Unknown |
| [Vagalume](https://api.vagalume.com.br/docs/) | Crowdsourced lyrics and music knowledge | `apiKey` | Yes | Unknown |

**[⬆ Back to Index](#index)**
### News
API | Description | Auth | HTTPS | CORS |
|---|---|---|---|---|
| [Associated Press](https://developer.ap.org/) | Search for news and metadata from Associated Press | `apiKey` | Yes | Unknown |
| [Chronicling America](http://chroniclingamerica.loc.gov/about/api/) | Provides access to millions of pages of historic US newspapers from the Library of Congress | No | No | Unknown |
| [Currents](https://currentsapi.services/) | Latest news published in various news sources, blogs and forums | `apiKey` | Yes | Yes |
| [Feedbin](https://github.com/feedbin/feedbin-api) | RSS reader | `OAuth` | Yes | Unknown |
| [Graphs for Coronavirus](https://corona.dnsforfamily.com/api.txt) | Each Country separately and Worldwide Graphs for Coronavirus. Daily updates | No | Yes | Yes |
| [mediastack](https://mediastack.com/) | Free, Simple REST API for Live News & Blog Articles | `apiKey` | Yes | Unknown |
| [New York Times](https://developer.nytimes.com/) | Provides news | `apiKey` | Yes | Unknown |
| [News](https://newsapi.org/) | Headlines currently published on a range of news sources and blogs | `apiKey` | Yes | Unknown |
| [NPR One](http://dev.npr.org/api/) | Personalized news listening experience from NPR | `OAuth` | Yes | Unknown |
| [Spaceflight News](https://spaceflightnewsapi.net) | Spaceflight related news 🚀 | No | Yes | Yes |
| [The Guardian](http://open-platform.theguardian.com/) | Access all the content the Guardian creates, categorised by tags and section | `apiKey` | Yes | Unknown |
| [The Old Reader](https://github.com/theoldreader/api) | RSS reader | `apiKey` | Yes | Unknown |

**[⬆ Back to Index](#index)**
### Open Data
API | Description | Auth | HTTPS | CORS |
|---|---|---|---|---|
| [18F](http://18f.github.io/API-All-the-X/) | Unofficial US Federal Government API Development | No | No | Unknown |
| [Archive.org](https://archive.readme.io/docs) | The Internet Archive | No | Yes | Unknown |
| [Callook.info](https://callook.info) | United States ham radio callsigns | No | Yes | Unknown |
| [CARTO](https://carto.com/) | Location Information Prediction | `apiKey` | Yes | Unknown |
| [CivicFeed](https://developers.civicfeed.com/) | News articles and public datasets | `apiKey` | Yes | Unknown |
| [Enigma Public](http://docs.enigma.com/public/public_v20_api_about) | Broadest collection of public data | `apiKey` | Yes | Yes |
| [French Address Search](https://geo.api.gouv.fr/adresse) | Address search via the French Government | No | Yes | Unknown |
| [Kaggle](https://www.kaggle.com/docs/api) | Create and interact with Datasets, Notebooks, and connect with Kaggle | `apiKey` | Yes | Unknown |
| [LinkPreview](https://www.linkpreview.net) | Get JSON formatted summary with title, description and preview image for any requested URL | `apiKey` | Yes | Yes |
| [Marijuana Strains](http://strains.evanbusse.com/) | Marijuana strains, races, flavors and effects | `apiKey` | No | Unknown |
| [Microlink.io](https://microlink.io) | Extract structured data from any website | No | Yes | Yes |
| [OpenCorporates](http://api.opencorporates.com/documentation/API-Reference) | Data on corporate entities and directors in many countries | `apiKey` | Yes | Unknown |
| [Quandl](https://www.quandl.com/) | Stock Market Data | No | Yes | Unknown |
| [Recreation Information Database](https://ridb.recreation.gov/) | Recreational areas, federal lands, historic sites, museums, and other attractions/resources(US) | `apiKey` | Yes | Unknown |
| [Scoop.it](http://www.scoop.it/dev) | Content Curation Service | `apiKey` | No | Unknown |
| [Teleport](https://developers.teleport.org/) | Quality of Life Data | No | Yes | Unknown |
| [Universities List](https://github.com/Hipo/university-domains-list) | University names, countries and domains | No | Yes | Unknown |
| [University of Oslo](https://data.uio.no/) | Courses, lecture videos, detailed information for courses etc. for the University of Oslo (Norway) | No | Yes | Unknown |
| [UPC database](https://upcdatabase.org/api) | More than 1.5 million barcode numbers from all around the world | `apiKey` | Yes | Unknown |
| [Wikidata](https://www.wikidata.org/w/api.php?action=help) | Collaboratively edited knowledge base operated by the Wikimedia Foundation | `OAuth` | Yes | Unknown |
| [Wikipedia](https://www.mediawiki.org/wiki/API:Main_page) | Mediawiki Encyclopedia | No | Yes | Unknown |
| [Yelp](https://www.yelp.com/developers/documentation/v3) | Find Local Business | `OAuth` | Yes | Unknown |

**[⬆ Back to Index](#index)**
### Open Source Projects
API | Description | Auth | HTTPS | CORS |
|---|---|---|---|---|
| [Countly](https://api.count.ly/reference) | Countly web analytics | No | No | Unknown |
| [Creative Commons Catalog](https://api.creativecommons.engineering/) | Search among openly licensed and public domain works | `OAuth` | Yes | Yes |
| [Drupal.org](https://www.drupal.org/drupalorg/docs/api) | Drupal.org | No | Yes | Unknown |
| [Evil Insult Generator](https://evilinsult.com/api) | Evil Insults | No | Yes | Yes |

**[⬆ Back to Index](#index)**
### Patent
API | Description | Auth | HTTPS | CORS |
|---|---|---|---|---|
| [EPO](https://developers.epo.org/) | European patent search system api | `OAuth` | Yes | Unknown |
| [TIPO](https://tiponet.tipo.gov.tw/Gazette/OpenData/OD/OD05.aspx?QryDS=API00) | Taiwan patent search system api | `apiKey` | Yes | Unknown |
| [USPTO](https://www.uspto.gov/learning-and-resources/open-data-and-mobility) | USA patent api services | No | Yes | Unknown |

**[⬆ Back to Index](#index)**
### Personality
API | Description | Auth | HTTPS | CORS |
|---|---|---|---|---|
| [Advice Slip](http://api.adviceslip.com/) | Generate random advice slips | No | Yes | Unknown |
| [Biriyani As A Service](https://biriyani.anoram.com/) | Biriyani images placeholder | No | Yes | No |
| [chucknorris.io](https://api.chucknorris.io) | JSON API for hand curated Chuck Norris jokes | No | Yes | Unknown |
| [Dictum](https://github.com/fisenkodv/dictum) | API to get access to the collection of the most inspiring expressions of mankind | No | Yes | Unknown |
| [FavQs.com](https://favqs.com/api) | FavQs allows you to collect, discover and share your favorite quotes | `apiKey` | Yes | Unknown |
| [FOAAS](http://www.foaas.com/) | Fuck Off As A Service | No | No | Unknown |
| [Forismatic](http://forismatic.com/en/api/) | Inspirational Quotes | No | No | Unknown |
| [icanhazdadjoke](https://icanhazdadjoke.com/api) | The largest selection of dad jokes on the internet | No | Yes | Unknown |
| [Imgflip](https://imgflip.com/api) | Gets an array of popular memes | No | Yes | Unknown |
| [kanye.rest](https://kanye.rest) | REST API for random Kanye West quotes | No | Yes | Yes |
| [Medium](https://github.com/Medium/medium-api-docs) | Community of readers and writers offering unique perspectives on ideas | `OAuth` | Yes | Unknown |
| [NaMoMemes](https://github.com/theIYD/NaMoMemes) | Memes on Narendra Modi | No | Yes | Unknown |
| [Programming Quotes](https://github.com/skolakoda/programming-quotes-api) | Programming Quotes API for open source projects | No | Yes | Unknown |
| [Quotable Quotes](https://github.com/lukePeavey/quotable) | Quotable is a free, open source quotations API | No | Yes | Unknown |
| [Quote Garden](https://pprathameshmore.github.io/QuoteGarden/) | REST API for more than 5000 famous quotes | No | Yes | Unknown |
| [Quotes on Design](https://quotesondesign.com/api/) | Inspirational Quotes | No | Yes | Unknown |
| [taylor.rest](https://taylor.rest) | REST API for random Taylor Swift quotes | No | Yes | No |
| [Traitify](https://app.traitify.com/developer) | Assess, collect and analyze Personality | No | Yes | Unknown |
| [Vadivelu HTTP Codes](https://vadivelu.anoram.com/) | On demand HTTP Codes with images | No | Yes | No |

**[⬆ Back to Index](#index)**
### Phone
API | Description | Auth | HTTPS | CORS |
|---|---|---|---|---|
| [Abstract Phone Validation](https://www.abstractapi.com/phone-validation-api) | Validate phone numbers globally | `apiKey` | Yes | Yes |
| [apilayer numverify](https://numverify.com) | Phone number validation | `apiKey` | Yes | Unknown |
| [Cloudmersive Validate](https://cloudmersive.com/phone-number-validation-API) | Validate international phone numbers | `apiKey` | Yes | Yes |
| [NumValidate](https://numvalidate.com) | Open Source phone number validation | No | Yes | Unknown |

**[⬆ Back to Index](#index)**
### Photography
API | Description | Auth | HTTPS | CORS |
|---|---|---|---|---|
| [Flickr](https://www.flickr.com/services/api/) | Flickr Services | `OAuth` | Yes | Unknown |
| [Getty Images](http://developers.gettyimages.com/en/) | Build applications using the world's most powerful imagery | `OAuth` | Yes | Unknown |
| [Gfycat](https://developers.gfycat.com/api/) | Jiffier GIFs | `OAuth` | Yes | Unknown |
| [Giphy](https://developers.giphy.com/docs/) | Get all your gifs | `apiKey` | Yes | Unknown |
| [Gyazo](https://gyazo.com/api/docs) | Upload images | `apiKey` | Yes | Unknown |
| [Imgur](https://apidocs.imgur.com/) | Images | `OAuth` | Yes | Unknown |
| [Lorem Picsum](https://picsum.photos/) | Images from Unsplash | No | Yes | Unknown |
| [ObjectCut](https://objectcut.com/) | Image Background removal | `apiKey` | Yes | Yes |
| [Pexels](https://www.pexels.com/api/) | Free Stock Photos and Videos | `apiKey` | Yes | Yes |
| [Pixabay](https://pixabay.com/sk/service/about/api/) | Photography | `apiKey` | Yes | Unknown |
| [PlaceKitten](https://placekitten.com/) | Resizable kitten placeholder images | No | Yes | Unknown |
| [ReSmush.it](https://resmush.it/api) | Photo optimization | No | No | Unknown |
| [ScreenShotLayer](https://screenshotlayer.com) | URL 2 Image | No | Yes | Unknown |
| [Unsplash](https://unsplash.com/developers) | Photography | `OAuth` | Yes | Unknown |
| [Wallhaven](https://wallhaven.cc/help/api) | Wallpapers | `apiKey` | Yes | Unknown |

**[⬆ Back to Index](#index)**
### Science & Math
API | Description | Auth | HTTPS | CORS |
|---|---|---|---|---|
| [arcsecond.io](https://api.arcsecond.io/) | Multiple astronomy data sources | No | Yes | Unknown |
| [CORE](https://core.ac.uk/services#api) | Access the world's Open Access research papers | `apiKey` | Yes | Unknown |
| [GBIF](https://www.gbif.org/developer/summary) | Global Biodiversity Information Facility | No | Yes | Yes |
| [hubblesite](https://hubblesite.org/api/documentation/) | Space Telescope News Releases | No | Yes | Unknown |
| [iDigBio](https://github.com/idigbio/idigbio-search-api/wiki) | Access millions of museum specimens from organizations around the world | No | Yes | Unknown |
| [inspirehep.net](https://inspirehep.net/info/hep/api?ln=en) | High Energy Physics info. system | No | Yes | Unknown |
| [isEven (humor)](https://isevenapi.xyz/) | Check if a number is even | No | Yes | Unknown |
| [ITIS](https://www.itis.gov/ws_description.html) | Integrated Taxonomic Information System | No | Yes | Unknown |
| [Launch Library 2](https://thespacedevs.com/llapi) | Spaceflight launches and events database | No | Yes | Yes |
| [Materials Platform for Data Science](https://mpds.io) | Curated experimental data for materials science | `apiKey` | Yes | No |
| [Minor Planet Center](http://www.asterank.com/mpc) | Asterank.com Information | No | No | Unknown |
| [NASA](https://api.nasa.gov) | NASA data, including imagery | No | Yes | Unknown |
| [NASA APOD (unofficial API)](https://apodapi.herokuapp.com/) | API for getting APOD (Astronomy Image of the Day) images along with metadata | No | Yes | Yes |
| [Newton](https://newton.now.sh/) | Symbolic and Arithmetic Math Calculator | No | Yes | Unknown |
| [Numbers](https://math.tools/api/numbers/) | Number of the day, random number, number facts and anything else you want to do with numbers | `apiKey` | Yes | Yes |
| [Numbers](http://numbersapi.com) | Facts about numbers | No | No | Unknown |
| [Open Notify](http://open-notify.org/Open-Notify-API/) | ISS astronauts, current location, etc | No | No | Unknown |
| [Open Science Framework](https://developer.osf.io) | Repository and archive for study designs, research materials, data, manuscripts, etc | No | Yes | Unknown |
| [Satellite Passes](https://satellites.fly.dev) | Query next satellite passes above you | No | Yes | Yes |
| [SHARE](https://share.osf.io/api/v2/) | A free, open, dataset about research and scholarly activities | No | Yes | Unknown |
| [SpaceX](https://github.com/r-spacex/SpaceX-API) | Company, vehicle, launchpad and launch data | No | Yes | Unknown |
| [Sunrise and Sunset](https://sunrise-sunset.org/api) | Sunset and sunrise times for a given latitude and longitude | No | Yes | Unknown |
| [Trefle](https://trefle.io/) | Botanical data for plant species | `apiKey` | Yes | Unknown |
| [USGS Earthquake Hazards Program](https://earthquake.usgs.gov/fdsnws/event/1/) | Earthquakes data real-time | No | Yes | Unknown |
| [USGS Water Services](https://waterservices.usgs.gov/) | Water quality and level info for rivers and lakes | No | Yes | Unknown |
| [World Bank](https://datahelpdesk.worldbank.org/knowledgebase/topics/125589) | World Data | No | No | Unknown |

**[⬆ Back to Index](#index)**
### Security
API | Description | Auth | HTTPS | CORS |
|---|---|---|---|---|
| [Censys.io](https://censys.io/api) | Search engine for Internet connected host and devices | `apiKey` | Yes | No |
| [CRXcavator](https://crxcavator.io/apidocs) | Chrome extension risk scoring | `apiKey` | Yes | Unknown |
| [FilterLists](https://filterlists.com) | Lists of filters for adblockers and firewalls | No | Yes | Unknown |
| [FraudLabs Pro](https://www.fraudlabspro.com/developer/api/screen-order) | Screen order information using AI to detect frauds | `apiKey` | Yes | Unknown |
| [GitGuardian](https://api.gitguardian.com/doc) | Scan files for secrets (API Keys, database credentials, ...) | `apiKey` | Yes | No |
| [HaveIBeenPwned](https://haveibeenpwned.com/API/v3) | Passwords which have previously been exposed in data breaches | `apiKey` | Yes | Unknown |
| [Intelligence X](https://github.com/IntelligenceX/SDK/blob/master/Intelligence%20X%20API.pdf) | Perform OSINT via Intelligence X | `apiKey` | Yes | Unknown |
| [LoginRadius](https://www.loginradius.com/docs/) | Managed User Authentication Service | `apiKey` | Yes | Yes |
| [Mozilla http scanner](https://github.com/mozilla/http-observatory/blob/master/httpobs/docs/api.md) | Mozilla observatory http scanner | No | Yes | Unknown |
| [Mozilla tls scanner](https://github.com/mozilla/tls-observatory#api-endpoints) | Mozilla observatory tls scanner | No | Yes | Unknown |
| [National Vulnerability Database](https://nvd.nist.gov/vuln/Data-Feeds/JSON-feed-changelog) | U.S. National Vulnerability Database | No | Yes | Unknown |
| [PhishStats](https://phishstats.info/) | Phishing database | No | Yes | Unknown |
| [Pulsedive](https://pulsedive.com/api/) | Scan, search and collect threat intelligence data in real-time | `apiKey` | Yes | Unknown |
| [SecurityTrails](https://securitytrails.com/corp/apidocs) | Domain and IP related information such as current and historical WHOIS and DNS records | `apiKey` | Yes | Unknown |
| [Shodan](https://developer.shodan.io/) | Search engine for Internet connected devices | `apiKey` | Yes | Unknown |
| [UK Police](https://data.police.uk/docs/) | UK Police data | No | Yes | Unknown |
| [Virushee](https://api.virushee.com/) | Virushee file/data scanning | No | Yes | Yes |

**[⬆ Back to Index](#index)**
### Shopping
API | Description | Auth | HTTPS | CORS |
|---|---|---|---|---|
| [Best Buy](https://bestbuyapis.github.io/api-documentation/#overview) | Products, Buying Options, Categories, Recommendations, Stores and Commerce | `apiKey` | Yes | Unknown |
| [Bratabase](https://developers.bratabase.com/) | Database of different types of Bra Sizes | `OAuth` | Yes | Unknown |
| [Dummy Products](https://dummyproducts-api.herokuapp.com/) | An api to fetch dummy e-commerce products JSON data with placeholder images | `apiKey` | Yes | Yes |
| [eBay](https://go.developer.ebay.com/) | Sell and Buy on eBay | `OAuth` | Yes | Unknown |
| [Etsy](https://www.etsy.com/developers/documentation/getting_started/api_basics) | Manage shop and interact with listings | `OAuth` | Yes | Unknown |
| [Wal-Mart](https://developer.walmartlabs.com/docs) | Item price and availability | `apiKey` | Yes | Unknown |
| [Wegmans](https://dev.wegmans.io) | Wegmans Food Markets | `apiKey` | Yes | Unknown |

**[⬆ Back to Index](#index)**
### Social
API | Description | Auth | HTTPS | CORS |
|---|---|---|---|---|
| [4chan](https://github.com/4chan/4chan-API) | Simple image-based bulletin board dedicated to a variety of topics | No | Yes | Yes |
| [Buffer](https://buffer.com/developers/api) | Access to pending and sent updates in Buffer | `OAuth` | Yes | Unknown |
| [Carro Score](https://docs.score.getcarro.com/) | Social Media Influence Rating | `apiKey` | Yes | Yes |
| [Cisco Spark](https://developer.ciscospark.com) | Team Collaboration Software | `OAuth` | Yes | Unknown |
| [Discord](https://discord.com/developers/docs/intro) | Make bots for Discord, integrate Discord onto an external platform | `OAuth` | Yes | Unknown |
| [Disqus](https://disqus.com/api/docs/auth/) | Communicate with Disqus data | `OAuth` | Yes | Unknown |
| [Facebook](https://developers.facebook.com/) | Facebook Login, Share on FB, Social Plugins, Analytics and more | `OAuth` | Yes | Unknown |
| [Foursquare](https://developer.foursquare.com/) | Interact with Foursquare users and places (geolocation-based checkins, photos, tips, events, etc) | `OAuth` | Yes | Unknown |
| [Fuck Off as a Service](https://www.foaas.com) | Asks someone to fuck off | No | Yes | Unknown |
| [Full Contact](https://www.fullcontact.com/developer/docs/) | Get Social Media profiles and contact Information | `OAuth` | Yes | Unknown |
| [HackerNews](https://github.com/HackerNews/API) | Social news for CS and entrepreneurship | No | Yes | Unknown |
| [Instagram](https://www.instagram.com/developer/) | Instagram Login, Share on Instagram, Social Plugins and more | `OAuth` | Yes | Unknown |
| [Meetup.com](https://www.meetup.com/meetup_api/) | Data about Meetups from Meetup.com | `apiKey` | Yes | Unknown |
| [MySocialApp](https://mysocialapp.io) | Seamless Social Networking features, API, SDK to any app | `apiKey` | Yes | Unknown |
| [Open Collective](https://docs.opencollective.com/help/developers/api) | Get Open Collective data | No | Yes | Unknown |
| [Pinterest](https://developers.pinterest.com/) | The world's catalog of ideas | `OAuth` | Yes | Unknown |
| [Reddit](https://www.reddit.com/dev/api) | Homepage of the internet | `OAuth` | Yes | Unknown |
| [Saidit](https://www.saidit.net/dev/api) | Open Source Reddit Clone | `OAuth` | Yes | Unknown |
| [Slack](https://api.slack.com/) | Team Instant Messaging | `OAuth` | Yes | Unknown |
| [Telegram Bot](https://core.telegram.org/bots/api) | Simplified HTTP version of the MTProto API for bots | `apiKey` | Yes | Unknown |
| [Telegram MTProto](https://core.telegram.org/api#getting-started) | Read and write Telegram data | `OAuth` | Yes | Unknown |
| [Trash Nothing](https://trashnothing.com/developer) | A freecycling community with thousands of free items posted every day | `OAuth` | Yes | Yes |
| [Tumblr](https://www.tumblr.com/docs/en/api/v2) | Read and write Tumblr Data | `OAuth` | Yes | Unknown |
| [Twitch](https://dev.twitch.tv/docs) | Game Streaming API | `OAuth` | Yes | Unknown |
| [Twitter](https://developer.twitter.com/en/docs) | Read and write Twitter data | `OAuth` | Yes | No |
| [vk](https://vk.com/dev/sites) | Read and write vk data | `OAuth` | Yes | Unknown |

**[⬆ Back to Index](#index)**
### Sports & Fitness
API | Description | Auth | HTTPS | CORS |
|---|---|---|---|---|
| [balldontlie](https://balldontlie.io) | Balldontlie provides access to stats data from the NBA | No | Yes | Yes |
| [BikeWise](https://www.bikewise.org/documentation/api_v2) | Bikewise is a place to learn about and report bike crashes, hazards and thefts | No | Yes | Unknown |
| [Canadian Football League (CFL)](http://api.cfl.ca/) | Official JSON API providing real-time league, team and player statistics about the CFL | `apiKey` | Yes | No |
| [City Bikes](http://api.citybik.es/v2/) | City Bikes around the world | No | No | Unknown |
| [Ergast F1](http://ergast.com/mrd/) | F1 data from the beginning of the world championships in 1950 | No | Yes | Unknown |
| [Fitbit](https://dev.fitbit.com/) | Fitbit Information | `OAuth` | Yes | Unknown |
| [Football (Soccer) Videos](https://www.scorebat.com/video-api/) | Embed codes for goals and highlights from Premier League, Bundesliga, Serie A and many more | No | Yes | Yes |
| [Football Prediction](https://boggio-analytics.com/fp-api/) | Predictions for upcoming football matches, odds, results and stats | `X-Mashape-Key` | Yes | Unknown |
| [Football-Data.org](http://api.football-data.org/index) | Football Data | No | No | Unknown |
| [JCDecaux Bike](https://developer.jcdecaux.com/) | JCDecaux's self-service bicycles | `apiKey` | Yes | Unknown |
| [MLB Records and Stats](https://appac.github.io/mlb-data-api-docs/) | Current and historical MLB statistics | No | No | Unknown |
| [NBA Stats](https://any-api.com/nba_com/nba_com/docs/API_Description) | Current and historical NBA Statistics | No | Yes | Unknown |
| [NHL Records and Stats](https://gitlab.com/dword4/nhlapi) | NHL historical data and statistics | No | Yes | Unknown |
| [Sport List & Data](https://developers.decathlon.com/products/sports) | List of and resources related to sports | No | Yes | Yes |
| [Strava](https://strava.github.io/api/) | Connect with athletes, activities and more | `OAuth` | Yes | Unknown |
| [SuredBits](https://suredbits.com/api/) | Query sports data, including teams, players, games, scores and statistics | No | No | No |
| [TheSportsDB](https://www.thesportsdb.com/api.php) | Crowd-Sourced Sports Data and Artwork | `apiKey` | Yes | Yes |
| [Wger](https://wger.de/en/software/api) | Workout manager data as exercises, muscles or equipment | `apiKey` | Yes | Unknown |

**[⬆ Back to Index](#index)**
### Test Data
API | Description | Auth | HTTPS | CORS |
|---|---|---|---|---|
| [Bacon Ipsum](https://baconipsum.com/json-api/) | A Meatier Lorem Ipsum Generator | No | Yes | Unknown |
| [Dicebear Avatars](https://avatars.dicebear.com/) | Generate random pixel-art avatars | No | Yes | No |
| [FakeJSON](https://fakejson.com) | Service to generate test and fake data | `apiKey` | Yes | Yes |
| [FakerAPI](https://fakerapi.it/en) | APIs collection to get fake data | No | Yes | Yes |
| [JSONPlaceholder](http://jsonplaceholder.typicode.com/) | Fake data for testing and prototyping | No | No | Unknown |
| [Loripsum](http://loripsum.net/) | The "lorem ipsum" generator that doesn't suck | No | No | Unknown |
| [PIPL](https://pipl.ir/) | Free and public API that generates random and fake people's data in JSON | No | Yes | No |
| [Randommer](https://randommer.io/randommer-api) | Random data generator | `apiKey` | Yes | Yes |
| [RandomUser](https://randomuser.me) | Generates random user data | No | Yes | Unknown |
| [RoboHash](https://robohash.org/) | Generate random robot/alien avatars | No | Yes | Unknown |
| [This Person Does not Exist](https://thispersondoesnotexist.com) | Generates real-life faces of people who do not exist | No | Yes | Unknown |
| [UUID Generator](https://www.uuidtools.com/docs) | Generate UUIDs | No | Yes | No |
| [Yes No](https://yesno.wtf/api) | Generate yes or no randomly | No | Yes | Unknown |

**[⬆ Back to Index](#index)**
### Text Analysis
API | Description | Auth | HTTPS | CORS |
|---|---|---|---|---|
| [Aylien Text Analysis](https://docs.aylien.com/textapi/#getting-started) | A collection of information retrieval and natural language APIs | `apiKey` | Yes | Unknown |
| [Cloudmersive Natural Language Processing](https://www.cloudmersive.com/nlp-api) | Natural language processing and text analysis | `apiKey` | Yes | Yes |
| [Detect Language](https://detectlanguage.com/) | Detects text language | `apiKey` | Yes | Unknown |
| [Google Cloud Natural](https://cloud.google.com/natural-language/docs/) | Natural language understanding technology, including sentiment, entity and syntax analysis | `apiKey` | Yes | Unknown |
| [languagelayer](https://languagelayer.com/) | Language Detection JSON API supporting 173 languages | `OAuth` | Yes | Unknown |
| [Semantria](https://semantria.readme.io/docs) | Text Analytics with sentiment analysis, categorization & named entity extraction | `OAuth` | Yes | Unknown |
| [Sentiment Analysis](https://www.meaningcloud.com/developer/sentiment-analysis) | Multilingual sentiment analysis of texts from different sources | `apiKey` | Yes | Yes |
| [Sentium](https://sentim-api.herokuapp.com/) | Free API for Text Sentimental analysis | No | Yes | Unknown |
| [Tisane](https://tisane.ai/) | Text Analytics with focus on detection of abusive content and law enforcement applications | `OAuth` | Yes | Yes |
| [Watson Natural Language Understanding](https://cloud.ibm.com/apidocs/natural-language-understanding/natural-language-understanding) | Natural language processing for advanced text analysis | `OAuth` | Yes | Unknown |

**[⬆ Back to Index](#index)**
### Tracking
API | Description | Auth | HTTPS | CORS |
|---|---|---|---|---|
| [Pixela](https://pixe.la) | API for recording and tracking habits or effort, routines | `X-Mashape-Key` | Yes | Yes |
| [Postmon](http://postmon.com.br) | An API to query Brazilian ZIP codes and orders easily, quickly and free | No | No | Unknown |
| [Sweden](https://developer.postnord.com/docs2) | Provides information about parcels in transport | `apiKey` | No | Unknown |
| [UPS](https://www.ups.com/upsdeveloperkit) | Shipment and Address information | `apiKey` | Yes | Unknown |
| [WeCanTrack](https://docs.wecantrack.com) | Automatically place subids in affiliate links to attribute affiliate conversions to click data | `apiKey` | Yes | Yes |
| [WhatPulse](https://whatpulse.org/pages/webapi/) | Small application that measures your keyboard/mouse usage | No | Yes | Unknown |

**[⬆ Back to Index](#index)**
### Transportation
API | Description | Auth | HTTPS | CORS |
|---|---|---|---|---|
| [ADS-B Exchange](https://www.adsbexchange.com/data/) | Access real-time and historical data of any and all airborne aircraft | No | Yes | Unknown |
| [AIS Hub](http://www.aishub.net/api) | Real-time data of any marine and inland vessel equipped with AIS tracking system | `apiKey` | No | Unknown |
| [Amadeus for Developers](https://developers.amadeus.com/self-service) | Travel Search - Limited usage | `OAuth` | Yes | Unknown |
| [aviationstack](https://aviationstack.com/) | Real-time Flight Status & Global Aviation Data API | `OAuth` | Yes | Unknown |
| [Bay Area Rapid Transit](http://api.bart.gov) | Stations and predicted arrivals for BART | `apiKey` | No | Unknown |
| [BlaBlaCar](https://dev.blablacar.com) | Search car sharing trips | `apiKey` | Yes | Unknown |
| [Boston MBTA Transit](https://www.mbta.com/developers/v3-api) | Stations and predicted arrivals for MBTA | `apiKey` | Yes | Unknown |
| [Community Transit](https://github.com/transitland/transitland-datastore/blob/master/README.md#api-endpoints) | Transitland API | No | Yes | Unknown |
| [GraphHopper](https://graphhopper.com/api/1/docs/) | A-to-B routing with turn-by-turn instructions | `apiKey` | Yes | Unknown |
| [Icelandic APIs](http://docs.apis.is/) | Open APIs that deliver services in or regarding Iceland | No | Yes | Unknown |
| [Izi](http://api-docs.izi.travel/) | Audio guide for travellers | `apiKey` | Yes | Unknown |
| [Metro Lisboa](http://app.metrolisboa.pt/status/getLinhas.php) | Delays in subway lines | No | No | No |
| [Navitia](https://api.navitia.io/) | The open API for building cool stuff with transport data | `apiKey` | Yes | Unknown |
| [Open Charge Map](https://openchargemap.org/site/develop/api) | Global public registry of electric vehicle charging locations | No | Yes | Unknown |
| [REFUGE Restrooms](https://www.refugerestrooms.org/api/docs/#!/restrooms) | Provides safe restroom access for transgender, intersex and gender nonconforming individuals | No | Yes | Unknown |
| [Schiphol Airport](https://developer.schiphol.nl/) | Schiphol | `apiKey` | Yes | Unknown |
| [TransitLand](https://transit.land/documentation/datastore/api-endpoints.html) | Transit Aggregation | No | Yes | Unknown |
| [Transport for Atlanta, US](http://www.itsmarta.com/app-developer-resources.aspx) | Marta | No | No | Unknown |
| [Transport for Auckland, New Zealand](https://api.at.govt.nz/) | Auckland Transport | No | Yes | Unknown |
| [Transport for Belgium](https://hello.irail.be/api/) | Belgian transport API | No | Yes | Unknown |
| [Transport for Berlin, Germany](https://github.com/derhuerst/vbb-rest/blob/3/docs/index.md) | Third-party VBB API | No | Yes | Unknown |
| [Transport for Bordeaux, France](https://opendata.bordeaux-metropole.fr/explore/) | Bordeaux Métropole public transport and more (France) | `apiKey` | Yes | Unknown |
| [Transport for Boston, US](https://mbta.com/developers/v3-api) | MBTA API | No | No | Unknown |
| [Transport for Budapest, Hungary](https://bkkfutar.docs.apiary.io) | Budapest public transport API | No | Yes | Unknown |
| [Transport for Chicago, US](http://www.transitchicago.com/developers/) | CTA | No | No | Unknown |
| [Transport for Czech Republic](https://www.chaps.cz/eng/products/idos-internet) | Czech transport API | No | Yes | Unknown |
| [Transport for Denver, US](http://www.rtd-denver.com/gtfs-developer-guide.shtml) | RTD | No | No | Unknown |
| [Transport for Finland](https://digitransit.fi/en/developers/ ) | Finnish transport API | No | Yes | Unknown |
| [Transport for Germany](http://data.deutschebahn.com/dataset/api-fahrplan) | Deutsche Bahn (DB) API | `apiKey` | No | Unknown |
| [Transport for Grenoble, France](https://www.metromobilite.fr/pages/opendata/OpenDataApi.html) | Grenoble public transport | No | No | No |
| [Transport for Honolulu, US](http://hea.thebus.org/api_info.asp) | Honolulu Transportation Information | `apiKey` | No | Unknown |
| [Transport for India](https://data.gov.in/sector/transport) | India Public Transport API | `apiKey` | Yes | Unknown |
| [Transport for Lisbon, Portugal](https://emel.city-platform.com/opendata/) | Data about buses routes, parking and traffic | `apiKey` | Yes | Unknown |
| [Transport for London, England](https://api.tfl.gov.uk) | TfL API | `apiKey` | Yes | Unknown |
| [Transport for Manchester, England](https://developer.tfgm.com/) | TfGM transport network data | `apiKey` | Yes | No |
| [Transport for Paris, France](http://data.ratp.fr/api/v1/console/datasets/1.0/search/) | RATP Open Data API | No | No | Unknown |
| [Transport for Philadelphia, US](http://www3.septa.org/hackathon/) | SEPTA APIs | No | No | Unknown |
| [Transport for Sao Paulo, Brazil](http://www.sptrans.com.br/desenvolvedores/api-do-olho-vivo-guia-de-referencia/documentacao-api/) | SPTrans | `OAuth` | No | Unknown |
| [Transport for Sweden](https://www.trafiklab.se/api) | Public Transport consumer | `OAuth` | Yes | Unknown |
| [Transport for Switzerland](https://opentransportdata.swiss/en/) | Official Swiss Public Transport Open Data | `apiKey` | Yes | Unknown |
| [Transport for Switzerland](https://transport.opendata.ch/) | Swiss public transport API | No | Yes | Unknown |
| [Transport for The Netherlands](http://www.ns.nl/reisinformatie/ns-api) | NS, only trains | `apiKey` | No | Unknown |
| [Transport for The Netherlands](https://github.com/skywave/KV78Turbo-OVAPI/wiki) | OVAPI, country-wide public transport | No | Yes | Unknown |
| [Transport for Toronto, Canada](https://myttc.ca/developers) | TTC | No | Yes | Unknown |
| [Transport for United States](http://www.nextbus.com/xmlFeedDocs/NextBusXMLFeed.pdf) | NextBus API | No | No | Unknown |
| [Transport for Vancouver, Canada](https://developer.translink.ca/) | TransLink | `OAuth` | Yes | Unknown |
| [Transport for Washington, US](https://developer.wmata.com/) | Washington Metro transport API | `OAuth` | Yes | Unknown |
| [Uber](https://developer.uber.com/products) | Uber ride requests and price estimation | `OAuth` | Yes | Yes |
| [WhereIsMyTransport](https://developer.whereismytransport.com/) | Platform for public transport data in emerging cities | `OAuth` | Yes | Unknown |

**[⬆ Back to Index](#index)**
### URL Shorteners
API | Description | Auth | HTTPS | CORS |
|---|---|---|---|---|
| [Bitly](http://dev.bitly.com/get_started.html) | URL shortener and link management | `OAuth` | Yes | Unknown |
| [CleanURI](https://cleanuri.com/docs) | URL shortener service | No | Yes | Yes |
| [ClickMeter](https://support.clickmeter.com/hc/en-us/categories/201474986) | Monitor, compare and optimize your marketing links | `apiKey` | Yes | Unknown |
| [LiteLink](https://litelink.ml/) | Simple URL Shortener | `No` | Yes | Yes |
| [Rebrandly](https://developers.rebrandly.com/v1/docs) | Custom URL shortener for sharing branded links | `apiKey` | Yes | Unknown |
| [Shrtlnk](https://shrtlnk.dev/developer) | Simple and efficient short link creation | `apiKey` | Yes | Yes |
| [T.LY](https://t.ly/docs) | URL shortener API | No | Yes | No |
| [TinyUID](https://tinyuid.com/docs) | Shorten long URLs | No | Yes | Yes |
| [Zero Width Shortener](https://docs.zws.im) | Shortens URLs using spaces that have zero width, making them invisible to humans | No | Yes | Unknown |


**[⬆ Back to Index](#index)**
### Vehicle
API | Description | Auth | HTTPS | CORS |
|---|---|---|---|---|
| [Brazilian Vehicles and Prices](https://deividfortuna.github.io/fipe/) | Vehicles information from Fundação Instituto de Pesquisas Econômicas - Fipe | No | Yes | Unknown |
| [Kelley Blue Book](http://developer.kbb.com/#!/data/1-Default) | Vehicle info, pricing, configuration, plus much more | `apiKey` | Yes | No |
| [Mercedes-Benz](https://developer.mercedes-benz.com/apis) | Telematics data, remotely access vehicle functions, car configurator, locate service dealers | `apiKey` | Yes | No |
| [NHTSA](https://vpic.nhtsa.dot.gov/api/) | NHTSA Product Information Catalog and Vehicle Listing | No | Yes | Unknown |
| [Smartcar](https://smartcar.com/docs/) | Lock and unlock vehicles and get data like odometer reading and location. Works on most new cars | `OAuth` | Yes | Yes |

**[⬆ Back to Index](#index)**
### Video
API | Description | Auth | HTTPS | CORS |
|---|---|---|---|---|
| [An API of Ice And Fire](https://anapioficeandfire.com/) | Game Of Thrones API | No | Yes | Unknown |
| [Breaking Bad](https://breakingbadapi.com/documentation) | Breaking Bad API | No | Yes | Unknown |
| [Breaking Bad Quotes](https://github.com/shevabam/breaking-bad-quotes) | Some Breaking Bad quotes | No | Yes | Unknown |
| [Czech Television](http://www.ceskatelevize.cz/xml/tv-program/) | TV programme of Czech TV | No | No | Unknown |
| [Dailymotion](https://developer.dailymotion.com/) | Dailymotion Developer API | `OAuth` | Yes | Unknown |
| [Final Space](https://finalspaceapi.com/docs/) | Final Space API | No | Yes | Yes |
| [Game of Thrones Quotes](https://gameofthronesquotes.xyz/) | Some Game of Thrones quotes | No | Yes | Unknown |
| [Harry Potter](https://www.potterapi.com/) | Harry Potter API | `apiKey` | Yes | Yes |
| [MCU Countdown](https://github.com/DiljotSG/MCU-Countdown) | A Countdown to the next MCU Film | No | Yes | Yes |
| [Open Movie Database](http://www.omdbapi.com/) | Movie information | `apiKey` | Yes | Unknown |
| [Ron Swanson Quotes](https://github.com/jamesseanwright/ron-swanson-quotes#ron-swanson-quotes-api) | Television | No | Yes | Unknown |
| [STAPI](http://stapi.co) | Information on all things Star Trek | No | No | No |
| [SWAPI](https://swapi.dev/) | All the Star Wars data you've ever wanted | No | Yes | Yes |
| [SWAPI](https://www.swapi.tech) | All things Star Wars | No | Yes | Yes |
| [The Lord of the Rings](https://the-one-api.dev/) | The Lord of the Rings API | `apiKey` | Yes | Unknown |
| [The Vampire Diaries](https://vampire-diaries-api.netlify.app/) | TV Show Data | `apiKey` | Yes | Yes |
| [TMDb](https://www.themoviedb.org/documentation/api) | Community-based movie data | `apiKey` | Yes | Unknown |
| [Trakt](https://trakt.tv/b/api-docs) | Movie and TV Data | `apiKey` | Yes | Yes |
| [TVDB](https://api.thetvdb.com/swagger) | Television data | `apiKey` | Yes | Unknown |
| [TVMaze](http://www.tvmaze.com/api) | TV Show Data | No | No | Unknown |
| [Vimeo](https://developer.vimeo.com/) | Vimeo Developer API | `OAuth` | Yes | Unknown |
| [YouTube](https://developers.google.com/youtube/) | Add YouTube functionality to your sites and apps | `OAuth` | Yes | Unknown |
| [YTS](https://yts.mx/api) | Movie Data | No | Yes | Unknown |

**[⬆ Back to Index](#index)**
### Weather
API | Description | Auth | HTTPS | CORS |
|---|---|---|---|---|
| [7Timer!](http://www.7timer.info/doc.php?lang=en) | Weather, especially for Astroweather | No | No | Unknown |
| [APIXU](https://www.apixu.com/doc/request.aspx) | Weather | `apiKey` | Yes | Unknown |
| [ColorfulClouds](https://open.caiyunapp.com/ColorfulClouds_Weather_API) | Weather | `apiKey` | Yes | Yes |
| [Dark Sky](https://darksky.net/dev/) | Weather | `apiKey` | Yes | No |
| [Foreca](https://developer.foreca.com) | Weather | `OAuth` | Yes | Unknown |
| [MetaWeather](https://www.metaweather.com/api/) | Weather | No | Yes | No |
| [Meteorologisk Institutt](https://api.met.no/weatherapi/documentation) | Weather and climate data | `User-Agent` | Yes | Unknown |
| [NOAA Climate Data](https://www.ncdc.noaa.gov/cdo-web/) | Weather and climate data | `apiKey` | Yes | Unknown |
| [ODWeather](http://api.oceandrivers.com/static/docs.html) | Weather and weather webcams | No | No | Unknown |
| [openSenseMap](https://api.opensensemap.org/) | Data from Personal Weather Stations called senseBoxes | No | Yes | Yes |
| [OpenUV](https://www.openuv.io) | Real-time UV Index Forecast | `apiKey` | Yes | Unknown |
| [OpenWeatherMap](https://openweathermap.org/api) | Weather | `apiKey` | Yes | Unknown |
| [QWeather](https://dev.qweather.com/) | Location-based weather data | `apiKey` | Yes | Yes |
| [Storm Glass](https://stormglass.io/) | Global marine weather from multiple sources | `apiKey` | Yes | Yes |
| [TheRainery](https://therainery.com/documentation/) | Forecast models from meteorological institutes | `apiKey` | Yes | No |
| [Troposphere](https://www.troposphere.io/developer) | Global weather and climate data | `apiKey` | Yes | Yes |
| [Visual Crossing](https://www.visualcrossing.com/weather-api) | Global historical and weather forecast data | `apiKey` | Yes | Yes |
| [weather-api](https://github.com/robertoduessmann/weather-api) | A RESTful free API to check the weather | No | Yes | No |
| [Weatherbit](https://www.weatherbit.io/api) | Weather | `apiKey` | Yes | Unknown |
| [weatherstack](https://weatherstack.com/) | Real-Time & Historical World Weather Data API | `apiKey` | Yes | Unknown |

**[⬆ Back to Index](#index)**

<br>

## License
[MIT](LICENSE)<|MERGE_RESOLUTION|>--- conflicted
+++ resolved
@@ -634,11 +634,8 @@
 | [Cloudmersive](https://www.cloudmersive.com/image-recognition-and-processing-api) | Image captioning, face recognition, NSFW classification | `apiKey` | Yes | Yes |
 | [Deepcode](https://www.deepcode.ai) | AI for code review | No | Yes | Unknown |
 | [Dialogflow](https://dialogflow.com) | Natural Language Processing | `apiKey` | Yes | Unknown |
-<<<<<<< HEAD
+| [EXUDE-API](http://uttesh.com/exude-api/) | Used for the primary ways for filtering the stopping, stemming words from the text data | No | Yes | Yes |
 | [IPS Online](https://docs.identity.ps/docs) | Face and License Plate Anonymization | `apiKey` | Yes | Unknown | 
-=======
-| [EXUDE-API](http://uttesh.com/exude-api/) | Used for the primary ways for filtering the stopping, stemming words from the text data | No | Yes | Yes |
->>>>>>> eb8e9aae
 | [Keen IO](https://keen.io/) | Data Analytics | `apiKey` | Yes | Unknown |
 | [NLP Cloud](https://nlpcloud.io) | NLP API using spaCy and transformers for NER, sentiments, classification, summarization, and more | `apiKey` | Yes | Unknown |
 | [Time Door](https://timedoor.io) | A time series analysis API | `apiKey` | Yes | Yes |
