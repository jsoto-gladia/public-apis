# Public APIs

A collective list of JSON APIs for use in web development.

> While I appreciate the masses of pull requests and community involvement, some PRs have been specifically to market company APIs that offer paid for solutions. This API list is not a marketing tool, but a tool to help the community build applications and use free public APIs quickly and easily. Pull requests that explicitly are marketing attempts won't be accepted, thanks for understanding! :)

### Animals

| API | Description | OAuth |Link |
|---|---|---|---|
| Petfinder | Adoption | No | [Go!](https://www.petfinder.com/developers/api-docs/) |
| RescueGroups | Adoption | No | [Go!](https://userguide.rescuegroups.org/display/APIDG/API+Developers+Guide+Home) |
| IUCN | IUCN Red List of Threatened Species | No, but a token is required | [Go!] (http://apiv3.iucnredlist.org/api/v3/docs) |

### Anime

| API | Description | OAuth |Link |
|---|---|---|---|
| Hummingbird | Hummingbird Anime API | No | [Go!](https://hummingbird.me/) |
| AniList | AniList Anime API | Yes | [Go!](http://anilist-api.readthedocs.org/en/latest/#) |

### Business

| API | Description | OAuth |Link |
|---|---|---|---|
| markerapi | Trademark Search API | No | [Go!](http://www.markerapi.com/) |


### Calendar

| API | Description | OAuth |Link |
|---|---|---|---|
| Church Calendar API | Catholic liturgical calendar | No | [Go!](http://calapi.inadiutorium.cz/) |
| Non-working days API | Database of ICS files for non working days | No | [Go!](https://github.com/gadael/icsdb) |
| Date and Time | Global Date and Time | No | [Go!](http://www.timeanddate.com/services/api/) |
| Holidays | Free API for obtaining information about holidays. | No | [Go!](http://holidayapi.com/) |

### Development

| API | Description | OAuth |Link |
|---|---|---|---|
| RandomUser | Generates random user data | No | [Go!](https://randomuser.me) |
| UI Faces | Find and generate sample avatars for user interfaces | No | [Go!](http://uifaces.com/api) |
| UI Names | Generate random fake names | No | [Go!](https://github.com/thm/uinames) |
| Adorable Avatars | Generate random cartoon avatars | No | [Go!](http://avatars.adorable.io) |
| Github - User Data | Pull public information for a user's github | No | [Go!](https://api.github.com/users/hackeryou) |
| Gitter | Chat for GitHub | Yes | [Go!](https://developer.gitter.im/docs/) |
| JSONPlaceholder | Fake data for testing and prototyping | No | [Go!](http://jsonplaceholder.typicode.com/) |
| RoboHash | Generate random robot/alien avatars | No | [Go!](https://robohash.org/) |
| Plino | Spam filtering system | No | [Go!](https://plino.herokuapp.com/) |
| API Only | Several APIs free. | No | [Go!](http://apionly.com/) |
| Lorem Text | Generates Lorem Ipsum text | Yes | [Go!] (https://market.mashape.com/montanaflynn/lorem-text-generator)
| Hipster Ipsum | Generates Hipster Ipsum text | No | [Go!] (http://hipsterjesus.com/)
| Loripsum | The "lorem ipsum" generator that doesn't suck | No | [Go!] (http://loripsum.net/)
| ReqRes | A hosted REST-API ready to respond to your AJAX requests | No | [Go!] (http://reqres.in/)
| StackExchange | The All-in-one API for StackExchange sites | Yes | [Go!] (https://api.stackexchange.com/)
| Random Word | Generate random word | No | [Go!](http://randomword.setgetgo.com/) |

### Drinks and Food

| API | Description | OAuth |Link |
|---|---|---|---|
| Recipe Puppy | Food | No | [Go!](http://www.recipepuppy.com/about/api/)
| BreweryDB | Beer | No, but apiKey query string |[Go!](http://www.brewerydb.com/developers) |
| LCBO API | Alcohol | No, but apiKey query string |[Go!](https://lcboapi.com/) |
| Yummly | Find food recipes | No | [Go!](https://developer.yummly.com/) |

### Data Access

| API | Description | OAuth |Link |
|---|---|---|---|
| Abbreviation API | Get abbreviations and meanings | No |[Go!](https://market.mashape.com/daxeel/abbreviations) |
| Callook.info API | United States ham radio callsigns | No |[Go!](https://callook.info) |
| Celebinfo API | Celebrity information API | No |[Go!](https://market.mashape.com/daxeel/celebinfo/) |
| Dronestream API | Tracks United States drone strikes | No |[Go!](http://dronestre.am/) |
| Open Government | United State Government Open Data | No |[Go!](https://www.data.gov/) |
<<<<<<< HEAD
| Data USA | US Public Data | No |[Go!](http://datausa.io/about/api/) |
=======
| Colorado Information Marketplace | Colorado State Government Open Data | No |[Go!](https://data.colorado.gov/) |
| Colorado Data Engine | Formatted and geolocated Colorado public data | No |[Go!](http://codataengine.org/) |
>>>>>>> e3d8bd74
| Yelp | Find Local Business | Yes |[Go!](https://www.yelp.com/developers) |
| Quandl API | Stock Market Data | No |[Go!](https://www.quandl.com/) |
| Wikipedia | Mediawiki API | No |[Go!](https://www.mediawiki.org/wiki/API:Main_page) |

### Exchange

| API | Description | OAuth |Link |
|---|---|---|---|
| Currencylayer | Exchange rates and currency conversion | No | [Go!](https://currencylayer.com/documentation) |
| Fixer.io | JSON API for foreign exchange rates and currency conversion | No | [Go!](http://fixer.io) |

### Games & Comics

| API | Description | OAuth |Link |
|---|---|---|---|
| Marvel | Marvel Comics API | No | [Go!](http://developer.marvel.com) |
| SWAPI | Star Wars API | No |[Go!](https://swapi.co) |
| Pokéapi | The RESTful Pokémon API | No |[Go!](http://pokeapi.co) |
| Giant Bomb | Video Games | No |[Go!](http://www.giantbomb.com/api/documentation) |
| Comic Vine | Comics | No | [Go!](http://comicvine.gamespot.com/api/documentation) |
| Battle.net | Blizzard API | No | [Go!] (https://dev.battle.net/)  |
| Steam | Steam Client API | Yes | [Go!] (https://developer.valvesoftware.com/wiki/Steam_Web_API) |
| Deck of Cards | Deck of Cards API | No | [Go!] (http://deckofcardsapi.com/)  |
| Magic the gathering | Magic the gathering API | No | [Go!] (http://magicthegathering.io/)  |

### Geocoding

| API | Description | OAuth |Link |
|---|---|---|---|
| OpenCage | Forward and reverse geocoding using open data | No | [Go!](https://geocoder.opencagedata.com) |
| Google Maps API | Create/customize digital maps based on Google Maps data | No, but `apiKey` query string | [Go!](https://developers.google.com/maps/) |
| Mapbox | Create/customize beautiful digital maps | No, but `apiKey` query string | [Go!](https://www.mapbox.com/developers/) |
| IP Address Details| Find geolocation with ip address | No | [Go!](https://ipinfo.io/) |
| IP 2 Country | Map an IP to a country | No | [Go!](https://ip2country.info) |

### Health

| API | Description | OAuth |Link |
|---|---|---|---|
| USDA Nutrients | National Nutrient Database for Standard Reference | No | [Go!](https://ndb.nal.usda.gov/ndb/doc/index) |

### Health

| API | Description | OAuth |Link |
|---|---|---|---|
| Nutritionix | Worlds largest verified nutrition database | No, but `apiKey` query string | [Go!](https://developer.nutritionix.com/) |

### Media

| API | Description | OAuth |Link |
|---|---|---|---|
| Noun Project | Icons | Yes | [Go!](http://api.thenounproject.com/index.html) |
| Unsplash | Photography | Yes | [Go!](https://unsplash.com/developers) |
| Giphy | Get all your gifs | No | [Go!](https://github.com/Giphy/GiphyAPI) |
| TVMaze | TV Show Data | No | [Go!](http://www.tvmaze.com/api) |
| OMDB | Open movie database | No | [Go!](http://omdbapi.com) |
| MovieDB | Movie Data | No | [Go!](https://www.themoviedb.org/documentation/api) |
| Netflix Roulette | Netflix database | No | [Go!](http://netflixroulette.net/api/) |
| Good Reads | Books | No | [Go!](https://www.goodreads.com/api) |
| Dribbble | Design | Yes | [Go!](http://developer.dribbble.com/v1/) |
| Ron Swanson Quotes | Television | No | [Go!](https://github.com/jamesseanwright/ron-swanson-quotes#ron-swanson-quotes-api) |
| Rijksmuseum| Art | No | [Go!](https://www.rijksmuseum.nl/en/api) |
| iTunes Search | Software products API | No | [Go!](https://affiliate.itunes.apple.com/resources/documentation/itunes-store-web-service-search-api/) |
| Twitch | Game Streaming API | Yes | [Go!](https://github.com/justintv/Twitch-API) |
| Wordnik | Dictionary Data API | No | [Go!](http://developer.wordnik.com) |
| Imgur | Images | Yes | [Go!](https://api.imgur.com/#overview) |
| File.io | Files | No | [Go!](https://file.io) |
| Chuck Norris Database | Jokes | No | [Go!](http://www.icndb.com/api) |
| Medium | community of readers and writers offering unique perspectives on ideas. | Yes | [Go!](https://github.com/Medium/medium-api-docs)
| Flickr | Flickr Services | Yes | [Go!](https://www.flickr.com/services/api/)
| Reddit | Homepage of the internet | Parts | [Go!](https://www.reddit.com/dev/api)
| 500px |  Photography Community | Yes | [Go!](https://github.com/500px/api-documentation)
| HackerNews | Social news for CS and entrepreneurship | No | [Go!](https://github.com/HackerNews/API)
| Genius | Crowdsourced lyrics and music knowledge | Yes | [Go!](https://docs.genius.com/)

### Music
| API | Description | OAuth |Link |
|---|---|---|---|
| Discogs | Music | No | [Go!](https://www.discogs.com/developers/) |
| EchoNest | Music | No | [Go!](http://developer.echonest.com/docs/v4) |
| Jamendo | Music | Yes | [Go!](https://developer.jamendo.com/v3.0) |
| LastFm | Music | No | [Go!](http://www.last.fm/api) |
| Mixcloud | Music | No | [Go!](https://www.mixcloud.com/developers/) |
| MusicBrainz | Music | No | [Go!](https://musicbrainz.org/doc/Development/XML_Web_Service/Version_2) |
| Soundcloud | Music | No | [Go!](https://developers.soundcloud.com/) |
| Spotify | Music | No | [Go!](https://developer.spotify.com/web-api/migration-guide/) |
| Musixmatch | Music | No, but `apikey` query string | [Go!](https://developer.musixmatch.com/) |
| Musikki | Music | No | [Go!](https://music-api.musikki.com/reference) |
| Songsterr | Provides guitar, bass and drums tabs and chords  | No | [Go!](https://www.songsterr.com/a/wa/api/) |

### Open Source projects
| API | Description | OAuth |Link |
|---|---|---|---|
| Drupal.org | Drupal.org API | No | [Go!](https://www.drupal.org/drupalorg/api) |
| Countly  | Countly web analytics API | No | [Go!](http://resources.count.ly/) |
| Libraries.io | Open source software libraries | No | [Go!](https://libraries.io/api) |

### Planets
| API | Description | OAuth |Link |
|---|---|---|---|
| Minor Planet Center | Asterank.com API | No | [Go!](http://www.asterank.com/mpc) |

### Security

| API | Description | OAuth |Link |
|---|---|---|---|
| UK Police | UK Police data | No | [Go!](https://data.police.uk/docs/) |
| AXFR Database | AXFR public database API | No | [Go'](http://api.axfrcheck.com) |

### Science

| API | Description | OAuth |Link |
|---|---|---|---|
| TED Talks | TED API | No | [Go!](http://developer.ted.com/API_Docs) |
| NASA | NASA data, including imagery | No | [Go!](https://api.nasa.gov) |
| World Bank | World Data | No | [Go!](http://data.worldbank.org/developers) |
| Open Notify | ISS astronauts, current location API | No | [Go!](http://open-notify.org/Open-Notify-API/) |
| Fedger.io | Query machine intelligence data | No | [Go!](https://dev.fedger.io/docs/) |
| inspirehep.net | High Energy Physics info. system | No | [Go!](https://inspirehep.net/info/hep/api?ln=en) |
| USGS Earthquake Hazards Program | Earthquakes data real-time | No | [Go!](http://earthquake.usgs.gov/fdsnws/event/1/) |

### Social

| API | Description | OAuth |Link |
|---|---|---|---|
| Full Contact | Get Social Media profiles and contact Information | Yes | [Go!](https://www.fullcontact.com/developer/docs/) |
| Instagram API | Instagram Login, Share on Instagram, Social Plugins and more | Yes | [Go!](https://www.instagram.com/developer/) |
| LinkedIn REST-API | The foundation of all digital integrations with LinkedIn | Yes | [Go!](https://developer.linkedin.com/docs/rest-api) |
| Facebook API | Facebook Login, Share on FB, Social Plugins, Analytics and more | Yes | [Go!](https://developers.facebook.com/) |
| Twitter API | Read and write Twitter data | Yes | [Go!](https://dev.twitter.com/rest/public) |
| Telegram API | Read and write Telegram data | Yes | [Go!](https://core.telegram.org/api#getting-started) |
| Fuck Off as a Service | Asks someone to fuck off | No | [Go!](https://www.foaas.com) |
| vk API | Read and write vk dat | Yes | [Go!](https://vk.com/dev/sites) |
| Oculus API | Develop games for VR | Yes | [Go!](https://developer.oculus.com/) |
| Wit.ai API | Turn speech and text into actionable data | Yes | [Go!](https://wit.ai/docs) |

### Sports/Fitness

| API | Description | OAuth |Link |
|---|---|---|---|
| Football-Data.org | Football Data | No | [Go!](http://api.football-data.org) |
| FitBit | FitBit API | No | [Go!](https://dev.fitbit.com) |
| Stattleship | MLB, NBA, NHL, NFL | No, but a token is required | [Go!](https://www.stattleship.com/#) |
| JCDecaux Bike API | JCDecaux's self-service bicycles | No, but `apiKey` query string | [Go!](https://developer.jcdecaux.com/) |
| City Bikes API | City Bikes around the world | No | [Go!](http://api.citybik.es/v2/) |
| Ergast F1 API | F1 data from the beginning of the world championships in 1950 | No | [Go!](http://ergast.com/mrd/)

### Transportation
| API | Description | OAuth |Link |
|---|---|---|---|
| Transport for London, England | TfL API | No | [Go!](https://api.tfl.gov.uk) |
| Transport for Belgium | Belgian transport API | No | [Go!](https://hello.irail.be/api/) |
| Transport for Germany | Deutsche Bahn (DB) API | No | [Go!](http://data.deutschebahn.com/apis/fahrplan/) |
| Transport for Switzerland | Swiss public transport API | No | [Go!](https://transport.opendata.ch/) |
| Transport for Budapest | Budapest public transport API | No | [Go!](http://docs.bkkfutar.apiary.io/) |
| Transport for Norway | Norwegian transport API | No | [Go!](http://reisapi.ruter.no/help) |
| Transport for Toronto | TTC | No| [Go!](https://myttc.ca/developers) |
| Transport for Vancouver, Canada | TransLink | Yes | [Go!](https://developer.translink.ca/) |
| Transport for Chicago, US | CTA | No | [Go!](http://www.transitchicago.com/developers/) |
| Transport for Washington, US | Washington Metro transport API | Yes | [Go!](https://developer.wmata.com/) |
| Transport for Minneapolis, US | NexTrip API | Yes | [Go!](http://svc.metrotransit.org/) |
| Transport for Paris, France | RATP Open Data API | No | [Go!](http://data.ratp.fr/api/v1/console/datasets/1.0/search/) |
| Transport for São Paulo, Brazil | SPTrans | Yes | [Go!](http://www.sptrans.com.br/desenvolvedores/APIOlhoVivo/Documentacao.aspx) |
| Transport for The Netherlands | NS | No | [Go!](http://www.ns.nl/reisinformatie/ns-api) |
| Transport for Sweden | Public Transport consumer | Yes | [Go!](https://www.trafiklab.se/api) |
| Transport for Finland | Finnish transport API | No | [Go!](http://digitransit.fi/en/developers/) |
| Schiphol Airport API | Schiphol | Yes | [Go!](https://flight-info.3scale.net/)
| Transport for Boston, MA, USA | MBTA API | No | [Go!](http://realtime.mbta.com/Portal/Home/Documents)
| TransitLand | Transit Aggregation | No | [Go!](https://transit.land/documentation/datastore/api-endpoints.html)
| Transport for Rio de Janeiro, Brazil | Prefeitura do Rio (City Hall) | No | [Go!](http://data.rio/group/transporte-e-mobilidade) |
| Trasport for Madrid, Spain | Madrid BUS transport API | No, but apiKey query string |[Go!](http://opendata.emtmadrid.es/Servicios-web/BUS) |
| Transport for India | India Public Transport API | No, Api key is required   | [Go!](https://data.gov.in/sector/transport) |
| Indian Railways | Indian Railways API | No, but a token is required |[Go!](http://api.erail.in/) |

### University
| API | Description | OAuth |Link |
|---|---|---|---|
| University API | University names, countries and domains| No| [Go!](https://github.com/Hipo/university-domains-list) |

### Vehicle
| API | Description | OAuth |Link |
|---|---|---|---|
| Vehicle API | Lot of vehicles informations | No, but `apiKey` query string | [Go!](http://developer.edmunds.com/api-documentation/overview/) |

### Video
| API | Description | OAuth |Link |
|---|---|---|---|
| Vimeo | Vimeo Developer API | Yes | [Go!](https://developer.vimeo.com/)
| YouTube | Add YouTube functionality to your sites and apps. | Yes / No | [Go!](https://developers.google.com/youtube/)

### Weather
| API | Description | OAuth |Link |
|---|---|---|---|
| Wunderground | Weather | No | [Go!](http://www.wunderground.com/weather/api/) |
| OpenWeatherMap | Weather | No | [Go!](http://openweathermap.org/api) |
| Yahoo! Weather | Weather | No | [Go!](https://developer.yahoo.com/weather/) |
| Dark Sky Forecast API | Weather | No, but  `apiKey` query string | [Go!](https://developer.forecast.io/) |<|MERGE_RESOLUTION|>--- conflicted
+++ resolved
@@ -74,12 +74,9 @@
 | Celebinfo API | Celebrity information API | No |[Go!](https://market.mashape.com/daxeel/celebinfo/) |
 | Dronestream API | Tracks United States drone strikes | No |[Go!](http://dronestre.am/) |
 | Open Government | United State Government Open Data | No |[Go!](https://www.data.gov/) |
-<<<<<<< HEAD
 | Data USA | US Public Data | No |[Go!](http://datausa.io/about/api/) |
-=======
 | Colorado Information Marketplace | Colorado State Government Open Data | No |[Go!](https://data.colorado.gov/) |
 | Colorado Data Engine | Formatted and geolocated Colorado public data | No |[Go!](http://codataengine.org/) |
->>>>>>> e3d8bd74
 | Yelp | Find Local Business | Yes |[Go!](https://www.yelp.com/developers) |
 | Quandl API | Stock Market Data | No |[Go!](https://www.quandl.com/) |
 | Wikipedia | Mediawiki API | No |[Go!](https://www.mediawiki.org/wiki/API:Main_page) |
