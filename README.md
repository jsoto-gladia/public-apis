--- conflicted
+++ resolved
@@ -157,14 +157,11 @@
 | Medium | community of readers and writers offering unique perspectives on ideas. | Yes | [Go!](https://github.com/Medium/medium-api-docs)
 | Flickr | Flickr Services | Yes | [Go!](https://www.flickr.com/services/api/)
 | Reddit | Homepage of the internet | Parts | [Go!](https://www.reddit.com/dev/api)
-<<<<<<< HEAD
 | 500px |  Photography Community | Yes | [Go!](https://github.com/500px/api-documentation)
 | HackerNews | Social news for CS and entrepreneurship | No | [Go!](https://github.com/HackerNews/API)
 | Genius | Crowdsourced lyrics and music knowledge | Yes | [Go!](https://docs.genius.com/)
 | LiveCoding | Live Coding Streaming API | Yes | [Go!](https://www.livecoding.tv/developer/applications/)
-=======
 | Google Books | Books | Yes | [Go!](https://developers.google.com/books/)
->>>>>>> bdb1c012
 
 ### Music
 | API | Description | OAuth | Link |
