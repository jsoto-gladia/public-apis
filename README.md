# Public APIs [![Run tests](https://github.com/public-apis/public-apis/workflows/Run%20tests/badge.svg)](https://github.com/public-apis/public-apis/actions?query=workflow%3A%22Run+tests%22) [![Validate links](https://github.com/public-apis/public-apis/workflows/Validate%20links/badge.svg?branch=master)](https://github.com/public-apis/public-apis/actions?query=workflow%3A%22Validate+links%22)

*A collective list of free APIs for use in software and web development.*

A public API for this project can be found [here](https://github.com/davemachado/public-api)!

For information on contributing to this project, please see the [contributing guide](CONTRIBUTING.md).

**NOTE: A passing build status indicates all listed APIs are available since the last update. A failing build status indicates that 1 or more services may be unavailable at the moment.**

## Index

* [Animals](#animals)
* [Anime](#anime)
* [Anti-Malware](#anti-malware)
* [Art & Design](#art--design)
* [Books](#books)
* [Business](#business)
* [Calendar](#calendar)
* [Cloud Storage & File Sharing](#cloud-storage--file-sharing)
* [Continuous Integration](#continuous-integration)
* [Cryptocurrency](#cryptocurrency)
* [Currency Exchange](#currency-exchange)
* [Data Validation](#data-validation)
* [Development](#development)
* [Dictionaries](#dictionaries)
* [Documents & Productivity](#documents--productivity)
* [Environment](#environment)
* [Events](#events)
* [Finance](#finance)
* [Food & Drink](#food--drink)
* [Games & Comics](#games--comics)
* [Geocoding](#geocoding)
* [Government](#government)
* [Health](#health)
* [Jobs](#jobs)
* [Machine Learning](#machine-learning)
* [Music](#music)
* [News](#news)
* [Open Data](#open-data)
* [Open Source Projects](#open-source-projects)
* [Patent](#patent)
* [Personality](#personality)
* [Phone](#phone)
* [Photography](#photography)
* [Science & Math](#science--math)
* [Security](#security)
* [Shopping](#shopping)
* [Social](#social)
* [Sports & Fitness](#sports--fitness)
* [Test Data](#test-data)
* [Text Analysis](#text-analysis)
* [Tracking](#tracking)
* [Transportation](#transportation)
* [URL Shorteners](#url-shorteners)
* [Vehicle](#vehicle)
* [Video](#video)
* [Weather](#weather)

### Animals
API | Description | Auth | HTTPS | CORS |
|---|---|---|---|---|
| [Cat Facts](https://alexwohlbruck.github.io/cat-facts/) | Daily cat facts | No | Yes | No |
| [Cataas](https://cataas.com/) | Cat as a service (cats pictures and gifs) | No | Yes | Unknown |
| [catAPI](https://github.com/ThatCopy/catAPI/wiki/Usage) | Random pictures of cats | No | Yes | Yes |
| [Cats](https://docs.thecatapi.com/) | Pictures of cats from Tumblr | `apiKey` | Yes | Unknown |
| [Dog Facts](https://dukengn.github.io/Dog-facts-API/) | Random dog facts | No | Yes | Unknown |
| [Dogs](https://dog.ceo/dog-api/) | Based on the Stanford Dogs Dataset | No | Yes | Yes |
| [HTTPCat](https://http.cat/) | Cat for every HTTP Status | No | Yes | Unknown |
| [IUCN](http://apiv3.iucnredlist.org/api/v3/docs) | IUCN Red List of Threatened Species | `apiKey` | No | Unknown |
| [Movebank](https://github.com/movebank/movebank-api-doc) | Movement and Migration data of animals | No | Yes | Unknown |
| [PlaceDog](https://place.dog) | Placeholder Dog pictures | No | Yes | Yes |
| [RandomCat](https://aws.random.cat/meow) | Random pictures of cats | No | Yes | Yes |
| [RandomDog](https://random.dog/woof.json) | Random pictures of dogs | No | Yes | Yes |
| [RandomFox](https://randomfox.ca/floof/) | Random pictures of foxes | No | Yes | No |
| [RescueGroups](https://userguide.rescuegroups.org/display/APIDG/API+Developers+Guide+Home) | Adoption | No | Yes | Unknown |
| [Shibe.Online](http://shibe.online/) | Random pictures of Shiba Inu, cats or birds | No | Yes | Yes |

**[⬆ Back to Index](#index)**
### Anime
API | Description | Auth | HTTPS | CORS |
|---|---|---|---|---|
| [AniList](https://github.com/AniList/ApiV2-GraphQL-Docs) | Anime discovery & tracking | `OAuth` | Yes | Unknown |
| [AnimeChan](https://github.com/RocktimSaikia/anime-chan) | Anime quotes (over 10k+) | No | Yes | No |
| [AnimeNewsNetwork](https://www.animenewsnetwork.com/encyclopedia/api.php) | Anime industry news | No | Yes | Yes |
| [Jikan](https://jikan.moe) | Unofficial MyAnimeList API | No | Yes | Yes |
| [Kitsu](https://kitsu.docs.apiary.io/) | Anime discovery platform | `OAuth` | Yes | Yes |
| [MyAnimeList](https://myanimelist.net/clubs.php?cid=13727) | Anime and Manga Database and Community | `OAuth` | Yes | Unknown |
| [Shikimori](https://shikimori.one/api/doc) | Anime discovery, tracking, forum, rates | `OAuth` | Yes | Unknown |
| [Studio Ghibli](https://ghibliapi.herokuapp.com) | Resources from Studio Ghibli films | No | Yes | Yes |
| [Waifu.pics](https://waifu.pics/docs) | Image sharing platform for anime images | No | Yes | No |
| [What Anime](https://soruly.github.io/trace.moe/) | Scan anime image to get specific detail | No | Yes | Yes |

**[⬆ Back to Index](#index)**
### Anti-Malware
API | Description | Auth | HTTPS | CORS |
|---|---|---|---|---|
| [AbuseIPDB](https://docs.abuseipdb.com/) | IP/domain/URL reputation | `apiKey` | Yes | Unknown |
| [AlienVault Open Threat Exchange (OTX)](https://otx.alienvault.com/api) | IP/domain/URL reputation | `apiKey` | Yes | Unknown |
| [Google Safe Browsing](https://developers.google.com/safe-browsing/) | Google Link/Domain Flagging | `apiKey` | Yes | Unknown |
| [Metacert](https://metacert.com/) | Metacert Link Flagging | `apiKey` | Yes | Unknown |
| [URLScan.io](https://urlscan.io/about-api/) | Scan and Analyse URLs | `apiKey` | Yes | Unknown |
| [VirusTotal](https://www.virustotal.com/en/documentation/public-api/) | VirusTotal File/URL Analysis | `apiKey` | Yes | Unknown |

**[⬆ Back to Index](#index)**
### Art & Design
API | Description | Auth | HTTPS | CORS |
|---|---|---|---|---|
| [Art Institute of Chicago](https://api.artic.edu/docs/) | Art | No | Yes | Yes |
| [Behance](https://www.behance.net/dev) | Design | `apiKey` | Yes | Unknown |
| [ColourLovers](http://www.colourlovers.com/api) | Get various patterns, palettes and images | No | No | Unknown |
| [Cooper Hewitt](https://collection.cooperhewitt.org/api) | Smithsonian Design Museum | `apiKey` | Yes | Unknown |
| [Dribbble](http://developer.dribbble.com/v2/) | Design | `OAuth` | No | Unknown |
| [Europeana](https://pro.europeana.eu/resources/apis/search) | European Museum and Galleries content | `apiKey` | Yes | Unknown |
| [Harvard Art Museums](https://github.com/harvardartmuseums/api-docs) | Art | `apiKey` | No | Unknown |
| [Iconfinder](https://developer.iconfinder.com) | Icons | `apiKey` | Yes | Unknown |
| [Icons8](http://docs.icons8.apiary.io/#reference/0/meta) | Icons | `OAuth` | Yes | Unknown |
| [Metropolitan Museum of Art](https://metmuseum.github.io/) | Met Museum of Art | No | Yes | Unknown |
| [Noun Project](http://api.thenounproject.com/index.html) | Icons | `OAuth` | No | Unknown |
| [Rijksmuseum](https://www.rijksmuseum.nl/en/api) | Art | `apiKey` | Yes | Unknown |

**[⬆ Back to Index](#index)**
### Books
API | Description | Auth | HTTPS | CORS |
|---|---|---|---|---|
| [Bhagavad Gita](https://bhagavadgita.io/api) | Bhagavad Gita text | `OAuth` | Yes | Yes |
| [Bible](https://bibleapi.co/) | RESTful Bible API with 7 versions, 4 languages and multiple features | `apiKey` | Yes | Unknown |
| [British National Bibliography](http://bnb.data.bl.uk/) | Books | No | No | Unknown |
| [Crossref Metadata Search](https://github.com/CrossRef/rest-api-doc) | Books & Articles Metadata | No | Yes | Unknown |
| [Google Books](https://developers.google.com/books/) | Books | `OAuth` | Yes | Unknown |
| [LibGen](https://garbage.world/posts/libgen/) | Library Genesis search engine | No | No | Unknown |
| [New York Times Books](https://developer.nytimes.com/docs/books-product/1/overview) | Book reviews and The New York Times Best Sellers lists | `apiKey` | Yes | Unknown |
| [Open Library](https://openlibrary.org/developers/api) | Books, book covers and related data | No | Yes | No |
| [Penguin Publishing](http://www.penguinrandomhouse.biz/webservices/rest/) | Books, book covers and related data | No | Yes | Yes |
| [Rig Veda](https://aninditabasu.github.io/indica/html/rv.html) | Gods and poets, their categories, and the verse meters, with the mandal and sukta number | No | Yes | Unknown |
| [Shrimad Bhagavad Gita](https://vedicscriptures.github.io/) | Open Source Shrimad Bhagavad Gita API including 21+ authors translation in Sanskrit/English/Hindi | No | Yes | Yes |
| [Thirukkural](https://api-thirukkural.web.app/) | 1330 Thirukkural poems and explanation in Tamil and English | No | Yes | Yes |
| [Vedic Society](https://aninditabasu.github.io/indica/html/vs.html) | Descriptions of all nouns (names, places, animals, things) from vedic literature | No | Yes | Unknown |

**[⬆ Back to Index](#index)**
### Business
API | Description | Auth | HTTPS | CORS |
|---|---|---|---|---|
| [Charity Search](http://charityapi.orghunter.com/) | Non-profit charity data | `apiKey` | No | Unknown |
| [Clearbit Logo](https://clearbit.com/docs#logo-api) | Search for company logos and embed them in your projects | `apiKey` | Yes | Unknown |
| [Domainsdb.info](https://domainsdb.info/) | Registered Domain Names Search | No | Yes | No |
| [Freelancer](https://developers.freelancer.com) | Hire freelancers to get work done | `OAuth` | Yes | Unknown |
| [Gmail](https://developers.google.com/gmail/api/) | Flexible, RESTful access to the user's inbox | `OAuth` | Yes | Unknown |
| [Google Analytics](https://developers.google.com/analytics/) | Collect, configure and analyze your data to reach the right audience | `OAuth` | Yes | Unknown |
| [mail.tm](https://docs.mail.tm) | Temporary Email Service | No | Yes | Yes |
| [MailboxValidator](https://www.mailboxvalidator.com/api-email-free) | Validate email address to improve deliverability | `apiKey` | Yes | Unknown |
| [mailgun](https://www.mailgun.com/) | Email Service | `apiKey` | Yes | Unknown |
| [markerapi](http://www.markerapi.com/) | Trademark Search | No | No | Unknown |
| [Trello](https://developers.trello.com/) | Boards, lists and cards to help you organize and prioritize your projects | `OAuth` | Yes | Unknown |

**[⬆ Back to Index](#index)**
### Calendar
API | Description | Auth | HTTPS | CORS |
|---|---|---|---|---|
| [Abstract Public Holidays](https://www.abstractapi.com/holidays-api) | Data on national, regional, and religious holidays via API | `apiKey` | Yes | Yes |
| [Calendar Index](https://www.calendarindex.com/) | Worldwide Holidays and Working Days | `apiKey` | Yes | Yes |
| [Church Calendar](http://calapi.inadiutorium.cz/) | Catholic liturgical calendar | No | No | Unknown |
| [Czech Namedays Calendar](https://svatky.adresa.info) | Lookup for a name and returns nameday date | No | No | Unknown |
| [Google Calendar](https://developers.google.com/google-apps/calendar/) | Display, create and modify Google calendar events | `OAuth` | Yes | Unknown |
| [Hebrew Calendar](https://www.hebcal.com/home/developer-apis) | Convert between Gregorian and Hebrew, fetch Shabbat and Holiday times, etc | No | No | Unknown |
| [Holidays](https://holidayapi.com/) | Historical data regarding holidays | `apiKey` | Yes | Unknown |
| [LectServe](http://www.lectserve.com) | Protestant liturgical calendar | No | No | Unknown |
| [Nager.Date](https://date.nager.at) | Public holidays for more than 90 countries | No | Yes | No |
| [Namedays Calendar](https://api.abalin.net/) | Provides namedays for multiple countries | No | Yes | Yes |
| [Non-Working Days](https://github.com/gadael/icsdb) | Database of ICS files for non working days | No | Yes | Unknown |
| [Non-Working Days](https://isdayoff.ru) | Simple REST API for checking working, non-working or short days for Russia, CIS, USA and other | No | Yes | Yes |
| [Russian Calendar](https://github.com/egno/work-calendar) | Check if a date is a Russian holiday or not | No | Yes | No |
| [UK Bank Holidays](https://www.gov.uk/bank-holidays.json) | Bank holidays in England and Wales, Scotland and Northern Ireland | No | Yes | Unknown |
| [UnixTime Converter](https://unixtime.co.za) | A REST API to convert UnixTime to DateTime and DateTime to UnixTime | No | Yes | Unknown |

**[⬆ Back to Index](#index)**
### Cloud Storage & File Sharing
API | Description | Auth | HTTPS | CORS |
|---|---|---|---|---|
| [Box](https://developer.box.com/) | File Sharing and Storage | `OAuth` | Yes | Unknown |
| [Dropbox](https://www.dropbox.com/developers) | File Sharing and Storage | `OAuth` | Yes | Unknown |
| [GoFile](https://gofile.io/api) | Unlimited size file uploads for free | `apiKey` | Yes | Unknown |
| [Google Drive](https://developers.google.com/drive/) | File Sharing and Storage | `OAuth` | Yes | Unknown |
| [OneDrive](https://dev.onedrive.com/) | File Sharing and Storage | `OAuth` | Yes | Unknown |
| [Pantry](https://getpantry.cloud/) | Free JSON storage for small projects | No | Yes | Yes |
| [Pastebin](https://pastebin.com/api/) | Plain Text Storage | `apiKey` | Yes | Unknown |

**[⬆ Back to Index](#index)**
### Continuous Integration
API | Description | Auth | HTTPS | CORS |
|---|---|---|---|---|
| [CircleCI](https://circleci.com/docs/api/v1-reference/) | Automate the software development process using continuous integration and continuous delivery | `apiKey` | Yes | Unknown |
| [Codeship](https://apidocs.codeship.com/) | Codeship is a Continuous Integration Platform in the cloud | `apiKey` | Yes | Unknown |
| [Travis CI](https://docs.travis-ci.com/api/) | Sync your GitHub projects with Travis CI to test your code in minutes | `apiKey` | Yes | Unknown |

**[⬆ Back to Index](#index)**
### Cryptocurrency
API | Description | Auth | HTTPS | CORS |
|---|---|---|---|---|
| [Binance](https://github.com/binance/binance-spot-api-docs) | Exchange for Trading Cryptocurrencies based in China | `apiKey` | Yes | Unknown |
| [BitcoinAverage](https://apiv2.bitcoinaverage.com/) | Digital Asset Price Data for the blockchain industry | `apiKey` | Yes | Unknown |
| [BitcoinCharts](https://bitcoincharts.com/about/exchanges/) | Financial and Technical Data related to the Bitcoin Network | No | Yes | Unknown |
| [Bitfinex](https://docs.bitfinex.com/docs) | Cryptocurrency Trading Platform | `apiKey` | Yes | Unknown |
| [Bitmex](https://www.bitmex.com/app/apiOverview) | Real-Time Cryptocurrency derivatives trading platform based in Hong Kong | `apiKey` | Yes | Unknown |
| [Bittrex](https://bittrex.com/Home/Api) | Next Generation Crypto Trading Platform | `apiKey` | Yes | Unknown |
| [Block](https://www.block.io/docs/basic) | Bitcoin Payment, Wallet & Transaction Data | `apiKey` | Yes | Unknown |
| [Blockchain](https://www.blockchain.info/api) | Bitcoin Payment, Wallet & Transaction Data | No | Yes | Unknown |
| [BlockFacts](https://blockfacts.io/) | Real-time crypto data from multiple exchanges via a single unified API, and much more | `apiKey` | Yes | Unknown |
| [CoinAPI](https://docs.coinapi.io/) | All Currency Exchanges integrate under a single api | `apiKey` | Yes | No |
| [Coinbase](https://developers.coinbase.com) | Bitcoin, Bitcoin Cash, Litecoin and Ethereum Prices | `apiKey` | Yes | Unknown |
| [Coinbase Pro](https://docs.pro.coinbase.com/#api) | Cryptocurrency Trading Platform | `apiKey` | Yes | Unknown |
| [CoinCap](https://docs.coincap.io/) | Real time Cryptocurrency prices through a RESTful API | No | Yes | Unknown |
| [CoinDesk](http://www.coindesk.com/api/) | Bitcoin Price Index | No | No | Unknown |
| [CoinGecko](http://www.coingecko.com/api) | Cryptocurrency Price, Market, and Developer/Social Data | No | Yes | Yes |
| [Coinigy](https://coinigy.docs.apiary.io) | Interacting with Coinigy Accounts and Exchange Directly | `apiKey` | Yes | Unknown |
| [coinlayer](https://coinlayer.com) | Real-time Crypto Currency Exchange Rates | `apiKey` | Yes | Unknown |
| [Coinlib](https://coinlib.io/apidocs) | Crypto Currency Prices | `apiKey` | Yes | Unknown |
| [Coinlore](https://www.coinlore.com/cryptocurrency-data-api) | Cryptocurrencies prices, volume and more | No | Yes | Unknown |
| [CoinMarketCap](https://coinmarketcap.com/api/) | Cryptocurrencies Prices | `apiKey` | Yes | Unknown |
| [Coinpaprika](https://api.coinpaprika.com) | Cryptocurrencies prices, volume and more | No | Yes | Yes |
| [CoinRanking](https://docs.coinranking.com/) | Live Cryptocurrency data | No | Yes | Unknown |
| [CoinStats](https://documenter.getpostman.com/view/5734027/RzZ6Hzr3?version=latest) | Crypto Tracker | No | Yes | Unknown |
| [CryptoCompare](https://www.cryptocompare.com/api#) | Cryptocurrencies Comparison | No | Yes | Unknown |
| [CryptoMarket](https://developers.cryptomkt.com) | Cryptocurrencies Trading platform | `apiKey` | Yes | Yes |
| [Cryptonator](https://www.cryptonator.com/api/) | Cryptocurrencies Exchange Rates | No | Yes | Unknown |
| [Gemini](https://docs.gemini.com/rest-api/) | Cryptocurrencies Exchange | No | Yes | Unknown |
| [ICObench](https://icobench.com/developers) | Various information on listing, ratings, stats, and more | `apiKey` | Yes | Unknown |
| [MercadoBitcoin](https://www.mercadobitcoin.net/api-doc/) | Brazilian Cryptocurrency Information | No | Yes | Unknown |
| [Nexchange](https://nexchange2.docs.apiary.io/) | Automated cryptocurrency exchange service | No | No | Yes |
| [Poloniex](https://poloniex.com/support/api/) | US based digital asset exchange | `apiKey` | Yes | Unknown |
| [Technical Analysis](https://technical-analysis-api.com) | Cryptocurrency prices and technical analysis | `apiKey` | Yes | No |
| [VALR](https://docs.valr.com/) | Cryptocurrency Exchange based in South Africa | `apiKey` | Yes | Unknown |
| [WorldCoinIndex](https://www.worldcoinindex.com/apiservice) | Cryptocurrencies Prices | `apiKey` | Yes | Unknown |

**[⬆ Back to Index](#index)**
### Currency Exchange
API | Description | Auth | HTTPS | CORS |
|---|---|---|---|---|
| [1Forge](https://1forge.com/forex-data-api/api-documentation) | Forex currency market data | `apiKey` | Yes | Unknown |
| [apilayer fixer.io](http://fixer.io) | Exchange rates and currency conversion | `apiKey` | Yes | Unknown |
| [Currencylayer](https://currencylayer.com/documentation) | Exchange rates and currency conversion | `apiKey` | Yes | Unknown |
| [CurrencyScoop](https://currencyscoop.com/api-documentation) | Real-time and historical currency rates JSON API | `apiKey` | Yes | Yes |
| [Czech National Bank](https://www.cnb.cz/cs/financni_trhy/devizovy_trh/kurzy_devizoveho_trhu/denni_kurz.xml) | A collection of exchange rates | No | Yes | Unknown |
| [ExchangeRate-API](https://www.exchangerate-api.com) | Free currency conversion | No | Yes | Yes |
| [Exchangeratesapi.io](https://exchangeratesapi.io) | Exchange rates with currency conversion | No | Yes | Yes |
| [Frankfurter](https://www.frankfurter.app/docs) | Exchange rates, currency conversion and time series | No | Yes | Yes |
| [National Bank of Poland](http://api.nbp.pl/en.html) | A collection of currency exchange rates (data in XML and JSON) | No | Yes | Yes |
| [ratesapi](https://ratesapi.io) | Free exchange rates and historical rates | No | Yes | Unknown |
| [VATComply.com](https://www.vatcomply.com/documentation) | Exchange rates, geolocation and VAT number validation | No | Yes | Yes |

**[⬆ Back to Index](#index)**
### Data Validation
API | Description | Auth | HTTPS | CORS |
|---|---|---|---|---|
| [Abstract Email Validation](https://www.abstractapi.com/email-verification-validation-api) | Validate email addresses for deliverability and spam | `apiKey` | Yes | Yes |
| [Cloudmersive Validate](https://cloudmersive.com/validate-api) | Validate email addresses, phone numbers, VAT numbers and domain names | `apiKey` | Yes | Yes |
| [EVA](https://eva.pingutil.com/) | Validate email addresses | No | Yes | Unknown |
| [Lob.com](https://lob.com/) | US Address Verification | `apiKey` | Yes | Unknown |
| [mailboxlayer](https://mailboxlayer.com) | Email address validation | No | Yes | Unknown |
| [PurgoMalum](http://www.purgomalum.com) | Content validator against profanity & obscenity | No | No | Unknown |
| [US Autocomplete](https://smartystreets.com/docs/cloud/us-autocomplete-api) | Enter address data quickly with real-time address suggestions | `apiKey` | Yes | Yes |
| [US Extract](https://smartystreets.com/products/apis/us-extract-api) | Extract postal addresses from any text including emails | `apiKey` | Yes | Yes |
| [US Street Address](https://smartystreets.com/docs/cloud/us-street-api) | Validate and append data for any US postal address | `apiKey` | Yes | Yes |
| [vatlayer](https://vatlayer.com) | VAT number validation | No | Yes | Unknown |
| [Veriphone](https://veriphone.io) | Phone number validation & carrier lookup | `apiKey` | Yes | Yes |

**[⬆ Back to Index](#index)**
### Development
API | Description | Auth | HTTPS | CORS |
|---|---|---|---|---|
| [24 Pull Requests](https://24pullrequests.com/api) | Project to promote open source collaboration during December | No | Yes | Yes |
| [Abstract Screenshot](https://www.abstractapi.com/website-screenshot-api) | Take programmatic screenshots of web pages from any website | `apiKey` | Yes | Yes |
| [Agify.io](https://agify.io) | Estimates the age from a first name | No | Yes | Yes |
| [ApiFlash](https://apiflash.com/) | Chrome based screenshot API for developers | `apiKey` | Yes | Unknown |
| [APIs.guru](https://apis.guru/api-doc/) | Wikipedia for Web APIs, OpenAPI/Swagger specs for public APIs | No | Yes | Unknown |
| [BetterMeta](http://bettermeta.io) | Return a site's meta tags in JSON format | `X-Mashape-Key` | Yes | Unknown |
| [Bitbucket](https://developer.atlassian.com/bitbucket/api/2/reference/) | Bitbucket API | `OAuth` | Yes | Unknown |
| [Blitapp](https://blitapp.com/api/) | Schedule screenshots of web pages and sync them to your cloud | `apiKey` | Yes | Unknown |
| [Bored](https://www.boredapi.com/) | Find random activities to fight boredom | No | Yes | Unknown |
| [Browshot](https://browshot.com/api/documentation) | Easily make screenshots of web pages in any screen size, as any device | `apiKey` | Yes | Yes |
| [CDNJS](https://api.cdnjs.com/libraries/jquery) | Library info on CDNJS | No | Yes | Unknown |
| [Changelogs.md](https://changelogs.md) | Structured changelog metadata from open source projects | No | Yes | Unknown |
| [CountAPI](https://countapi.xyz) | Free and simple counting service. You can use it to track page hits and specific events | No | Yes | Yes |
| [DigitalOcean Status](https://status.digitalocean.com/api) | Status of all DigitalOcean services | No | Yes | Unknown |
| [DomainDb Info](https://api.domainsdb.info/) | Domain name search to find all domains containing particular words/phrases/etc | No | Yes | Unknown |
| [ExtendsClass JSON Storage](https://extendsclass.com/json-storage.html) | A simple JSON store API | No | Yes | Yes |
| [Form2Channel](https://form2channel.com/) | Send static html form submissions to Google Sheets, Email, Slack or Telegram | No | Yes | Yes |
| [Genderize.io](https://genderize.io) | Estimates a gender from a first name | No | Yes | Yes |
| [GETPing](https://www.getping.info) | Trigger an email notification with a simple GET request | `apiKey` | Yes | Unknown |
| [GitHub](https://docs.github.com/en/free-pro-team@latest/rest) | Make use of GitHub repositories, code and user info programmatically | `OAuth` | Yes | Yes |
| [Gitlab](https://docs.gitlab.com/ee/api/) | Automate GitLab interaction programmatically | `OAuth` | Yes | Unknown |
| [Gitter](https://developer.gitter.im/docs/welcome) | Chat for Developers | `OAuth` | Yes | Unknown |
| [Hexabin](https://hexabin.herokuapp.com/) | Convert and retrieve hexadecimal, binary, decimal, and octal values with ease | No | No | Unknown |
| [Host.io](https://host.io) | Domains Data API for Developers | `apiKey` | Yes | Yes |
| [HTTP2.Pro](https://http2.pro/doc/api) | Test endpoints for client and server HTTP/2 protocol support | No | Yes | Unknown |
| [IBM Text to Speech](https://cloud.ibm.com/docs/text-to-speech/getting-started.html) | Convert text to speech | `apiKey` | Yes | Yes |
| [IFTTT](https://platform.ifttt.com/docs/connect_api) | IFTTT Connect API | No | Yes | Unknown |
| [Image-Charts](https://documentation.image-charts.com/) | Generate charts, QR codes and graph images | No | Yes | Yes |
| [import.io](http://api.docs.import.io/) | Retrieve structured data from a website or RSS feed | `apiKey` | Yes | Unknown |
| [IP2WHOIS Information Lookup](https://www.ip2whois.com/) | WHOIS domain name lookup | `apiKey` | Yes | Unknown |
| [IPify](https://www.ipify.org/) | A simple IP Address API | No | Yes | Unknown |
| [IPinfo](https://ipinfo.io/developers) | Another simple IP Address API | No | Yes | Unknown |
| [jsDelivr](https://github.com/jsdelivr/data.jsdelivr.com) | Package info and download stats on jsDelivr CDN | No | Yes | Yes |
| [JSON 2 JSONP](https://json2jsonp.com/) | Convert JSON to JSONP (on-the-fly) for easy cross-domain data requests using client-side JavaScript | No | Yes | Unknown |
| [JSONbin.io](https://jsonbin.io) | Free JSON storage service. Ideal for small scale Web apps, Websites and Mobile apps | `apiKey` | Yes | Yes |
| [Judge0](https://api.judge0.com/) | Compile and run source code | No | Yes | Unknown |
| [Kroki](https://kroki.io) | Creates diagrams from textual descriptions | No | Yes | Yes |
| [License-API](https://github.com/cmccandless/license-api/blob/master/README.md) | Unofficial REST API for choosealicense.com | No | Yes | No |
| [MAC address vendor lookup](https://macaddress.io/api) | Retrieve vendor details and other information regarding a given MAC address or an OUI | `apiKey` | Yes | Yes |
| [MicroENV](https://microenv.com/) | Fake Rest API for developers | No | Yes | Unknown |
| [Nationalize.io](https://nationalize.io) | Estimate the nationality of a first name | No | Yes | Yes |
| [OOPSpam](https://oopspam.com/) | Multiple spam filtering service | No | Yes | Yes |
| [PageCDN](https://pagecdn.com/docs/public-api) | Public API for javascript, css and font libraries on PageCDN | `apiKey` | Yes | Yes |
| [Postman](https://docs.api.getpostman.com/) | Tool for testing APIs | `apiKey` | Yes | Unknown |
| [ProxyCrawl](https://proxycrawl.com) | Scraping and crawling anticaptcha service | `apiKey` | Yes | Unknown |
| [Public APIs](https://github.com/davemachado/public-api) | A collective list of free JSON APIs for use in web development | No | Yes | Unknown |
| [Pusher Beams](https://pusher.com/beams) | Push notifications for Android & iOS | `apiKey` | Yes | Unknown |
| [QR Code](https://fungenerators.com/api/qrcode/) | Create new QR Code or decode existing one | `apiKey` | Yes | Yes |
| [QR code](http://qrtag.net/api/) | Create an easy to read QR code and URL shortener | No | Yes | Yes |
| [QR code](http://goqr.me/api/) | Generate and decode / read QR code graphics | No | Yes | Unknown |
| [QuickChart](https://quickchart.io/) | Generate chart and graph images | No | Yes | Yes |
| [ReqRes](https://reqres.in/ ) | A hosted REST-API ready to respond to your AJAX requests | No | Yes | Unknown |
| [Scraper.AI](https://docs.scraper.ai/#/) | Extract and monitor data from any website | `apiKey` | Yes | Unknown |
| [ScraperApi](https://www.scraperapi.com) | Easily build scalable web scrapers | `apiKey` | Yes | Unknown |
| [scraperBox](https://scraperbox.com/) | Undetectable web scraping API | `apiKey` | Yes | Yes |
| [scrapestack](https://scrapestack.com/) | Real-time, Scalable Proxy & Web Scraping REST API | `apiKey` | Yes | Unknown |
| [ScrapingAnt](https://scrapingant.com) | Headless Chrome scraping with a simple API | `apiKey` | Yes | Unknown |
| [ScrapingDog](https://www.scrapingdog.com/) | Proxy API for Web scraping | `apiKey` | Yes | Unknown |
| [ScreenshotAPI.net](https://screenshotapi.net/) | Create pixel-perfect website screenshots | `apiKey` | Yes | Yes |
| [serpstack](https://serpstack.com/) | Real-Time & Accurate Google Search Results API | `apiKey` | Yes | Yes |
| [SHOUTCLOUD](http://shoutcloud.io/) | ALL-CAPS AS A SERVICE | No | No | Unknown |
| [StackExchange](https://api.stackexchange.com/) | Q&A forum for developers | `OAuth` | Yes | Unknown |
| [userstack](https://userstack.com/) | Secure User-Agent String Lookup JSON API | `OAuth` | Yes | Unknown |
| [WebScraping.AI](https://webscraping.ai/) | Web Scraping API with built-in proxies and JS rendering | `apiKey` | Yes | Yes |

**[⬆ Back to Index](#index)**
### Dictionaries
API | Description | Auth | HTTPS | CORS |
|---|---|---|---|---|
| [Lingua Robot](https://www.linguarobot.io) | Word definitions, pronunciations, synonyms, antonyms and others | `apiKey` | Yes | Yes |
| [Merriam-Webster](https://dictionaryapi.com/) | Dictionary and Thesaurus Data | `apiKey` | Yes | Unknown |
| [OwlBot](https://owlbot.info/) | Definitions with example sentence and photo if available | `apiKey` | Yes | Yes |
| [Oxford](https://developer.oxforddictionaries.com/) | Dictionary Data | `apiKey` | Yes | No |
| [Wordnik](http://developer.wordnik.com) | Dictionary Data | `apiKey` | No | Unknown |
| [Words](https://www.wordsapi.com/) | Definitions and synonyms for more than 150,000 words | `apiKey` | Yes | Unknown |

**[⬆ Back to Index](#index)**
### Documents & Productivity
API | Description | Auth | HTTPS | CORS |
|---|---|---|---|---|
| [Cloudmersive Document and Data Conversion](https://cloudmersive.com/convert-api) | HTML/URL to PDF/PNG, Office documents to PDF, image conversion | `apiKey` | Yes | Yes |
| [Code::Stats](https://codestats.net/api-docs) | Automatic time tracking for programmers | `apiKey` | Yes | No |
| [File.io](https://www.file.io) | File Sharing | No | Yes | Unknown |
| [Mercury](https://mercury.postlight.com/web-parser/) | Web parser | `apiKey` | Yes | Unknown |
| [pdflayer](https://pdflayer.com) | HTML/URL to PDF | `apiKey` | Yes | Unknown |
| [Pocket](https://getpocket.com/developer/) | Bookmarking service | `OAuth` | Yes | Unknown |
| [PrexView](https://prexview.com) | Data from XML or JSON to PDF, HTML or Image | `apiKey` | Yes | Unknown |
| [Restpack](https://restpack.io/) | Provides screenshot, HTML to PDF and content extraction APIs | `apiKey` | Yes | Unknown |
| [Salesfly PDF](https://salesflypdf.com) | HTML/URL to PDF | `apiKey` | Yes | Yes |
| [Todoist](https://developer.todoist.com) | Todo Lists | `OAuth` | Yes | Unknown |
| [Vector Express v2.0](https://vector.express) | Free vector file converting API | No | Yes | No |
| [WakaTime](https://wakatime.com/developers) | Automated time tracking leaderboards for programmers | No | Yes | Unknown |
| [Zube](https://zube.io/docs/api) | Full stack project management | `OAuth` | Yes | Unknown |

**[⬆ Back to Index](#index)**
### Environment
API | Description | Auth | HTTPS | CORS |
|---|---|---|---|---|
| [AirVisual](https://airvisual.com/api) | Air quality and weather data | `apiKey` | Yes | Unknown |
| [Carbon Interface](https://docs.carboninterface.com/) | API to calculate carbon (C02) emissions estimates for common C02 emitting activities | `apiKey` | Yes | Yes |
| [GrünstromIndex](https://www.corrently.de/hintergrund/gruenstromindex/index.html) | Green Power Index for Germany (Grünstromindex/GSI) | No | No | Yes |
| [La Data Verte](https://ladataverte.fr) | Aggregation of multiple environmental indicators (CO2 emissions, Average temperature, etc) | No | Yes | Unknown |
| [OpenAQ](https://docs.openaq.org/) | Open air quality data | `apiKey` | Yes | Unknown |
| [PM2.5 Open Data Portal](https://pm25.lass-net.org/#apis) | Open low-cost PM2.5 sensor data | No | Yes | Unknown |
| [PM25.in](http://www.pm25.in/api_doc) | Air quality of China | `apiKey` | No | Unknown |
| [PVWatts](https://developer.nrel.gov/docs/solar/pvwatts/v6/) | Energy production photovoltaic (PV) energy systems | `apiKey` | Yes | Unknown |
| [UK Carbon Intensity](https://carbon-intensity.github.io/api-definitions/#carbon-intensity-api-v1-0-0) | The Official Carbon Intensity API for Great Britain developed by National Grid | No | Yes | Unknown |

**[⬆ Back to Index](#index)**
### Events
API | Description | Auth | HTTPS | CORS |
|---|---|---|---|---|
| [Eventbrite](https://www.eventbrite.com/developer/v3/) | Find events | `OAuth` | Yes | Unknown |
| [Picatic](http://developer.picatic.com/?utm_medium=web&utm_source=github&utm_campaign=public-apis%20repo&utm_content=toddmotto) | Sell tickets anywhere | `apiKey` | Yes | Unknown |
| [Ticketmaster](http://developer.ticketmaster.com/products-and-docs/apis/getting-started/) | Search events, attractions, or venues | `apiKey` | Yes | Unknown |

**[⬆ Back to Index](#index)**
### Finance
API | Description | Auth | HTTPS | CORS |
|---|---|---|---|---|
| [Abstract VAT Validation](https://www.abstractapi.com/vat-validation-rates-api) | Validate VAT numbers and calculate VAT rates | `apiKey` | Yes | Yes |
| [Alpha Vantage](https://www.alphavantage.co/) | Realtime and historical stock data | `apiKey` | Yes | Unknown |
| [Banco do Brasil](https://developers.bb.com.br/home) | All Banco do Brasil financial transaction APIs | `OAuth` | Yes | Yes |
| [IEX Cloud](https://iexcloud.io/docs/api/) | Realtime & Historical Stock and Market Data | `apiKey` | Yes | Yes |
| [IG](https://labs.ig.com/gettingstarted) | Spreadbetting and CFD Market Data | `apiKey` | Yes | Unknown |
| [Intrinio](https://intrinio.com/) | A wide selection of financial data feeds | `apiKey` | Yes | Unknown |
| [marketstack](https://marketstack.com/) | Real-Time, Intraday & Historical Market Data API | `apiKey` | Yes | Unknown |
| [Plaid](https://plaid.com/) | Connect with users’ bank accounts and access transaction data | `apiKey` | Yes | Unknown |
| [Razorpay IFSC](https://ifsc.razorpay.com/) | Indian Financial Systems Code (Bank Branch Codes) | No | Yes | Unknown |
| [Real Time Finance](https://github.com/Real-time-finance/finance-websocket-API/) | Websocket API to access realtime stock data | `apiKey` | No | Unknown |
| [Tradier](https://developer.tradier.com) | US equity/option market data (delayed, intraday, historical) | `OAuth` | Yes | Yes |
| [Twelve Data](https://twelvedata.com/) | Stock market data (real-time & historical) | `apiKey` | Yes | Unknown |
| [YNAB](https://api.youneedabudget.com/) | Budgeting & Planning | `OAuth` | Yes | Yes |

**[⬆ Back to Index](#index)**
### Food & Drink
API | Description | Auth | HTTPS | CORS |
|---|---|---|---|---|
| [Edamam nutrition](https://developer.edamam.com/edamam-docs-nutrition-api) | Nutrition Analysis | `apiKey` | Yes | Unknown |
| [Edamam recipes](https://developer.edamam.com/edamam-docs-recipe-api) | Recipe Search | `apiKey` | Yes | Unknown |
| [Foodish](https://github.com/surhud004/Foodish#readme) | Random pictures of food dishes | No | Yes | Yes |
| [LCBO](https://lcboapi.com/) | Alcohol | `apiKey` | Yes | Unknown |
| [Open Brewery DB](https://www.openbrewerydb.org) | Breweries, Cideries and Craft Beer Bottle Shops | No | Yes | Yes |
| [Open Food Facts](https://world.openfoodfacts.org/data) | Food Products Database | No | Yes | Unknown |
| [PunkAPI](https://punkapi.com/) | Brewdog Beer Recipes | No | Yes | Unknown |
| [Recipe Puppy](http://www.recipepuppy.com/about/api/) | Food | No | No | Unknown |
| [Spoonacular](https://spoonacular.com/food-api) | Recipes and Food product | `apiKey` | Yes | Unknown |
| [TacoFancy](https://github.com/evz/tacofancy-api) | Community-driven taco database | No | No | Unknown |
| [The Report of the Week](https://github.com/andyklimczak/TheReportOfTheWeek-API) | Food & Drink Reviews | No | Yes | Unknown |
| [TheCocktailDB](https://www.thecocktaildb.com/api.php) | Cocktail Recipes | `apiKey` | Yes | Yes |
| [TheMealDB](https://www.themealdb.com/api.php) | Meal Recipes | `apiKey` | Yes | Yes |
| [What's on the menu?](http://nypl.github.io/menus-api/) | NYPL human-transcribed historical menu collection | `apiKey` | No | Unknown |
| [WhiskyHunter](https://whiskyhunter.net/api/) | Past online whisky auctions statistical data | No | Yes | Unknown |
| [Zestful](https://zestfuldata.com/) | Parse recipe ingredients | `apiKey` | Yes | Yes |

**[⬆ Back to Index](#index)**
### Games & Comics
API | Description | Auth | HTTPS | CORS |
|---|---|---|---|---|
| [Age of Empires II](https://age-of-empires-2-api.herokuapp.com) | Get information about Age of Empires II resources | No | Yes | No |
| [AmiiboAPI](https://amiiboapi.com/) | Nintendo Amiibo Information | No | Yes | Yes |
| [Autochess VNG](https://github.com/didadadida93/autochess-vng-api) | Rest Api for Autochess VNG | No | Yes | Yes |
| [Board Game Geek](https://boardgamegeek.com/wiki/page/BGG_XML_API2) | Board games, RPG and videogames | No | Yes | No |
| [Brawl Stars](https://developer.brawlstars.com) | Brawl Stars Game Information | `apiKey` | Yes | Unknown |
| [CheapShark](https://www.cheapshark.com/api) | Steam/PC Game Prices and Deals | No | Yes | Yes |
| [Chuck Norris Database](http://www.icndb.com/api/) | Jokes | No | No | Unknown |
| [Clash of Clans](https://developer.clashofclans.com) | Clash of Clans Game Information | `apiKey` | Yes | Unknown |
| [Clash Royale](https://developer.clashroyale.com) | Clash Royale Game Information | `apiKey` | Yes | Unknown |
| [Comic Vine](https://comicvine.gamespot.com/api/documentation) | Comics | No | Yes | Unknown |
| [Dark Souls 3](https://blog.mugenmonkey.com/2017/09/10/ds3-api.html) | Information about Dark Souls 3 Items | No | Yes | Unknown |
| [Deck of Cards](http://deckofcardsapi.com/) | Deck of Cards | No | No | Unknown |
| [Destiny The Game](https://github.com/Bungie-net/api) | Bungie Platform API | `apiKey` | Yes | Unknown |
| [Dota 2](https://docs.opendota.com/) | Provides information about Player stats , Match stats, Rankings for Dota 2 | No | Yes | Unknown |
| [Dungeons and Dragons](http://www.dnd5eapi.co/) | Reference for 5th edition spells, classes, monsters, and more | No | No | No |
| [Eve Online](https://esi.evetech.net/ui) | Third-Party Developer Documentation | `OAuth` | Yes | Unknown |
| [FIFA Ultimate Team](https://www.easports.com/fifa/ultimate-team/api/fut/item) | FIFA Ultimate Team items API | No | Yes | Unknown |
| [Final Fantasy XIV](https://xivapi.com/) | Final Fantasy XIV Game data API | No | Yes | Yes |
| [Fortnite](https://fortnitetracker.com/site-api) | Fortnite Stats | `apiKey` | Yes | Unknown |
| [Giant Bomb](https://www.giantbomb.com/api/documentation) | Video Games | `apiKey` | Yes | Unknown |
| [Guild Wars 2](https://wiki.guildwars2.com/wiki/API:Main) | Guild Wars 2 Game Information | `apiKey` | Yes | Unknown |
| [GW2Spidy](https://github.com/rubensayshi/gw2spidy/wiki) | GW2Spidy API, Items data on the Guild Wars 2 Trade Market | No | Yes | Unknown |
| [Halo](https://developer.haloapi.com/) | Halo 5 and Halo Wars 2 Information | `apiKey` | Yes | Unknown |
| [Hearthstone](http://hearthstoneapi.com/) | Hearthstone Cards Information | `X-Mashape-Key` | Yes | Unknown |
| [Humble Bundle](https://rapidapi.com/Ziggoto/api/humble-bundle) | Humble Bundle's current bundles | `apiKey` | Yes | Unknown |
| [Hypixel](https://api.hypixel.net/) | Hypixel player stats | `apiKey` | Yes | Unknown |
| [Hyrule Compendium](https://github.com/gadhagod/Hyrule-Compendium-API) | Data on all interactive items from The Legend of Zelda: BOTW | No | Yes | Unknown |
| [Hytale](https://hytale-api.com/) | Hytale blog posts and jobs | No | Yes | Unknown |
| [IGDB.com](https://api.igdb.com/) | Video Game Database | `apiKey` | Yes | Unknown |
| [JokeAPI](https://sv443.net/jokeapi/v2/) | Programming, Miscellaneous and Dark Jokes | No | Yes | Yes |
| [Jokes](https://github.com/15Dkatz/official_joke_api) | Programming and general jokes | No | Yes | Unknown |
| [Jokes One](https://jokes.one/api/joke/) | Joke of the day and large category of jokes accessible via REST API | `apiKey` | Yes | Yes |
| [Jservice](http://jservice.io) | Jeopardy Question Database | No | No | Unknown |
| [Lichess](https://lichess.org/api) | Access to all data of users, games, puzzles and etc on Lichess | `OAuth` | Yes | Unknown |
| [Magic The Gathering](http://magicthegathering.io/) | Magic The Gathering Game Information | No | No | Unknown |
| [Marvel](http://developer.marvel.com) | Marvel Comics | `apiKey` | No | Unknown |
| [mod.io](https://docs.mod.io) | Cross Platform Mod API | `apiKey` | Yes | Unknown |
| [Open Trivia](https://opentdb.com/api_config.php) | Trivia Questions | No | Yes | Unknown |
| [PandaScore](https://developers.pandascore.co/) | E-sports games and results | `apiKey` | Yes | Unknown |
| [PlayerUnknown's Battlegrounds](https://pubgtracker.com/site-api) | PUBG Stats | `apiKey` | Yes | Unknown |
| [Pokéapi](https://pokeapi.co) | Pokémon Information | No | Yes | Unknown |
| [Pokémon TCG](https://pokemontcg.io) | Pokémon TCG Information | No | Yes | Unknown |
| [Random Facts](https://fungenerators.com/api/facts/) | Random Facts from hundreds of categories | `apiKey` | Yes | Yes |
| [Rick and Morty](https://rickandmortyapi.com) | All the Rick and Morty information, including images | No | Yes | Yes |
| [Riot Games](https://developer.riotgames.com/) | League of Legends Game Information | `apiKey` | Yes | Unknown |
| [RuneScape](https://runescape.wiki/w/Application_programming_interface) | RuneScape and OSRS RPGs information | No | Yes | No |
| [Scryfall](https://scryfall.com/docs/api) | Magic: The Gathering database | No | Yes | Yes |
| [Steam](https://developer.valvesoftware.com/wiki/Steam_Web_API) | Steam Client Interaction | `OAuth` | Yes | Unknown |
| [SuperHeroes](https://superheroapi.com) | All SuperHeroes and Villains data from all universes under a single API | `apiKey` | Yes | Unknown |
| [Tronald Dump](https://www.tronalddump.io/) | The dumbest things Donald Trump has ever said | No | Yes | Unknown |
| [Wargaming.net](https://developers.wargaming.net/) | Wargaming.net info and stats | `apiKey` | Yes | No |
| [xkcd](https://xkcd.com/json.html) | Retrieve xkcd comics as JSON | No | Yes | No |

**[⬆ Back to Index](#index)**
### Geocoding
API | Description | Auth | HTTPS | CORS |
|---|---|---|---|---|
| [Abstract IP Geolocation](https://www.abstractapi.com/ip-geolocation-api) | Geolocate website visitors from their IPs | `apiKey` | Yes | Yes |
| [adresse.data.gouv.fr](https://adresse.data.gouv.fr) | Address database of France, geocoding and reverse | No | Yes | Unknown |
| [Airtel IP](https://sys.airtel.lv/ip2country/1.1.1.1/?full=true) | IP Geolocation API. Collecting data from multiple sources | No | Yes | Unknown |
| [apilayer ipstack](https://ipstack.com/) | Locate and identify website visitors by IP address | `apiKey` | Yes | Unknown |
| [Battuta](http://battuta.medunes.net) | A (country/region/city) in-cascade location API | `apiKey` | No | Unknown |
| [BigDataCloud](https://www.bigdatacloud.com/ip-geolocation-apis) | Provides fast and accurate IP geolocation APIs along with security checks and confidence area | `apiKey` | Yes | Unknown |
| [Bing Maps](https://www.microsoft.com/maps/) | Create/customize digital maps based on Bing Maps data | `apiKey` | Yes | Unknown |
| [bng2latlong](https://www.getthedata.com/bng2latlong) | Convert British OSGB36 easting and northing (British National Grid) to WGS84 latitude and longitude | No | Yes | Yes |
| [Cartes.io](https://github.com/M-Media-Group/Cartes.io/wiki/API) | Create maps and markers for anything | No | Yes | Unknown |
| [Cep.la](http://cep.la/) | Brazil RESTful API to find information about streets, zip codes, neighborhoods, cities and states | No | No | Unknown |
| [CitySDK](http://www.citysdk.eu/citysdk-toolkit/) | Open APIs for select European cities | No | Yes | Unknown |
| [Country](http://country.is/) | Get your visitors' country from their IP | No | Yes | Yes |
| [Daum Maps](http://apis.map.daum.net/) | Daum Maps provide multiple APIs for Korean maps | `apiKey` | No | Unknown |
| [FreeGeoIP](https://freegeoip.app/) | Free geo ip information, no registration required. 15k/hour rate limit | No | Yes | Yes |
| [GeoApi](https://api.gouv.fr/api/geoapi.html) | French geographical data | No | Yes | Unknown |
| [Geoapify](https://www.geoapify.com/api/geocoding-api/) | Forward and reverse geocoding, address autocomplete | `apiKey` | Yes | Yes |
| [Geocod.io](https://www.geocod.io/) | Address geocoding / reverse geocoding in bulk | `apiKey` | Yes | Unknown |
| [Geocode.xyz](https://geocode.xyz/api) | Provides worldwide forward/reverse geocoding, batch geocoding and geoparsing | No | Yes | Unknown |
| [Geocodify.com](https://geocodify.com/) | Worldwide geocoding, geoparsing and autocomplete for addresses | `apiKey` | Yes | Yes |
| [Geocoding.ai](https://nominatim.geocoding.ai/) | Provides worldwide forward / reverse geocoding | No | Yes | Yes |
| [GeoDataSource](https://www.geodatasource.com/web-service) | Geocoding of city name by using latitude and longitude coordinates | `apiKey` | Yes | Unknown |
| [GeoJS](https://geojs.io/) | IP geolocation with ChatOps integration | No | Yes | Yes |
| [GeoNames](http://www.geonames.org/export/web-services.html) | Place names and other geographical data | No | No | Unknown |
| [geoPlugin](https://www.geoplugin.com) | IP geolocation and currency conversion | No | Yes | Yes |
| [Google Earth Engine](https://developers.google.com/earth-engine/) | A cloud-based platform for planetary-scale environmental data analysis | `apiKey` | Yes | Unknown |
| [Google Maps](https://developers.google.com/maps/) | Create/customize digital maps based on Google Maps data | `apiKey` | Yes | Unknown |
| [Graph Countries](https://github.com/lennertVanSever/graphcountries) | Country-related data like currencies, languages, flags, regions+subregions and bordering countries | No | Yes | Unknown |
| [HelloSalut](https://www.fourtonfish.com/hellosalut/hello/) | Get hello translation following user language | No | Yes | Unknown |
| [HERE Maps](https://developer.here.com) | Create/customize digital maps based on HERE Maps data | `apiKey` | Yes | Unknown |
| [Hong Kong GeoData Store](https://geodata.gov.hk/gs/) | API for accessing geo-data of Hong Kong | No | Yes | Unknown |
| [IP 2 Country](https://ip2country.info) | Map an IP to a country | No | Yes | Unknown |
| [IP Address Details](https://ipinfo.io/) | Find geolocation with ip address | No | Yes | Unknown |
| [IP Location](https://ipapi.co/api/#introduction) | Find IP address location information | No | Yes | Unknown |
| [IP Location](https://ip-api.com/docs) | Find location with ip address | No | No | Unknown |
| [IP Sidekick](https://ipsidekick.com) | Geolocation API that returns extra information about an IP address | `apiKey` | Yes | Unknown |
| [IP Vigilante](https://www.ipvigilante.com/) | Free IP Geolocation API | No | Yes | Unknown |
| [IP2Location](https://www.ip2location.com/web-service/ip2location) | IP geolocation web service to get more than 55 parameters | `apiKey` | Yes | Unknown |
| [IP2Proxy](https://www.ip2location.com/web-service/ip2proxy) | Detect proxy and VPN using IP address | `apiKey` | Yes | Unknown |
| [ipapi](https://ipapi.com/) | Real-time Geolocation & Reverse IP Lookup REST API | `apiKey` | Yes | Unknown |
| [IPGEO](https://api.techniknews.net/ipgeo/) | Unlimited free IP Address API with useful information | No | Yes | Unknown |
| [IPGeolocationAPI.com](https://ipgeolocationapi.com/) | Locate your visitors by IP with country details | No | Yes | Yes |
| [IPInfoDB](https://ipinfodb.com/api) | Free Geolocation tools and APIs for country, region, city and time zone lookup by IP address | `apiKey` | Yes | Unknown |
| [Localizr](https://docs.localizr.xyz) | Get a list of countries,currencies or locales translated from a locale/language code | No | Yes | Yes |
| [LocationIQ](https://locationiq.org/docs/) | Provides forward/reverse geocoding and batch geocoding | `apiKey` | Yes | Yes |
| [Mapbox](https://www.mapbox.com/developers/) | Create/customize beautiful digital maps | `apiKey` | Yes | Unknown |
| [Mexico](https://github.com/IcaliaLabs/sepomex) | Mexico RESTful zip codes API | No | Yes | Unknown |
| [One Map, Singapore](https://docs.onemap.sg/) | Singapore Land Authority REST API services for Singapore addresses | `apiKey` | Yes | Unknown |
| [OnWater](https://onwater.io/) | Determine if a lat/lon is on water or land | No | Yes | Unknown |
| [Open Topo Data](https://www.opentopodata.org) | Elevation and ocean depth for a latitude and longitude | No | Yes | No |
| [OpenCage](https://opencagedata.com) | Forward and reverse geocoding using open data | `apiKey` | Yes | Yes |
| [openrouteservice.org](https://openrouteservice.org/) | Directions, POIs, isochrones, geocoding (+reverse), elevation, and more | `apiKey` | Yes | Unknown |
| [OpenStreetMap](http://wiki.openstreetmap.org/wiki/API) | Navigation, geolocation and geographical data | `OAuth` | No | Unknown |
| [positionstack](https://positionstack.com/) | Forward & Reverse Batch Geocoding REST API | `apiKey` | Yes | Unknown |
| [PostcodeData.nl](http://api.postcodedata.nl/v1/postcode/?postcode=1211EP&streetnumber=60&ref=domeinnaam.nl&type=json) | Provide geolocation data based on postcode for Dutch addresses | No | No | Unknown |
| [Postcodes.io](https://postcodes.io) | Postcode lookup & Geolocation for the UK | No | Yes | Yes |
| [REST Countries](https://restcountries.eu) | Get information about countries via a RESTful API | No | Yes | Unknown |
| [SpotSense](https://www.spotsense.io) | Add location based interactions to your mobile app | `apiKey` | Yes | Unknown |
| [Uebermaps](https://uebermaps.com/api/v2) | Discover and share maps with friends | `apiKey` | Yes | Unknown |
| [US ZipCode](https://smartystreets.com/docs/cloud/us-zipcode-api) | Validate and append data for any US ZipCode | `apiKey` | Yes | Yes |
| [Utah AGRC](https://api.mapserv.utah.gov) | Utah Web API for geocoding Utah addresses | `apiKey` | Yes | Unknown |
| [ViaCep](https://viacep.com.br) | Brazil RESTful zip codes API | No | Yes | Unknown |
| [ZipCodeAPI](https://www.zipcodeapi.com) | US zip code distance, radius and location API | `apiKey` | Yes | Unknown |
| [Zippopotam.us](http://www.zippopotam.us) | Get information about place such as country, city, state, etc | No | No | Unknown |
| [Ziptastic](https://ziptasticapi.com/) | Get the country, state, and city of any US zip-code | No | Yes | Unknown |

**[⬆ Back to Index](#index)**
### Government
API | Description | Auth | HTTPS | CORS |
|---|---|---|---|---|
| [BCLaws](http://www.bclaws.ca/civix/template/complete/api/index.html) | Access to the laws of British Columbia | No | No | Unknown |
| [Brazil Central Bank Open Data](https://dadosabertos.bcb.gov.br/) | Brazil Central Bank Open Data | No | Yes | Unknown |
| [Brazilian Chamber of Deputies Open Data](https://dadosabertos.camara.leg.br/swagger/api.html) | Provides legislative information in Apis XML and JSON, as well as files in various formats | No | Yes | No |
| [BusinessUSA](https://business.usa.gov/developer) | Authoritative information on U.S. programs, events, services and more | `apiKey` | Yes | Unknown |
| [Census.gov](https://www.census.gov/data/developers/data-sets.html) | The US Census Bureau provides various APIs and data sets on demographics and businesses | No | Yes | Unknown |
| [City, Lyon Opendata](https://data.beta.grandlyon.com/fr/accueil) | Lyon(FR) City Open Data | `apiKey` | Yes | Unknown |
| [City, Nantes Opendata](https://data.nantesmetropole.fr/pages/home/) | Nantes(FR) City Open Data | `apiKey` | Yes | Unknown |
| [City, New York Opendata](https://opendata.cityofnewyork.us/) | New York (US) City Open Data | No | Yes | Unknown |
| [City, Prague Opendata](http://opendata.praha.eu/en) | Prague(CZ) City Open Data | No | No | Unknown |
| [Code.gov](https://code.gov) | The primary platform for Open Source and code sharing for the U.S. Federal Government | `apiKey` | Yes | Unknown |
| [Colorado Information Marketplace](https://data.colorado.gov/) | Colorado State Government Open Data | No | Yes | Unknown |
| [Data USA](https://datausa.io/about/api/) | US Public Data | No | Yes | Unknown |
| [Data.gov](https://api.data.gov/) | US Government Data | `apiKey` | Yes | Unknown |
| [Data.parliament.uk](https://explore.data.parliament.uk/?learnmore=Members) | Contains live datasets including information about petitions, bills, MP votes, attendance and more | No | No | Unknown |
| [District of Columbia Open Data](http://opendata.dc.gov/pages/using-apis) | Contains D.C. government public datasets, including crime, GIS, financial data, and so on | No | Yes | Unknown |
| [duma.gov.ru](http://api.duma.gov.ru) | Russian State Duma Open Data | `apiKey` | No | Unknown |
| [EPA](https://developer.epa.gov/category/apis/) | Web services and data sets from the US Environmental Protection Agency | No | Yes | Unknown |
| [FBI Wanted](https://www.fbi.gov/wanted/api) | Access information on the FBI Wanted program | No | Yes | Unknown |
| [FEC](https://api.open.fec.gov/developers/) | Information on campaign donations in federal elections | `apiKey` | Yes | Unknown |
| [Federal Register](https://www.federalregister.gov/reader-aids/developer-resources) | The Daily Journal of the United States Government | No | Yes | Unknown |
| [Food Standards Agency](http://ratings.food.gov.uk/open-data/en-GB) | UK food hygiene rating data API | No | No | Unknown |
| [Open Government, Australia](https://www.data.gov.au/) | Australian Government Open Data | No | Yes | Unknown |
| [Open Government, Belgium](https://data.gov.be/) | Belgium Government Open Data | No | Yes | Unknown |
| [Open Government, Canada](http://open.canada.ca/en) | Canadian Government Open Data | No | No | Unknown |
| [Open Government, France](https://www.data.gouv.fr/) | French Government Open Data | `apiKey` | Yes | Unknown |
| [Open Government, India](https://data.gov.in/) | Indian Government Open Data | `apiKey` | Yes | Unknown |
| [Open Government, Italy](https://www.dati.gov.it/) | Italy Government Open Data | No | Yes | Unknown |
| [Open Government, New Zealand](https://www.data.govt.nz/) | New Zealand Government Open Data | No | Yes | Unknown |
| [Open Government, Romania](http://data.gov.ro/) | Romania Government Open Data | No | No | Unknown |
| [Open Government, Saudi Arabia](https://data.gov.sa) | Saudi Arabia Government Open Data | No | Yes | Unknown |
| [Open Government, Taiwan](https://data.gov.tw/) | Taiwan Government Open Data | No | Yes | Unknown |
| [Open Government, Thailand](https://data.go.th/) | Thailand Government Open Data | `apiKey` | Yes | Unknown |
| [Open Government, UK](https://data.gov.uk/) | UK Government Open Data | No | Yes | Unknown |
| [Open Government, USA](https://www.data.gov/) | United States Government Open Data | No | Yes | Unknown |
| [Represent by Open North](https://represent.opennorth.ca/) | Find Canadian Government Representatives | No | Yes | Unknown |
| [UK government API catalogue](https://alphagov.github.io/api-catalogue) | APIs from UK government organisations | No | Yes | Unknown |
| [USAspending.gov](https://api.usaspending.gov/) | US federal spending data | No | Yes | Unknown |

**[⬆ Back to Index](#index)**
### Health
API | Description | Auth | HTTPS | CORS |
|---|---|---|---|---|
| [Coronavirus in the UK](https://coronavirus.data.gov.uk/details/developers-guide) | UK Government coronavirus data, including deaths and cases by region | No | Yes | Unknown |
| [Covid-19](https://covid19api.com/) | Covid 19 spread, infection and recovery | No | Yes | Yes |
| [Covid-19](https://github.com/M-Media-Group/Covid-19-API) | Covid 19 cases, deaths and recovery per country | No | Yes | Yes |
| [Covid-19 Government Response](https://covidtracker.bsg.ox.ac.uk) | Government measures tracker to fight against the Covid-19 pandemic | No | Yes | Yes |
| [Dataflow Kit COVID-19](https://covid-19.dataflowkit.com) | COVID-19 live statistics into sites per hour | No | Yes | Unknown |
| [Diabetes](http://predictbgl.com/api/) | Logging and retrieving diabetes information | No | No | Unknown |
| [Healthcare.gov](https://www.healthcare.gov/developers/) | Educational content about the US Health Insurance Marketplace | No | Yes | Unknown |
| [Lexigram](https://docs.lexigram.io/v1/welcome) | NLP that extracts mentions of clinical concepts from text, gives access to clinical ontology | `apiKey` | Yes | Unknown |
| [Makeup](http://makeup-api.herokuapp.com/) | Makeup Information | No | No | Unknown |
| [Medicare](https://data.medicare.gov/developers) | Access to the data from the CMS - medicare.gov | No | Yes | Unknown |
| [NPPES](https://npiregistry.cms.hhs.gov/registry/help-api) | National Plan & Provider Enumeration System, info on healthcare providers registered in US | No | Yes | Unknown |
| [Nutritionix](https://developer.nutritionix.com/) | Worlds largest verified nutrition database | `apiKey` | Yes | Unknown |
| [openFDA](https://open.fda.gov) | Public FDA data about drugs, devices and foods | No | Yes | Unknown |
| [Orion Health](https://developer.orionhealth.io/) | Medical platform which allows the development of applications for different healthcare scenarios | `OAuth` | Yes | Unknown |
| [Quarantine](https://quarantine.country/coronavirus/api/) | Coronavirus API with free COVID-19 live updates | No | Yes | Yes |
| [USDA Nutrients](https://fdc.nal.usda.gov/) | National Nutrient Database for Standard Reference | `apiKey` | Yes | Unknown |

**[⬆ Back to Index](#index)**
### Jobs
API | Description | Auth | HTTPS | CORS |
|---|---|---|---|---|
| [Adzuna](https://developer.adzuna.com/overview) | Job board aggregator | `apiKey` | Yes | Unknown |
| [Careerjet](https://www.careerjet.com/partners/api/) | Job search engine | `apiKey` | No | Unknown |
| [GitHub Jobs](https://jobs.github.com/api) | Jobs for software developers | No | Yes | Yes |
| [GraphQL Jobs](https://graphql.jobs/docs/api/) | Jobs with GraphQL | No | Yes | Yes |
| [Jobs2Careers](http://api.jobs2careers.com/api/spec.pdf) | Job aggregator | `apiKey` | Yes | Unknown |
| [Jooble](https://us.jooble.org/api/about) | Job search engine | `apiKey` | Yes | Unknown |
| [Juju](http://www.juju.com/publisher/spec/) | Job search engine | `apiKey` | No | Unknown |
| [Open Skills](https://github.com/workforce-data-initiative/skills-api/wiki/API-Overview) | Job titles, skills and related jobs data | No | No | Unknown |
| [Reed](https://www.reed.co.uk/developers) | Job board aggregator | `apiKey` | Yes | Unknown |
| [The Muse](https://www.themuse.com/developers/api/v2) | Job board and company profiles | `apiKey` | Yes | Unknown |
| [Upwork](https://developers.upwork.com/) | Freelance job board and management system | `OAuth` | Yes | Unknown |
| [USAJOBS](https://developer.usajobs.gov/) | US government job board | `apiKey` | Yes | Unknown |
| [ZipRecruiter](https://www.ziprecruiter.com/publishers) | Job search app and website | `apiKey` | Yes | Unknown |

**[⬆ Back to Index](#index)**
### Machine Learning
API | Description | Auth | HTTPS | CORS |
|---|---|---|---|---|
| [Clarifai](https://docs.clarifai.com) | Computer Vision | `OAuth` | Yes | Unknown |
| [Cloudmersive](https://www.cloudmersive.com/image-recognition-and-processing-api) | Image captioning, face recognition, NSFW classification | `apiKey` | Yes | Yes |
| [Deepcode](https://www.deepcode.ai) | AI for code review | No | Yes | Unknown |
| [Dialogflow](https://dialogflow.com) | Natural Language Processing | `apiKey` | Yes | Unknown |
| [EXUDE-API](http://uttesh.com/exude-api/) | Used for the primary ways for filtering the stopping, stemming words from the text data | No | Yes | Yes |
| [IPS Online](https://docs.identity.ps/docs) | Face and License Plate Anonymization | `apiKey` | Yes | Unknown | 
| [Keen IO](https://keen.io/) | Data Analytics | `apiKey` | Yes | Unknown |
| [NLP Cloud](https://nlpcloud.io) | NLP API using spaCy and transformers for NER, sentiments, classification, summarization, and more | `apiKey` | Yes | Unknown |
| [Time Door](https://timedoor.io) | A time series analysis API | `apiKey` | Yes | Yes |
| [Unplugg](https://unplu.gg/test_api.html) | Forecasting API for timeseries data | `apiKey` | Yes | Unknown |
| [Wit.ai](https://wit.ai/) | Natural Language Processing | `OAuth` | Yes | Unknown |

**[⬆ Back to Index](#index)**
### Music
API | Description | Auth | HTTPS | CORS |
|---|---|---|---|---|
| [AI Mastering](https://aimastering.com/api_docs/) | Automated Music Mastering | `apiKey` | Yes | Yes |
<<<<<<< HEAD
| [Bandcamp](https://bandcamp.com/developer) | API of Music store Bandcamp | `OAuth` | Yes | Unknown |
=======
| [Apple Music](https://developer.apple.com/documentation/applemusicapi/) | Official API of the music streaming site Apple Music | `apiKey` | Yes | Unknown |
| [Audiomack](https://www.audiomack.com/data-api/docs) | Api of the streaming music hub Audiomack | `OAuth` | Yes | Unknown |
>>>>>>> 2eadf08a
| [Bandsintown](https://app.swaggerhub.com/apis/Bandsintown/PublicAPI/3.0.0) | Music Events | No | Yes | Unknown |
| [Deezer](https://developers.deezer.com/api) | Music | `OAuth` | Yes | Unknown |
| [Discogs](https://www.discogs.com/developers/) | Music | `OAuth` | Yes | Unknown |
| [Freesound](https://freesound.org/docs/api/) | Music Samples | `apiKey` | Yes | Unknown |
| [Genius](https://docs.genius.com/) | Crowdsourced lyrics and music knowledge | `OAuth` | Yes | Unknown |
| [Genrenator](https://binaryjazz.us/genrenator-api/) | Music genre generator | No | Yes | Unknown |
| [iTunes Search](https://affiliate.itunes.apple.com/resources/documentation/itunes-store-web-service-search-api/) | Software products | No | Yes | Unknown |
| [Jamendo](https://developer.jamendo.com/v3.0/docs) | Music | `OAuth` | Yes | Unknown |
| [JioSaavn](https://github.com/cyberboysumanjay/JioSaavnAPI) | API to retrive song information, album meta data and many more from JioSaavn | No | Yes | Unknown |
| [KKBOX](https://developer.kkbox.com) | Get music libraries, playlists, charts, and perform out of KKBOX's platform | `OAuth` | Yes | Unknown |
| [LastFm](https://www.last.fm/api) | Music | `apiKey` | Yes | Unknown |
| [Lyrics.ovh](http://docs.lyricsovh.apiary.io/) | Simple API to retrieve the lyrics of a song | No | Yes | Unknown |
| [Mixcloud](https://www.mixcloud.com/developers/) | Music | `OAuth` | Yes | Yes |
| [MusicBrainz](https://musicbrainz.org/doc/Development/XML_Web_Service/Version_2) | Music | No | Yes | Unknown |
| [Musixmatch](https://developer.musixmatch.com/) | Music | `apiKey` | Yes | Unknown |
| [Openwhyd](https://openwhyd.github.io/openwhyd/API) | Download curated playlists of streaming tracks (YouTube, SoundCloud, etc...) | No | Yes | No |
| [Songkick](https://www.songkick.com/developer/) | Music Events | `OAuth` | Yes | Unknown |
| [Songsterr](https://www.songsterr.com/a/wa/api/) | Provides guitar, bass and drums tabs and chords | No | Yes | Unknown |
| [SoundCloud](https://developers.soundcloud.com/) | Allow users to upload and share sounds | `OAuth` | Yes | Unknown |
| [Spotify](https://beta.developer.spotify.com/documentation/web-api/) | View Spotify music catalog, manage users' libraries, get recommendations and more | `OAuth` | Yes | Unknown |
| [TasteDive](https://tastedive.com/read/api) | Similar artist API (also works for movies and TV shows) | `apiKey` | Yes | Unknown |
| [TheAudioDB](https://www.theaudiodb.com/api_guide.php) | Music | `apiKey` | Yes | Unknown |
| [Vagalume](https://api.vagalume.com.br/docs/) | Crowdsourced lyrics and music knowledge | `apiKey` | Yes | Unknown |

**[⬆ Back to Index](#index)**
### News
API | Description | Auth | HTTPS | CORS |
|---|---|---|---|---|
| [Associated Press](https://developer.ap.org/) | Search for news and metadata from Associated Press | `apiKey` | Yes | Unknown |
| [Chronicling America](http://chroniclingamerica.loc.gov/about/api/) | Provides access to millions of pages of historic US newspapers from the Library of Congress | No | No | Unknown |
| [Currents](https://currentsapi.services/) | Latest news published in various news sources, blogs and forums | `apiKey` | Yes | Yes |
| [Feedbin](https://github.com/feedbin/feedbin-api) | RSS reader | `OAuth` | Yes | Unknown |
| [Graphs for Coronavirus](https://corona.dnsforfamily.com/api.txt) | Each Country separately and Worldwide Graphs for Coronavirus. Daily updates | No | Yes | Yes |
| [mediastack](https://mediastack.com/) | Free, Simple REST API for Live News & Blog Articles | `apiKey` | Yes | Unknown |
| [New York Times](https://developer.nytimes.com/) | Provides news | `apiKey` | Yes | Unknown |
| [News](https://newsapi.org/) | Headlines currently published on a range of news sources and blogs | `apiKey` | Yes | Unknown |
| [NPR One](http://dev.npr.org/api/) | Personalized news listening experience from NPR | `OAuth` | Yes | Unknown |
| [Spaceflight News](https://spaceflightnewsapi.net) | Spaceflight related news 🚀 | No | Yes | Yes |
| [The Guardian](http://open-platform.theguardian.com/) | Access all the content the Guardian creates, categorised by tags and section | `apiKey` | Yes | Unknown |
| [The Old Reader](https://github.com/theoldreader/api) | RSS reader | `apiKey` | Yes | Unknown |

**[⬆ Back to Index](#index)**
### Open Data
API | Description | Auth | HTTPS | CORS |
|---|---|---|---|---|
| [18F](http://18f.github.io/API-All-the-X/) | Unofficial US Federal Government API Development | No | No | Unknown |
| [Archive.org](https://archive.readme.io/docs) | The Internet Archive | No | Yes | Unknown |
| [Callook.info](https://callook.info) | United States ham radio callsigns | No | Yes | Unknown |
| [CARTO](https://carto.com/) | Location Information Prediction | `apiKey` | Yes | Unknown |
| [CivicFeed](https://developers.civicfeed.com/) | News articles and public datasets | `apiKey` | Yes | Unknown |
| [Enigma Public](http://docs.enigma.com/public/public_v20_api_about) | Broadest collection of public data | `apiKey` | Yes | Yes |
| [French Address Search](https://geo.api.gouv.fr/adresse) | Address search via the French Government | No | Yes | Unknown |
| [Kaggle](https://www.kaggle.com/docs/api) | Create and interact with Datasets, Notebooks, and connect with Kaggle | `apiKey` | Yes | Unknown |
| [LinkPreview](https://www.linkpreview.net) | Get JSON formatted summary with title, description and preview image for any requested URL | `apiKey` | Yes | Yes |
| [Marijuana Strains](http://strains.evanbusse.com/) | Marijuana strains, races, flavors and effects | `apiKey` | No | Unknown |
| [Microlink.io](https://microlink.io) | Extract structured data from any website | No | Yes | Yes |
| [OpenCorporates](http://api.opencorporates.com/documentation/API-Reference) | Data on corporate entities and directors in many countries | `apiKey` | Yes | Unknown |
| [Quandl](https://www.quandl.com/) | Stock Market Data | No | Yes | Unknown |
| [Recreation Information Database](https://ridb.recreation.gov/) | Recreational areas, federal lands, historic sites, museums, and other attractions/resources(US) | `apiKey` | Yes | Unknown |
| [Scoop.it](http://www.scoop.it/dev) | Content Curation Service | `apiKey` | No | Unknown |
| [Teleport](https://developers.teleport.org/) | Quality of Life Data | No | Yes | Unknown |
| [Universities List](https://github.com/Hipo/university-domains-list) | University names, countries and domains | No | Yes | Unknown |
| [University of Oslo](https://data.uio.no/) | Courses, lecture videos, detailed information for courses etc. for the University of Oslo (Norway) | No | Yes | Unknown |
| [UPC database](https://upcdatabase.org/api) | More than 1.5 million barcode numbers from all around the world | `apiKey` | Yes | Unknown |
| [Wikidata](https://www.wikidata.org/w/api.php?action=help) | Collaboratively edited knowledge base operated by the Wikimedia Foundation | `OAuth` | Yes | Unknown |
| [Wikipedia](https://www.mediawiki.org/wiki/API:Main_page) | Mediawiki Encyclopedia | No | Yes | Unknown |
| [Yelp](https://www.yelp.com/developers/documentation/v3) | Find Local Business | `OAuth` | Yes | Unknown |

**[⬆ Back to Index](#index)**
### Open Source Projects
API | Description | Auth | HTTPS | CORS |
|---|---|---|---|---|
| [Countly](https://api.count.ly/reference) | Countly web analytics | No | No | Unknown |
| [Creative Commons Catalog](https://api.creativecommons.engineering/) | Search among openly licensed and public domain works | `OAuth` | Yes | Yes |
| [Drupal.org](https://www.drupal.org/drupalorg/docs/api) | Drupal.org | No | Yes | Unknown |
| [Evil Insult Generator](https://evilinsult.com/api) | Evil Insults | No | Yes | Yes |

**[⬆ Back to Index](#index)**
### Patent
API | Description | Auth | HTTPS | CORS |
|---|---|---|---|---|
| [EPO](https://developers.epo.org/) | European patent search system api | `OAuth` | Yes | Unknown |
| [TIPO](https://tiponet.tipo.gov.tw/Gazette/OpenData/OD/OD05.aspx?QryDS=API00) | Taiwan patent search system api | `apiKey` | Yes | Unknown |
| [USPTO](https://www.uspto.gov/learning-and-resources/open-data-and-mobility) | USA patent api services | No | Yes | Unknown |

**[⬆ Back to Index](#index)**
### Personality
API | Description | Auth | HTTPS | CORS |
|---|---|---|---|---|
| [Advice Slip](http://api.adviceslip.com/) | Generate random advice slips | No | Yes | Unknown |
| [Biriyani As A Service](https://biriyani.anoram.com/) | Biriyani images placeholder | No | Yes | No |
| [chucknorris.io](https://api.chucknorris.io) | JSON API for hand curated Chuck Norris jokes | No | Yes | Unknown |
| [Dictum](https://github.com/fisenkodv/dictum) | API to get access to the collection of the most inspiring expressions of mankind | No | Yes | Unknown |
| [FavQs.com](https://favqs.com/api) | FavQs allows you to collect, discover and share your favorite quotes | `apiKey` | Yes | Unknown |
| [FOAAS](http://www.foaas.com/) | Fuck Off As A Service | No | No | Unknown |
| [Forismatic](http://forismatic.com/en/api/) | Inspirational Quotes | No | No | Unknown |
| [icanhazdadjoke](https://icanhazdadjoke.com/api) | The largest selection of dad jokes on the internet | No | Yes | Unknown |
| [Imgflip](https://imgflip.com/api) | Gets an array of popular memes | No | Yes | Unknown |
| [kanye.rest](https://kanye.rest) | REST API for random Kanye West quotes | No | Yes | Yes |
| [Medium](https://github.com/Medium/medium-api-docs) | Community of readers and writers offering unique perspectives on ideas | `OAuth` | Yes | Unknown |
| [NaMoMemes](https://github.com/theIYD/NaMoMemes) | Memes on Narendra Modi | No | Yes | Unknown |
| [Programming Quotes](https://github.com/skolakoda/programming-quotes-api) | Programming Quotes API for open source projects | No | Yes | Unknown |
| [Quotable Quotes](https://github.com/lukePeavey/quotable) | Quotable is a free, open source quotations API | No | Yes | Unknown |
| [Quote Garden](https://pprathameshmore.github.io/QuoteGarden/) | REST API for more than 5000 famous quotes | No | Yes | Unknown |
| [Quotes on Design](https://quotesondesign.com/api/) | Inspirational Quotes | No | Yes | Unknown |
| [taylor.rest](https://taylor.rest) | REST API for random Taylor Swift quotes | No | Yes | No |
| [Traitify](https://app.traitify.com/developer) | Assess, collect and analyze Personality | No | Yes | Unknown |
| [Vadivelu HTTP Codes](https://vadivelu.anoram.com/) | On demand HTTP Codes with images | No | Yes | No |

**[⬆ Back to Index](#index)**
### Phone
API | Description | Auth | HTTPS | CORS |
|---|---|---|---|---|
| [Abstract Phone Validation](https://www.abstractapi.com/phone-validation-api) | Validate phone numbers globally | `apiKey` | Yes | Yes |
| [apilayer numverify](https://numverify.com) | Phone number validation | `apiKey` | Yes | Unknown |
| [Cloudmersive Validate](https://cloudmersive.com/phone-number-validation-API) | Validate international phone numbers | `apiKey` | Yes | Yes |
| [NumValidate](https://numvalidate.com) | Open Source phone number validation | No | Yes | Unknown |

**[⬆ Back to Index](#index)**
### Photography
API | Description | Auth | HTTPS | CORS |
|---|---|---|---|---|
| [Flickr](https://www.flickr.com/services/api/) | Flickr Services | `OAuth` | Yes | Unknown |
| [Getty Images](http://developers.gettyimages.com/en/) | Build applications using the world's most powerful imagery | `OAuth` | Yes | Unknown |
| [Gfycat](https://developers.gfycat.com/api/) | Jiffier GIFs | `OAuth` | Yes | Unknown |
| [Giphy](https://developers.giphy.com/docs/) | Get all your gifs | `apiKey` | Yes | Unknown |
| [Gyazo](https://gyazo.com/api/docs) | Upload images | `apiKey` | Yes | Unknown |
| [Imgur](https://apidocs.imgur.com/) | Images | `OAuth` | Yes | Unknown |
| [Lorem Picsum](https://picsum.photos/) | Images from Unsplash | No | Yes | Unknown |
| [ObjectCut](https://objectcut.com/) | Image Background removal | `apiKey` | Yes | Yes |
| [Pexels](https://www.pexels.com/api/) | Free Stock Photos and Videos | `apiKey` | Yes | Yes |
| [Pixabay](https://pixabay.com/sk/service/about/api/) | Photography | `apiKey` | Yes | Unknown |
| [PlaceKitten](https://placekitten.com/) | Resizable kitten placeholder images | No | Yes | Unknown |
| [ReSmush.it](https://resmush.it/api) | Photo optimization | No | No | Unknown |
| [ScreenShotLayer](https://screenshotlayer.com) | URL 2 Image | No | Yes | Unknown |
| [Unsplash](https://unsplash.com/developers) | Photography | `OAuth` | Yes | Unknown |
| [Wallhaven](https://wallhaven.cc/help/api) | Wallpapers | `apiKey` | Yes | Unknown |

**[⬆ Back to Index](#index)**
### Science & Math
API | Description | Auth | HTTPS | CORS |
|---|---|---|---|---|
| [arcsecond.io](https://api.arcsecond.io/) | Multiple astronomy data sources | No | Yes | Unknown |
| [CORE](https://core.ac.uk/services#api) | Access the world's Open Access research papers | `apiKey` | Yes | Unknown |
| [GBIF](https://www.gbif.org/developer/summary) | Global Biodiversity Information Facility | No | Yes | Yes |
| [hubblesite](https://hubblesite.org/api/documentation/) | Space Telescope News Releases | No | Yes | Unknown |
| [iDigBio](https://github.com/idigbio/idigbio-search-api/wiki) | Access millions of museum specimens from organizations around the world | No | Yes | Unknown |
| [inspirehep.net](https://inspirehep.net/info/hep/api?ln=en) | High Energy Physics info. system | No | Yes | Unknown |
| [isEven (humor)](https://isevenapi.xyz/) | Check if a number is even | No | Yes | Unknown |
| [ITIS](https://www.itis.gov/ws_description.html) | Integrated Taxonomic Information System | No | Yes | Unknown |
| [Launch Library 2](https://thespacedevs.com/llapi) | Spaceflight launches and events database | No | Yes | Yes |
| [Materials Platform for Data Science](https://mpds.io) | Curated experimental data for materials science | `apiKey` | Yes | No |
| [Minor Planet Center](http://www.asterank.com/mpc) | Asterank.com Information | No | No | Unknown |
| [NASA](https://api.nasa.gov) | NASA data, including imagery | No | Yes | Unknown |
| [NASA APOD (unofficial API)](https://apodapi.herokuapp.com/) | API for getting APOD (Astronomy Image of the Day) images along with metadata | No | Yes | Yes |
| [Newton](https://newton.now.sh/) | Symbolic and Arithmetic Math Calculator | No | Yes | Unknown |
| [Numbers](https://math.tools/api/numbers/) | Number of the day, random number, number facts and anything else you want to do with numbers | `apiKey` | Yes | Yes |
| [Numbers](http://numbersapi.com) | Facts about numbers | No | No | Unknown |
| [Open Notify](http://open-notify.org/Open-Notify-API/) | ISS astronauts, current location, etc | No | No | Unknown |
| [Open Science Framework](https://developer.osf.io) | Repository and archive for study designs, research materials, data, manuscripts, etc | No | Yes | Unknown |
| [Satellite Passes](https://satellites.fly.dev) | Query next satellite passes above you | No | Yes | Yes |
| [SHARE](https://share.osf.io/api/v2/) | A free, open, dataset about research and scholarly activities | No | Yes | Unknown |
| [SpaceX](https://github.com/r-spacex/SpaceX-API) | Company, vehicle, launchpad and launch data | No | Yes | Unknown |
| [Sunrise and Sunset](https://sunrise-sunset.org/api) | Sunset and sunrise times for a given latitude and longitude | No | Yes | Unknown |
| [Trefle](https://trefle.io/) | Botanical data for plant species | `apiKey` | Yes | Unknown |
| [USGS Earthquake Hazards Program](https://earthquake.usgs.gov/fdsnws/event/1/) | Earthquakes data real-time | No | Yes | Unknown |
| [USGS Water Services](https://waterservices.usgs.gov/) | Water quality and level info for rivers and lakes | No | Yes | Unknown |
| [World Bank](https://datahelpdesk.worldbank.org/knowledgebase/topics/125589) | World Data | No | No | Unknown |

**[⬆ Back to Index](#index)**
### Security
API | Description | Auth | HTTPS | CORS |
|---|---|---|---|---|
| [Censys.io](https://censys.io/api) | Search engine for Internet connected host and devices | `apiKey` | Yes | No |
| [CRXcavator](https://crxcavator.io/apidocs) | Chrome extension risk scoring | `apiKey` | Yes | Unknown |
| [FilterLists](https://filterlists.com) | Lists of filters for adblockers and firewalls | No | Yes | Unknown |
| [FraudLabs Pro](https://www.fraudlabspro.com/developer/api/screen-order) | Screen order information using AI to detect frauds | `apiKey` | Yes | Unknown |
| [GitGuardian](https://api.gitguardian.com/doc) | Scan files for secrets (API Keys, database credentials, ...) | `apiKey` | Yes | No |
| [HaveIBeenPwned](https://haveibeenpwned.com/API/v3) | Passwords which have previously been exposed in data breaches | `apiKey` | Yes | Unknown |
| [Intelligence X](https://github.com/IntelligenceX/SDK/blob/master/Intelligence%20X%20API.pdf) | Perform OSINT via Intelligence X | `apiKey` | Yes | Unknown |
| [LoginRadius](https://www.loginradius.com/docs/) | Managed User Authentication Service | `apiKey` | Yes | Yes |
| [Mozilla http scanner](https://github.com/mozilla/http-observatory/blob/master/httpobs/docs/api.md) | Mozilla observatory http scanner | No | Yes | Unknown |
| [Mozilla tls scanner](https://github.com/mozilla/tls-observatory#api-endpoints) | Mozilla observatory tls scanner | No | Yes | Unknown |
| [National Vulnerability Database](https://nvd.nist.gov/vuln/Data-Feeds/JSON-feed-changelog) | U.S. National Vulnerability Database | No | Yes | Unknown |
| [PhishStats](https://phishstats.info/) | Phishing database | No | Yes | Unknown |
| [Pulsedive](https://pulsedive.com/api/) | Scan, search and collect threat intelligence data in real-time | `apiKey` | Yes | Unknown |
| [SecurityTrails](https://securitytrails.com/corp/apidocs) | Domain and IP related information such as current and historical WHOIS and DNS records | `apiKey` | Yes | Unknown |
| [Shodan](https://developer.shodan.io/) | Search engine for Internet connected devices | `apiKey` | Yes | Unknown |
| [UK Police](https://data.police.uk/docs/) | UK Police data | No | Yes | Unknown |
| [Virushee](https://api.virushee.com/) | Virushee file/data scanning | No | Yes | Yes |

**[⬆ Back to Index](#index)**
### Shopping
API | Description | Auth | HTTPS | CORS |
|---|---|---|---|---|
| [Best Buy](https://bestbuyapis.github.io/api-documentation/#overview) | Products, Buying Options, Categories, Recommendations, Stores and Commerce | `apiKey` | Yes | Unknown |
| [Bratabase](https://developers.bratabase.com/) | Database of different types of Bra Sizes | `OAuth` | Yes | Unknown |
| [Dummy Products](https://dummyproducts-api.herokuapp.com/) | An api to fetch dummy e-commerce products JSON data with placeholder images | `apiKey` | Yes | Yes |
| [eBay](https://go.developer.ebay.com/) | Sell and Buy on eBay | `OAuth` | Yes | Unknown |
| [Etsy](https://www.etsy.com/developers/documentation/getting_started/api_basics) | Manage shop and interact with listings | `OAuth` | Yes | Unknown |
| [Wal-Mart](https://developer.walmartlabs.com/docs) | Item price and availability | `apiKey` | Yes | Unknown |
| [Wegmans](https://dev.wegmans.io) | Wegmans Food Markets | `apiKey` | Yes | Unknown |

**[⬆ Back to Index](#index)**
### Social
API | Description | Auth | HTTPS | CORS |
|---|---|---|---|---|
| [4chan](https://github.com/4chan/4chan-API) | Simple image-based bulletin board dedicated to a variety of topics | No | Yes | Yes |
| [Buffer](https://buffer.com/developers/api) | Access to pending and sent updates in Buffer | `OAuth` | Yes | Unknown |
| [Carro Score](https://docs.score.getcarro.com/) | Social Media Influence Rating | `apiKey` | Yes | Yes |
| [Cisco Spark](https://developer.ciscospark.com) | Team Collaboration Software | `OAuth` | Yes | Unknown |
| [Discord](https://discord.com/developers/docs/intro) | Make bots for Discord, integrate Discord onto an external platform | `OAuth` | Yes | Unknown |
| [Disqus](https://disqus.com/api/docs/auth/) | Communicate with Disqus data | `OAuth` | Yes | Unknown |
| [Facebook](https://developers.facebook.com/) | Facebook Login, Share on FB, Social Plugins, Analytics and more | `OAuth` | Yes | Unknown |
| [Foursquare](https://developer.foursquare.com/) | Interact with Foursquare users and places (geolocation-based checkins, photos, tips, events, etc) | `OAuth` | Yes | Unknown |
| [Fuck Off as a Service](https://www.foaas.com) | Asks someone to fuck off | No | Yes | Unknown |
| [Full Contact](https://www.fullcontact.com/developer/docs/) | Get Social Media profiles and contact Information | `OAuth` | Yes | Unknown |
| [HackerNews](https://github.com/HackerNews/API) | Social news for CS and entrepreneurship | No | Yes | Unknown |
| [Instagram](https://www.instagram.com/developer/) | Instagram Login, Share on Instagram, Social Plugins and more | `OAuth` | Yes | Unknown |
| [Meetup.com](https://www.meetup.com/meetup_api/) | Data about Meetups from Meetup.com | `apiKey` | Yes | Unknown |
| [MySocialApp](https://mysocialapp.io) | Seamless Social Networking features, API, SDK to any app | `apiKey` | Yes | Unknown |
| [Open Collective](https://docs.opencollective.com/help/developers/api) | Get Open Collective data | No | Yes | Unknown |
| [Pinterest](https://developers.pinterest.com/) | The world's catalog of ideas | `OAuth` | Yes | Unknown |
| [Reddit](https://www.reddit.com/dev/api) | Homepage of the internet | `OAuth` | Yes | Unknown |
| [Saidit](https://www.saidit.net/dev/api) | Open Source Reddit Clone | `OAuth` | Yes | Unknown |
| [Slack](https://api.slack.com/) | Team Instant Messaging | `OAuth` | Yes | Unknown |
| [Telegram Bot](https://core.telegram.org/bots/api) | Simplified HTTP version of the MTProto API for bots | `apiKey` | Yes | Unknown |
| [Telegram MTProto](https://core.telegram.org/api#getting-started) | Read and write Telegram data | `OAuth` | Yes | Unknown |
| [Trash Nothing](https://trashnothing.com/developer) | A freecycling community with thousands of free items posted every day | `OAuth` | Yes | Yes |
| [Tumblr](https://www.tumblr.com/docs/en/api/v2) | Read and write Tumblr Data | `OAuth` | Yes | Unknown |
| [Twitch](https://dev.twitch.tv/docs) | Game Streaming API | `OAuth` | Yes | Unknown |
| [Twitter](https://developer.twitter.com/en/docs) | Read and write Twitter data | `OAuth` | Yes | No |
| [vk](https://vk.com/dev/sites) | Read and write vk data | `OAuth` | Yes | Unknown |

**[⬆ Back to Index](#index)**
### Sports & Fitness
API | Description | Auth | HTTPS | CORS |
|---|---|---|---|---|
| [balldontlie](https://balldontlie.io) | Balldontlie provides access to stats data from the NBA | No | Yes | Yes |
| [BikeWise](https://www.bikewise.org/documentation/api_v2) | Bikewise is a place to learn about and report bike crashes, hazards and thefts | No | Yes | Unknown |
| [Canadian Football League (CFL)](http://api.cfl.ca/) | Official JSON API providing real-time league, team and player statistics about the CFL | `apiKey` | Yes | No |
| [City Bikes](http://api.citybik.es/v2/) | City Bikes around the world | No | No | Unknown |
| [Ergast F1](http://ergast.com/mrd/) | F1 data from the beginning of the world championships in 1950 | No | Yes | Unknown |
| [Fitbit](https://dev.fitbit.com/) | Fitbit Information | `OAuth` | Yes | Unknown |
| [Football (Soccer) Videos](https://www.scorebat.com/video-api/) | Embed codes for goals and highlights from Premier League, Bundesliga, Serie A and many more | No | Yes | Yes |
| [Football Prediction](https://boggio-analytics.com/fp-api/) | Predictions for upcoming football matches, odds, results and stats | `X-Mashape-Key` | Yes | Unknown |
| [Football-Data.org](http://api.football-data.org/index) | Football Data | No | No | Unknown |
| [JCDecaux Bike](https://developer.jcdecaux.com/) | JCDecaux's self-service bicycles | `apiKey` | Yes | Unknown |
| [MLB Records and Stats](https://appac.github.io/mlb-data-api-docs/) | Current and historical MLB statistics | No | No | Unknown |
| [NBA Stats](https://any-api.com/nba_com/nba_com/docs/API_Description) | Current and historical NBA Statistics | No | Yes | Unknown |
| [NHL Records and Stats](https://gitlab.com/dword4/nhlapi) | NHL historical data and statistics | No | Yes | Unknown |
| [Sport List & Data](https://developers.decathlon.com/products/sports) | List of and resources related to sports | No | Yes | Yes |
| [Strava](https://strava.github.io/api/) | Connect with athletes, activities and more | `OAuth` | Yes | Unknown |
| [SuredBits](https://suredbits.com/api/) | Query sports data, including teams, players, games, scores and statistics | No | No | No |
| [TheSportsDB](https://www.thesportsdb.com/api.php) | Crowd-Sourced Sports Data and Artwork | `apiKey` | Yes | Yes |
| [Wger](https://wger.de/en/software/api) | Workout manager data as exercises, muscles or equipment | `apiKey` | Yes | Unknown |

**[⬆ Back to Index](#index)**
### Test Data
API | Description | Auth | HTTPS | CORS |
|---|---|---|---|---|
| [Bacon Ipsum](https://baconipsum.com/json-api/) | A Meatier Lorem Ipsum Generator | No | Yes | Unknown |
| [Dicebear Avatars](https://avatars.dicebear.com/) | Generate random pixel-art avatars | No | Yes | No |
| [FakeJSON](https://fakejson.com) | Service to generate test and fake data | `apiKey` | Yes | Yes |
| [FakerAPI](https://fakerapi.it/en) | APIs collection to get fake data | No | Yes | Yes |
| [JSONPlaceholder](http://jsonplaceholder.typicode.com/) | Fake data for testing and prototyping | No | No | Unknown |
| [Loripsum](http://loripsum.net/) | The "lorem ipsum" generator that doesn't suck | No | No | Unknown |
| [PIPL](https://pipl.ir/) | Free and public API that generates random and fake people's data in JSON | No | Yes | No |
| [Randommer](https://randommer.io/randommer-api) | Random data generator | `apiKey` | Yes | Yes |
| [RandomUser](https://randomuser.me) | Generates random user data | No | Yes | Unknown |
| [RoboHash](https://robohash.org/) | Generate random robot/alien avatars | No | Yes | Unknown |
| [This Person Does not Exist](https://thispersondoesnotexist.com) | Generates real-life faces of people who do not exist | No | Yes | Unknown |
| [UUID Generator](https://www.uuidtools.com/docs) | Generate UUIDs | No | Yes | No |
| [Yes No](https://yesno.wtf/api) | Generate yes or no randomly | No | Yes | Unknown |

**[⬆ Back to Index](#index)**
### Text Analysis
API | Description | Auth | HTTPS | CORS |
|---|---|---|---|---|
| [Aylien Text Analysis](https://docs.aylien.com/textapi/#getting-started) | A collection of information retrieval and natural language APIs | `apiKey` | Yes | Unknown |
| [Cloudmersive Natural Language Processing](https://www.cloudmersive.com/nlp-api) | Natural language processing and text analysis | `apiKey` | Yes | Yes |
| [Detect Language](https://detectlanguage.com/) | Detects text language | `apiKey` | Yes | Unknown |
| [Google Cloud Natural](https://cloud.google.com/natural-language/docs/) | Natural language understanding technology, including sentiment, entity and syntax analysis | `apiKey` | Yes | Unknown |
| [languagelayer](https://languagelayer.com/) | Language Detection JSON API supporting 173 languages | `OAuth` | Yes | Unknown |
| [Semantria](https://semantria.readme.io/docs) | Text Analytics with sentiment analysis, categorization & named entity extraction | `OAuth` | Yes | Unknown |
| [Sentiment Analysis](https://www.meaningcloud.com/developer/sentiment-analysis) | Multilingual sentiment analysis of texts from different sources | `apiKey` | Yes | Yes |
| [Sentium](https://sentim-api.herokuapp.com/) | Free API for Text Sentimental analysis | No | Yes | Unknown |
| [Tisane](https://tisane.ai/) | Text Analytics with focus on detection of abusive content and law enforcement applications | `OAuth` | Yes | Yes |
| [Watson Natural Language Understanding](https://cloud.ibm.com/apidocs/natural-language-understanding/natural-language-understanding) | Natural language processing for advanced text analysis | `OAuth` | Yes | Unknown |

**[⬆ Back to Index](#index)**
### Tracking
API | Description | Auth | HTTPS | CORS |
|---|---|---|---|---|
| [Pixela](https://pixe.la) | API for recording and tracking habits or effort, routines | `X-Mashape-Key` | Yes | Yes |
| [Postmon](http://postmon.com.br) | An API to query Brazilian ZIP codes and orders easily, quickly and free | No | No | Unknown |
| [Sweden](https://developer.postnord.com/docs2) | Provides information about parcels in transport | `apiKey` | No | Unknown |
| [UPS](https://www.ups.com/upsdeveloperkit) | Shipment and Address information | `apiKey` | Yes | Unknown |
| [WeCanTrack](https://docs.wecantrack.com) | Automatically place subids in affiliate links to attribute affiliate conversions to click data | `apiKey` | Yes | Yes |
| [WhatPulse](https://whatpulse.org/pages/webapi/) | Small application that measures your keyboard/mouse usage | No | Yes | Unknown |

**[⬆ Back to Index](#index)**
### Transportation
API | Description | Auth | HTTPS | CORS |
|---|---|---|---|---|
| [ADS-B Exchange](https://www.adsbexchange.com/data/) | Access real-time and historical data of any and all airborne aircraft | No | Yes | Unknown |
| [AIS Hub](http://www.aishub.net/api) | Real-time data of any marine and inland vessel equipped with AIS tracking system | `apiKey` | No | Unknown |
| [Amadeus for Developers](https://developers.amadeus.com/self-service) | Travel Search - Limited usage | `OAuth` | Yes | Unknown |
| [aviationstack](https://aviationstack.com/) | Real-time Flight Status & Global Aviation Data API | `OAuth` | Yes | Unknown |
| [Bay Area Rapid Transit](http://api.bart.gov) | Stations and predicted arrivals for BART | `apiKey` | No | Unknown |
| [BlaBlaCar](https://dev.blablacar.com) | Search car sharing trips | `apiKey` | Yes | Unknown |
| [Boston MBTA Transit](https://www.mbta.com/developers/v3-api) | Stations and predicted arrivals for MBTA | `apiKey` | Yes | Unknown |
| [Community Transit](https://github.com/transitland/transitland-datastore/blob/master/README.md#api-endpoints) | Transitland API | No | Yes | Unknown |
| [GraphHopper](https://graphhopper.com/api/1/docs/) | A-to-B routing with turn-by-turn instructions | `apiKey` | Yes | Unknown |
| [Icelandic APIs](http://docs.apis.is/) | Open APIs that deliver services in or regarding Iceland | No | Yes | Unknown |
| [Izi](http://api-docs.izi.travel/) | Audio guide for travellers | `apiKey` | Yes | Unknown |
| [Metro Lisboa](http://app.metrolisboa.pt/status/getLinhas.php) | Delays in subway lines | No | No | No |
| [Navitia](https://api.navitia.io/) | The open API for building cool stuff with transport data | `apiKey` | Yes | Unknown |
| [Open Charge Map](https://openchargemap.org/site/develop/api) | Global public registry of electric vehicle charging locations | No | Yes | Unknown |
| [REFUGE Restrooms](https://www.refugerestrooms.org/api/docs/#!/restrooms) | Provides safe restroom access for transgender, intersex and gender nonconforming individuals | No | Yes | Unknown |
| [Schiphol Airport](https://developer.schiphol.nl/) | Schiphol | `apiKey` | Yes | Unknown |
| [TransitLand](https://transit.land/documentation/datastore/api-endpoints.html) | Transit Aggregation | No | Yes | Unknown |
| [Transport for Atlanta, US](http://www.itsmarta.com/app-developer-resources.aspx) | Marta | No | No | Unknown |
| [Transport for Auckland, New Zealand](https://api.at.govt.nz/) | Auckland Transport | No | Yes | Unknown |
| [Transport for Belgium](https://hello.irail.be/api/) | Belgian transport API | No | Yes | Unknown |
| [Transport for Berlin, Germany](https://github.com/derhuerst/vbb-rest/blob/3/docs/index.md) | Third-party VBB API | No | Yes | Unknown |
| [Transport for Bordeaux, France](https://opendata.bordeaux-metropole.fr/explore/) | Bordeaux Métropole public transport and more (France) | `apiKey` | Yes | Unknown |
| [Transport for Boston, US](https://mbta.com/developers/v3-api) | MBTA API | No | No | Unknown |
| [Transport for Budapest, Hungary](https://bkkfutar.docs.apiary.io) | Budapest public transport API | No | Yes | Unknown |
| [Transport for Chicago, US](http://www.transitchicago.com/developers/) | CTA | No | No | Unknown |
| [Transport for Czech Republic](https://www.chaps.cz/eng/products/idos-internet) | Czech transport API | No | Yes | Unknown |
| [Transport for Denver, US](http://www.rtd-denver.com/gtfs-developer-guide.shtml) | RTD | No | No | Unknown |
| [Transport for Finland](https://digitransit.fi/en/developers/ ) | Finnish transport API | No | Yes | Unknown |
| [Transport for Germany](http://data.deutschebahn.com/dataset/api-fahrplan) | Deutsche Bahn (DB) API | `apiKey` | No | Unknown |
| [Transport for Grenoble, France](https://www.metromobilite.fr/pages/opendata/OpenDataApi.html) | Grenoble public transport | No | No | No |
| [Transport for Honolulu, US](http://hea.thebus.org/api_info.asp) | Honolulu Transportation Information | `apiKey` | No | Unknown |
| [Transport for India](https://data.gov.in/sector/transport) | India Public Transport API | `apiKey` | Yes | Unknown |
| [Transport for Lisbon, Portugal](https://emel.city-platform.com/opendata/) | Data about buses routes, parking and traffic | `apiKey` | Yes | Unknown |
| [Transport for London, England](https://api.tfl.gov.uk) | TfL API | `apiKey` | Yes | Unknown |
| [Transport for Manchester, England](https://developer.tfgm.com/) | TfGM transport network data | `apiKey` | Yes | No |
| [Transport for Paris, France](http://data.ratp.fr/api/v1/console/datasets/1.0/search/) | RATP Open Data API | No | No | Unknown |
| [Transport for Philadelphia, US](http://www3.septa.org/hackathon/) | SEPTA APIs | No | No | Unknown |
| [Transport for Sao Paulo, Brazil](http://www.sptrans.com.br/desenvolvedores/api-do-olho-vivo-guia-de-referencia/documentacao-api/) | SPTrans | `OAuth` | No | Unknown |
| [Transport for Sweden](https://www.trafiklab.se/api) | Public Transport consumer | `OAuth` | Yes | Unknown |
| [Transport for Switzerland](https://opentransportdata.swiss/en/) | Official Swiss Public Transport Open Data | `apiKey` | Yes | Unknown |
| [Transport for Switzerland](https://transport.opendata.ch/) | Swiss public transport API | No | Yes | Unknown |
| [Transport for The Netherlands](http://www.ns.nl/reisinformatie/ns-api) | NS, only trains | `apiKey` | No | Unknown |
| [Transport for The Netherlands](https://github.com/skywave/KV78Turbo-OVAPI/wiki) | OVAPI, country-wide public transport | No | Yes | Unknown |
| [Transport for Toronto, Canada](https://myttc.ca/developers) | TTC | No | Yes | Unknown |
| [Transport for United States](http://www.nextbus.com/xmlFeedDocs/NextBusXMLFeed.pdf) | NextBus API | No | No | Unknown |
| [Transport for Vancouver, Canada](https://developer.translink.ca/) | TransLink | `OAuth` | Yes | Unknown |
| [Transport for Washington, US](https://developer.wmata.com/) | Washington Metro transport API | `OAuth` | Yes | Unknown |
| [Uber](https://developer.uber.com/products) | Uber ride requests and price estimation | `OAuth` | Yes | Yes |
| [WhereIsMyTransport](https://developer.whereismytransport.com/) | Platform for public transport data in emerging cities | `OAuth` | Yes | Unknown |

**[⬆ Back to Index](#index)**
### URL Shorteners
API | Description | Auth | HTTPS | CORS |
|---|---|---|---|---|
| [Bitly](http://dev.bitly.com/get_started.html) | URL shortener and link management | `OAuth` | Yes | Unknown |
| [CleanURI](https://cleanuri.com/docs) | URL shortener service | No | Yes | Yes |
| [ClickMeter](https://support.clickmeter.com/hc/en-us/categories/201474986) | Monitor, compare and optimize your marketing links | `apiKey` | Yes | Unknown |
| [Git.io](https://github.blog/2011-11-10-git-io-github-url-shortener/) | Git.io URL shortener | `No` | Yes | Unknown |
| [Is.gd](https://is.gd/developers.php) | URL Shortening API | `No` | Yes | Unknown |
| [LiteLink](https://litelink.ml/) | Simple URL Shortener | `No` | Yes | Yes |
| [Rebrandly](https://developers.rebrandly.com/v1/docs) | Custom URL shortener for sharing branded links | `apiKey` | Yes | Unknown |
| [Shrtlnk](https://shrtlnk.dev/developer) | Simple and efficient short link creation | `apiKey` | Yes | Yes |
| [T.LY](https://t.ly/docs) | URL shortener API | No | Yes | No |
| [TinyUID](https://tinyuid.com/docs) | Shorten long URLs | No | Yes | Yes |
| [Zero Width Shortener](https://docs.zws.im) | Shortens URLs using spaces that have zero width, making them invisible to humans | No | Yes | Unknown |


**[⬆ Back to Index](#index)**
### Vehicle
API | Description | Auth | HTTPS | CORS |
|---|---|---|---|---|
| [Brazilian Vehicles and Prices](https://deividfortuna.github.io/fipe/) | Vehicles information from Fundação Instituto de Pesquisas Econômicas - Fipe | No | Yes | Unknown |
| [Kelley Blue Book](http://developer.kbb.com/#!/data/1-Default) | Vehicle info, pricing, configuration, plus much more | `apiKey` | Yes | No |
| [Mercedes-Benz](https://developer.mercedes-benz.com/apis) | Telematics data, remotely access vehicle functions, car configurator, locate service dealers | `apiKey` | Yes | No |
| [NHTSA](https://vpic.nhtsa.dot.gov/api/) | NHTSA Product Information Catalog and Vehicle Listing | No | Yes | Unknown |
| [Smartcar](https://smartcar.com/docs/) | Lock and unlock vehicles and get data like odometer reading and location. Works on most new cars | `OAuth` | Yes | Yes |

**[⬆ Back to Index](#index)**
### Video
API | Description | Auth | HTTPS | CORS |
|---|---|---|---|---|
| [An API of Ice And Fire](https://anapioficeandfire.com/) | Game Of Thrones API | No | Yes | Unknown |
| [Breaking Bad](https://breakingbadapi.com/documentation) | Breaking Bad API | No | Yes | Unknown |
| [Breaking Bad Quotes](https://github.com/shevabam/breaking-bad-quotes) | Some Breaking Bad quotes | No | Yes | Unknown |
| [Czech Television](http://www.ceskatelevize.cz/xml/tv-program/) | TV programme of Czech TV | No | No | Unknown |
| [Dailymotion](https://developer.dailymotion.com/) | Dailymotion Developer API | `OAuth` | Yes | Unknown |
| [Final Space](https://finalspaceapi.com/docs/) | Final Space API | No | Yes | Yes |
| [Game of Thrones Quotes](https://gameofthronesquotes.xyz/) | Some Game of Thrones quotes | No | Yes | Unknown |
| [Harry Potter](https://www.potterapi.com/) | Harry Potter API | `apiKey` | Yes | Yes |
| [MCU Countdown](https://github.com/DiljotSG/MCU-Countdown) | A Countdown to the next MCU Film | No | Yes | Yes |
| [Open Movie Database](http://www.omdbapi.com/) | Movie information | `apiKey` | Yes | Unknown |
| [Ron Swanson Quotes](https://github.com/jamesseanwright/ron-swanson-quotes#ron-swanson-quotes-api) | Television | No | Yes | Unknown |
| [STAPI](http://stapi.co) | Information on all things Star Trek | No | No | No |
| [SWAPI](https://swapi.dev/) | All the Star Wars data you've ever wanted | No | Yes | Yes |
| [SWAPI](https://www.swapi.tech) | All things Star Wars | No | Yes | Yes |
| [The Lord of the Rings](https://the-one-api.dev/) | The Lord of the Rings API | `apiKey` | Yes | Unknown |
| [The Vampire Diaries](https://vampire-diaries-api.netlify.app/) | TV Show Data | `apiKey` | Yes | Yes |
| [TMDb](https://www.themoviedb.org/documentation/api) | Community-based movie data | `apiKey` | Yes | Unknown |
| [Trakt](https://trakt.tv/b/api-docs) | Movie and TV Data | `apiKey` | Yes | Yes |
| [TVDB](https://api.thetvdb.com/swagger) | Television data | `apiKey` | Yes | Unknown |
| [TVMaze](http://www.tvmaze.com/api) | TV Show Data | No | No | Unknown |
| [Vimeo](https://developer.vimeo.com/) | Vimeo Developer API | `OAuth` | Yes | Unknown |
| [YouTube](https://developers.google.com/youtube/) | Add YouTube functionality to your sites and apps | `OAuth` | Yes | Unknown |
| [YTS](https://yts.mx/api) | Movie Data | No | Yes | Unknown |

**[⬆ Back to Index](#index)**
### Weather
API | Description | Auth | HTTPS | CORS |
|---|---|---|---|---|
| [7Timer!](http://www.7timer.info/doc.php?lang=en) | Weather, especially for Astroweather | No | No | Unknown |
| [APIXU](https://www.apixu.com/doc/request.aspx) | Weather | `apiKey` | Yes | Unknown |
| [ColorfulClouds](https://open.caiyunapp.com/ColorfulClouds_Weather_API) | Weather | `apiKey` | Yes | Yes |
| [Dark Sky](https://darksky.net/dev/) | Weather | `apiKey` | Yes | No |
| [Foreca](https://developer.foreca.com) | Weather | `OAuth` | Yes | Unknown |
| [MetaWeather](https://www.metaweather.com/api/) | Weather | No | Yes | No |
| [Meteorologisk Institutt](https://api.met.no/weatherapi/documentation) | Weather and climate data | `User-Agent` | Yes | Unknown |
| [NOAA Climate Data](https://www.ncdc.noaa.gov/cdo-web/) | Weather and climate data | `apiKey` | Yes | Unknown |
| [ODWeather](http://api.oceandrivers.com/static/docs.html) | Weather and weather webcams | No | No | Unknown |
| [openSenseMap](https://api.opensensemap.org/) | Data from Personal Weather Stations called senseBoxes | No | Yes | Yes |
| [OpenUV](https://www.openuv.io) | Real-time UV Index Forecast | `apiKey` | Yes | Unknown |
| [OpenWeatherMap](https://openweathermap.org/api) | Weather | `apiKey` | Yes | Unknown |
| [QWeather](https://dev.qweather.com/) | Location-based weather data | `apiKey` | Yes | Yes |
| [Storm Glass](https://stormglass.io/) | Global marine weather from multiple sources | `apiKey` | Yes | Yes |
| [TheRainery](https://therainery.com/documentation/) | Forecast models from meteorological institutes | `apiKey` | Yes | No |
| [Troposphere](https://www.troposphere.io/developer) | Global weather and climate data | `apiKey` | Yes | Yes |
| [Visual Crossing](https://www.visualcrossing.com/weather-api) | Global historical and weather forecast data | `apiKey` | Yes | Yes |
| [weather-api](https://github.com/robertoduessmann/weather-api) | A RESTful free API to check the weather | No | Yes | No |
| [Weatherbit](https://www.weatherbit.io/api) | Weather | `apiKey` | Yes | Unknown |
| [weatherstack](https://weatherstack.com/) | Real-Time & Historical World Weather Data API | `apiKey` | Yes | Unknown |

**[⬆ Back to Index](#index)**

<br>

## License
[MIT](LICENSE)<|MERGE_RESOLUTION|>--- conflicted
+++ resolved
@@ -651,12 +651,9 @@
 API | Description | Auth | HTTPS | CORS |
 |---|---|---|---|---|
 | [AI Mastering](https://aimastering.com/api_docs/) | Automated Music Mastering | `apiKey` | Yes | Yes |
-<<<<<<< HEAD
-| [Bandcamp](https://bandcamp.com/developer) | API of Music store Bandcamp | `OAuth` | Yes | Unknown |
-=======
 | [Apple Music](https://developer.apple.com/documentation/applemusicapi/) | Official API of the music streaming site Apple Music | `apiKey` | Yes | Unknown |
 | [Audiomack](https://www.audiomack.com/data-api/docs) | Api of the streaming music hub Audiomack | `OAuth` | Yes | Unknown |
->>>>>>> 2eadf08a
+| [Bandcamp](https://bandcamp.com/developer) | API of Music store Bandcamp | `OAuth` | Yes | Unknown |
 | [Bandsintown](https://app.swaggerhub.com/apis/Bandsintown/PublicAPI/3.0.0) | Music Events | No | Yes | Unknown |
 | [Deezer](https://developers.deezer.com/api) | Music | `OAuth` | Yes | Unknown |
 | [Discogs](https://www.discogs.com/developers/) | Music | `OAuth` | Yes | Unknown |
