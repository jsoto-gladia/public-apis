# Public APIs [![Run tests](https://github.com/public-apis/public-apis/workflows/Run%20tests/badge.svg)](https://github.com/public-apis/public-apis/actions?query=workflow%3A%22Run+tests%22) [![Validate links](https://github.com/public-apis/public-apis/workflows/Validate%20links/badge.svg?branch=master)](https://github.com/public-apis/public-apis/actions?query=workflow%3A%22Validate+links%22)

A collective list of free APIs for use in software and web development.

A public API for this project can be found [here](https://github.com/davemachado/public-api)!

For information on contributing to this project, please see the [contributing guide](.github/CONTRIBUTING.md).

Please note a passing build status indicates all listed APIs are available since the last update. A failing build status indicates that 1 or more services may be unavailable at the moment.

## Index

* [Animals](#animals)
* [Anime](#anime)
* [Anti-Malware](#anti-malware)
* [Art & Design](#art--design)
* [Books](#books)
* [Business](#business)
* [Calendar](#calendar)
* [Cloud Storage & File Sharing](#cloud-storage--file-sharing)
* [Continuous Integration](#continuous-integration)
* [Cryptocurrency](#cryptocurrency)
* [Currency Exchange](#currency-exchange)
* [Data Validation](#data-validation)
* [Development](#development)
* [Dictionaries](#dictionaries)
* [Documents & Productivity](#documents--productivity)
* [Environment](#environment)
* [Events](#events)
* [Finance](#finance)
* [Food & Drink](#food--drink)
* [Games & Comics](#games--comics)
* [Geocoding](#geocoding)
* [Government](#government)
* [Health](#health)
* [Jobs](#jobs)
* [Machine Learning](#machine-learning)
* [Music](#music)
* [News](#news)
* [Open Data](#open-data)
* [Open Source Projects](#open-source-projects)
* [Patent](#patent)
* [Personality](#personality)
* [Phone](#phone)
* [Photography](#photography)
* [Science & Math](#science--math)
* [Security](#security)
* [Shopping](#shopping)
* [Social](#social)
* [Sports & Fitness](#sports--fitness)
* [Test Data](#test-data)
* [Text Analysis](#text-analysis)
* [Tracking](#tracking)
* [Transportation](#transportation)
* [URL Shorteners](#url-shorteners)
* [Vehicle](#vehicle)
* [Video](#video)
* [Weather](#weather)

### Animals
API | Description | Auth | HTTPS | CORS |
|---|---|---|---|---|
| [Cat Facts](https://alexwohlbruck.github.io/cat-facts/) | Daily cat facts | No | Yes | No |
| [Cats](https://docs.thecatapi.com/) | Pictures of cats from Tumblr | `apiKey` | Yes | Unknown |
| [Dogs](https://dog.ceo/dog-api/) | Based on the Stanford Dogs Dataset | No | Yes | Yes |
| [HTTPCat](https://http.cat/) | Cat for every HTTP Status | No | Yes | Unknown |
| [IUCN](http://apiv3.iucnredlist.org/api/v3/docs) | IUCN Red List of Threatened Species | `apiKey` | No | Unknown |
| [Movebank](https://github.com/movebank/movebank-api-doc) | Movement and Migration data of animals | No | Yes | Unknown |
| [RandomCat](https://aws.random.cat/meow) | Random pictures of cats | No | Yes | Yes |
| [RandomDog](https://random.dog/woof.json) | Random pictures of dogs | No | Yes | Yes |
| [RandomFox](https://randomfox.ca/floof/) | Random pictures of foxes | No | Yes | No |
| [RescueGroups](https://userguide.rescuegroups.org/display/APIDG/API+Developers+Guide+Home) | Adoption | No | Yes | Unknown |
| [Shibe.Online](http://shibe.online/) | Random pictures of Shibu Inu, cats or birds | No | Yes | Yes |

**[⬆ Back to Index](#index)**
### Anime
API | Description | Auth | HTTPS | CORS |
|---|---|---|---|---|
| [AniList](https://github.com/AniList/ApiV2-GraphQL-Docs) | Anime discovery & tracking | `OAuth` | Yes | Unknown |
| [AnimeNewsNetwork](https://www.animenewsnetwork.com/encyclopedia/api.php) | Anime industry news | No | Yes | Yes |
| [Jikan](https://jikan.moe) | Unofficial MyAnimeList API | No | Yes | Yes |
| [Kitsu](https://kitsu.docs.apiary.io/) | Anime discovery platform | `OAuth` | Yes | Yes |
| [MyAnimeList](https://myanimelist.net/clubs.php?cid=13727) | Anime and Manga Database and Community | `OAuth` | Yes | Unknown |
| [Studio Ghibli](https://ghibliapi.herokuapp.com) | Resources from Studio Ghibli films | No | Yes | Yes |
| [What Anime](https://soruly.github.io/trace.moe/) | Scan anime image to get specific detail | No | Yes | Yes |

**[⬆ Back to Index](#index)**
### Anti-Malware
API | Description | Auth | HTTPS | CORS |
|---|---|---|---|---|
| [AbuseIPDB](https://docs.abuseipdb.com/) | IP/domain/URL reputation | `apiKey` | Yes | Unknown |
| [AlienVault Open Threat Exchange (OTX)](https://otx.alienvault.com/api) | IP/domain/URL reputation | `apiKey` | Yes | Unknown |
| [Google Safe Browsing](https://developers.google.com/safe-browsing/) | Google Link/Domain Flagging | `apiKey` | Yes | Unknown |
| [Metacert](https://metacert.com/) | Metacert Link Flagging | `apiKey` | Yes | Unknown |
| [URLScan.io](https://urlscan.io/about-api/) | Scan and Analyse URLs | `apiKey` | Yes | Unknown |
| [VirusTotal](https://www.virustotal.com/en/documentation/public-api/) | VirusTotal File/URL Analysis | `apiKey` | Yes | Unknown |
| [Web Of Trust (WOT)](https://support.mywot.com/hc/en-us/articles/360024398673-3-Using-the-API) | Website reputation | `apiKey` | Yes | Unknown |

**[⬆ Back to Index](#index)**
### Art & Design
API | Description | Auth | HTTPS | CORS |
|---|---|---|---|---|
| [Behance](https://www.behance.net/dev) | Design | `apiKey` | Yes | Unknown |
| [Cooper Hewitt](https://collection.cooperhewitt.org/api) | Smithsonian Design Museum | `apiKey` | Yes | Unknown |
| [Dribbble](http://developer.dribbble.com/v2/) | Design | `OAuth` | No | Unknown |
| [Harvard Art Museums](https://github.com/harvardartmuseums/api-docs) | Art | `apiKey` | No | Unknown |
| [Iconfinder](https://developer.iconfinder.com) | Icons | `apiKey` | Yes | Unknown |
| [Icons8](http://docs.icons8.apiary.io/#reference/0/meta) | Icons | `OAuth` | Yes | Unknown |
| [Metropolitan Museum of Art](https://metmuseum.github.io/) | Met Museum of Art | No | Yes | Unknown |
| [Noun Project](http://api.thenounproject.com/index.html) | Icons | `OAuth` | No | Unknown |
| [Rijksmuseum](https://www.rijksmuseum.nl/en/api) | Art | `apiKey` | Yes | Unknown |

**[⬆ Back to Index](#index)**
### Books
API | Description | Auth | HTTPS | CORS |
|---|---|---|---|---|
| [Bhagavad Gita](https://bhagavadgita.io/api) | Bhagavad Gita text | `OAuth` | Yes | Yes |
| [British National Bibliography](http://bnb.data.bl.uk/) | Books | No | No | Unknown |
| [Google Books](https://developers.google.com/books/) | Books | `OAuth` | Yes | Unknown |
| [LibGen](https://garbage.world/posts/libgen/) | Library Genesis search engine | No | No | Unknown |
| [New York Times Books](https://developer.nytimes.com/docs/books-product/1/overview) | Book reviews and The New York Times Best Sellers lists | `apiKey` | Yes | Unknown |
| [Open Library](https://openlibrary.org/developers/api) | Books, book covers and related data | No | Yes | No |
| [Penguin Publishing](http://www.penguinrandomhouse.biz/webservices/rest/) | Books, book covers and related data | No | Yes | Yes |
| [Rig Veda](https://aninditabasu.github.io/indica/html/rv.html) | Gods and poets, their categories, and the verse meters, with the mandal and sukta number | No | Yes | Unknown |
| [Vedic Society](https://aninditabasu.github.io/indica/html/vs.html) | Descriptions of all nouns (names, places, animals, things) from vedic literature | No | Yes | Unknown |

**[⬆ Back to Index](#index)**
### Business
API | Description | Auth | HTTPS | CORS |
|---|---|---|---|---|
| [Charity Search](http://charityapi.orghunter.com/) | Non-profit charity data | `apiKey` | No | Unknown |
| [Clearbit Logo](https://clearbit.com/docs#logo-api) | Search for company logos and embed them in your projects | `apiKey` | Yes | Unknown |
| [Domainsdb.info](https://domainsdb.info/) | Registered Domain Names Search | No | Yes | No |
| [Freelancer](https://developers.freelancer.com) | Hire freelancers to get work done | `OAuth` | Yes | Unknown |
| [Gmail](https://developers.google.com/gmail/api/) | Flexible, RESTful access to the user's inbox | `OAuth` | Yes | Unknown |
| [Google Analytics](https://developers.google.com/analytics/) | Collect, configure and analyze your data to reach the right audience | `OAuth` | Yes | Unknown |
| [MailboxValidator](https://www.mailboxvalidator.com/api-single-validation) | Validate email address to improve deliverability | `apiKey` | Yes | Unknown |
| [mailgun](https://www.mailgun.com/) | Email Service | `apiKey` | Yes | Unknown |
| [markerapi](http://www.markerapi.com/) | Trademark Search | No | No | Unknown |
| [Trello](https://developers.trello.com/) | Boards, lists and cards to help you organize and prioritize your projects | `OAuth` | Yes | Unknown |

**[⬆ Back to Index](#index)**
### Calendar
API | Description | Auth | HTTPS | CORS |
|---|---|---|---|---|
| [Abstract Public Holidays](https://www.abstractapi.com/holidays-api) | Data on national, regional, and religious holidays via API | `apiKey` | Yes | Yes |
| [Calendar Index](https://www.calendarindex.com/) | Worldwide Holidays and Working Days | `apiKey` | Yes | Yes |
| [Church Calendar](http://calapi.inadiutorium.cz/) | Catholic liturgical calendar | No | No | Unknown |
| [Czech Namedays Calendar](https://svatky.adresa.info) | Lookup for a name and returns nameday date | No | No | Unknown |
| [Google Calendar](https://developers.google.com/google-apps/calendar/) | Display, create and modify Google calendar events | `OAuth` | Yes | Unknown |
| [Hebrew Calendar](https://www.hebcal.com/home/developer-apis) | Convert between Gregorian and Hebrew, fetch Shabbat and Holiday times, etc | No | No | Unknown |
| [Holidays](https://holidayapi.com/) | Historical data regarding holidays | `apiKey` | Yes | Unknown |
| [LectServe](http://www.lectserve.com) | Protestant liturgical calendar | No | No | Unknown |
| [Nager.Date](https://date.nager.at) | Public holidays for more than 90 countries | No | Yes | No |
| [Namedays Calendar](https://api.abalin.net/) | Provides namedays for multiple countries | No | Yes | Yes |
| [Non-Working Days](https://github.com/gadael/icsdb) | Database of ICS files for non working days | No | Yes | Unknown |
| [Russian Calendar](https://github.com/egno/work-calendar) | Check if a date is a Russian holiday or not | No | Yes | No |

**[⬆ Back to Index](#index)**
### Cloud Storage & File Sharing
API | Description | Auth | HTTPS | CORS |
|---|---|---|---|---|
| [Box](https://developer.box.com/) | File Sharing and Storage | `OAuth` | Yes | Unknown |
| [Dropbox](https://www.dropbox.com/developers) | File Sharing and Storage | `OAuth` | Yes | Unknown |
| [Google Drive](https://developers.google.com/drive/) | File Sharing and Storage | `OAuth` | Yes | Unknown |
| [OneDrive](https://dev.onedrive.com/) | File Sharing and Storage | `OAuth` | Yes | Unknown |
| [Pastebin](https://pastebin.com/api/) | Plain Text Storage | `apiKey` | Yes | Unknown |

**[⬆ Back to Index](#index)**
### Continuous Integration
API | Description | Auth | HTTPS | CORS |
|---|---|---|---|---|
| [CircleCI](https://circleci.com/docs/api/v1-reference/) | Automate the software development process using continuous integration and continuous delivery | `apiKey` | Yes | Unknown |
| [Codeship](https://apidocs.codeship.com/) | Codeship is a Continuous Integration Platform in the cloud | `apiKey` | Yes | Unknown |
| [Travis CI](https://docs.travis-ci.com/api/) | Sync your GitHub projects with Travis CI to test your code in minutes | `apiKey` | Yes | Unknown |

**[⬆ Back to Index](#index)**
### Cryptocurrency
API | Description | Auth | HTTPS | CORS |
|---|---|---|---|---|
| [Binance](https://github.com/binance/binance-spot-api-docs) | Exchange for Trading Cryptocurrencies based in China | `apiKey` | Yes | Unknown |
| [BitcoinAverage](https://apiv2.bitcoinaverage.com/) | Digital Asset Price Data for the blockchain industry | `apiKey` | Yes | Unknown |
| [BitcoinCharts](https://bitcoincharts.com/about/exchanges/) | Financial and Technical Data related to the Bitcoin Network | No | Yes | Unknown |
| [Bitfinex](https://docs.bitfinex.com/docs) | Cryptocurrency Trading Platform | `apiKey` | Yes | Unknown |
| [Bitmex](https://www.bitmex.com/app/apiOverview) | Real-Time Cryptocurrency derivatives trading platform based in Hong Kong | `apiKey` | Yes | Unknown |
| [Bittrex](https://bittrex.com/Home/Api) | Next Generation Crypto Trading Platform | `apiKey` | Yes | Unknown |
| [Block](https://www.block.io/docs/basic) | Bitcoin Payment, Wallet & Transaction Data | `apiKey` | Yes | Unknown |
| [Blockchain](https://www.blockchain.info/api) | Bitcoin Payment, Wallet & Transaction Data | No | Yes | Unknown |
| [BlockFacts](https://blockfacts.io/) | Real-time crypto data from multiple exchanges via a single unified API, and much more | `apiKey` | Yes | Unknown |
| [CoinAPI](https://docs.coinapi.io/) | All Currency Exchanges integrate under a single api | `apiKey` | Yes | No |
| [Coinbase](https://developers.coinbase.com) | Bitcoin, Bitcoin Cash, Litecoin and Ethereum Prices | `apiKey` | Yes | Unknown |
| [Coinbase Pro](https://docs.pro.coinbase.com/#api) | Cryptocurrency Trading Platform | `apiKey` | Yes | Unknown |
| [CoinDesk](http://www.coindesk.com/api/) | Bitcoin Price Index | No | No | Unknown |
| [CoinGecko](http://www.coingecko.com/api) | Cryptocurrency Price, Market, and Developer/Social Data | No | Yes | Yes |
| [Coinigy](https://coinigy.docs.apiary.io) | Interacting with Coinigy Accounts and Exchange Directly | `apiKey` | Yes | Unknown |
| [coinlayer](https://coinlayer.com) | Real-time Crypto Currency Exchange Rates | `apiKey` | Yes | Unknown |
| [Coinlib](https://coinlib.io/apidocs) | Crypto Currency Prices | `apiKey` | Yes | Unknown |
| [Coinlore](https://www.coinlore.com/cryptocurrency-data-api) | Cryptocurrencies prices, volume and more | No | Yes | Unknown |
| [CoinMarketCap](https://coinmarketcap.com/api/) | Cryptocurrencies Prices | `apiKey` | Yes | Unknown |
| [Coinpaprika](https://api.coinpaprika.com) | Cryptocurrencies prices, volume and more | No | Yes | Yes |
| [CoinRanking](https://developers.coinranking.com/api/documentation/) | Live Cryptocurrency data | No | Yes | Unknown |
| [CryptoCompare](https://www.cryptocompare.com/api#) | Cryptocurrencies Comparison | No | Yes | Unknown |
| [Cryptonator](https://www.cryptonator.com/api/) | Cryptocurrencies Exchange Rates | No | Yes | Unknown |
| [Gemini](https://docs.gemini.com/rest-api/) | Cryptocurrencies Exchange | No | Yes | Unknown |
| [ICObench](https://icobench.com/developers) | Various information on listing, ratings, stats, and more | `apiKey` | Yes | Unknown |
| [MercadoBitcoin](https://www.mercadobitcoin.net/api-doc/) | Brazilian Cryptocurrency Information | No | Yes | Unknown |
| [Nexchange](https://nexchange2.docs.apiary.io/) | Automated cryptocurrency exchange service | No | No | Yes |
| [Poloniex](https://poloniex.com/support/api/) | US based digital asset exchange | `apiKey` | Yes | Unknown |
| [WorldCoinIndex](https://www.worldcoinindex.com/apiservice) | Cryptocurrencies Prices | `apiKey` | Yes | Unknown |

**[⬆ Back to Index](#index)**
### Currency Exchange
API | Description | Auth | HTTPS | CORS |
|---|---|---|---|---|
| [1Forge](https://1forge.com/forex-data-api/api-documentation) | Forex currency market data | `apiKey` | Yes | Unknown |
| [Currencylayer](https://currencylayer.com/documentation) | Exchange rates and currency conversion | `apiKey` | Yes | Unknown |
| [CurrencyScoop](https://currencyscoop.com/api-documentation) | Real-time and historical currency rates JSON API | `apiKey` | Yes | Yes |
| [Czech National Bank](https://www.cnb.cz/cs/financni_trhy/devizovy_trh/kurzy_devizoveho_trhu/denni_kurz.xml) | A collection of exchange rates | No | Yes | Unknown |
| [ExchangeRate-API](https://www.exchangerate-api.com) | Free currency conversion | No | Yes | Yes |
| [Exchangeratesapi.io](https://exchangeratesapi.io) | Exchange rates with currency conversion | No | Yes | Yes |
| [Fixer.io](http://fixer.io) | Exchange rates and currency conversion | `apiKey` | Yes | Unknown |
| [Frankfurter](https://www.frankfurter.app/docs) | Exchange rates, currency conversion and time series | No | Yes | Yes |
| [ratesapi](https://ratesapi.io) | Free exchange rates and historical rates | No | Yes | Unknown |
| [VATComply.com](https://www.vatcomply.com/documentation) | Exchange rates, geolocation and VAT number validation | No | Yes | Yes |

**[⬆ Back to Index](#index)**
### Data Validation
API | Description | Auth | HTTPS | CORS |
|---|---|---|---|---|
| [Abstract Email Validation](https://www.abstractapi.com/email-verification-validation-api) | Validate email addresses for deliverability and spam | `apiKey` | Yes | Yes |
| [Cloudmersive Validate](https://cloudmersive.com/validate-api) | Validate email addresses, phone numbers, VAT numbers and domain names | `apiKey` | Yes | Yes |
| [Lob.com](https://lob.com/) | US Address Verification | `apiKey` | Yes | Unknown |
| [mailboxlayer](https://mailboxlayer.com) | Email address validation | No | Yes | Unknown |
| [PurgoMalum](http://www.purgomalum.com) | Content validator against profanity & obscenity | No | No | Unknown |
| [US Autocomplete](https://smartystreets.com/docs/cloud/us-autocomplete-api) | Enter address data quickly with real-time address suggestions | `apiKey` | Yes | Yes |
| [US Extract](https://smartystreets.com/products/apis/us-extract-api) | Extract postal addresses from any text including emails | `apiKey` | Yes | Yes |
| [US Street Address](https://smartystreets.com/docs/cloud/us-street-api) | Validate and append data for any US postal address | `apiKey` | Yes | Yes |
| [vatlayer](https://vatlayer.com) | VAT number validation | No | Yes | Unknown |
| [Veriphone](https://veriphone.io) | Phone number validation & carrier lookup | `apiKey` | Yes | Yes |

**[⬆ Back to Index](#index)**
### Development
API | Description | Auth | HTTPS | CORS |
|---|---|---|---|---|
| [24 Pull Requests](https://24pullrequests.com/api) | Project to promote open source collaboration during December | No | Yes | Yes |
| [Abstract Screenshot](https://www.abstractapi.com/website-screenshot-api) | Take programmatic screenshots of web pages from any website | `apiKey` | Yes | Yes |
| [Agify.io](https://agify.io) | Estimates the age from a first name | No | Yes | Yes |
| [ApiFlash](https://apiflash.com/) | Chrome based screenshot API for developers | `apiKey` | Yes | Unknown |
| [APIs.guru](https://apis.guru/api-doc/) | Wikipedia for Web APIs, OpenAPI/Swagger specs for public APIs | No | Yes | Unknown |
| [BetterMeta](http://bettermeta.io) | Return a site's meta tags in JSON format | `X-Mashape-Key` | Yes | Unknown |
| [Bitbucket](https://developer.atlassian.com/bitbucket/api/2/reference/) | Bitbucket API | `OAuth` | Yes | Unknown |
| [Bored](https://www.boredapi.com/) | Find random activities to fight boredom | No | Yes | Unknown |
| [Browshot](https://browshot.com/api/documentation) | Easily make screenshots of web pages in any screen size, as any device | `apiKey` | Yes | Yes |
| [CDNJS](https://api.cdnjs.com/libraries/jquery) | Library info on CDNJS | No | Yes | Unknown |
| [Changelogs.md](https://changelogs.md) | Structured changelog metadata from open source projects | No | Yes | Unknown |
| [CountAPI](https://countapi.xyz) | Free and simple counting service. You can use it to track page hits and specific events | No | Yes | Yes |
| [DigitalOcean Status](https://status.digitalocean.com/api) | Status of all DigitalOcean services | No | Yes | Unknown |
| [DomainDb Info](https://api.domainsdb.info/) | Domain name search to find all domains containing particular words/phrases/etc | No | Yes | Unknown |
| [Genderize.io](https://genderize.io) | Estimates a gender from a first name | No | Yes | Yes |
| [GitHub](https://docs.github.com/en/free-pro-team@latest/rest) | Make use of GitHub repositories, code and user info programmatically | `OAuth` | Yes | Yes |
| [Gitlab](https://docs.gitlab.com/ee/api/) | Automate GitLab interaction programmatically | `OAuth` | Yes | Unknown |
| [Gitter](https://developer.gitter.im/docs/welcome) | Chat for Developers | `OAuth` | Yes | Unknown |
| [HTTP2.Pro](https://http2.pro/doc/api) | Test endpoints for client and server HTTP/2 protocol support | No | Yes | Unknown |
| [IBM Text to Speech](https://cloud.ibm.com/docs/text-to-speech/getting-started.html) | Convert text to speech | `apiKey` | Yes | Yes |
| [IFTTT](https://platform.ifttt.com/docs/connect_api) | IFTTT Connect API | No | Yes | Unknown |
| [Image-Charts](https://documentation.image-charts.com/) | Generate charts, QR codes and graph images | No | Yes | Yes |
| [import.io](http://api.docs.import.io/) | Retrieve structured data from a website or RSS feed | `apiKey` | Yes | Unknown |
| [IPify](https://www.ipify.org/) | A simple IP Address API | No | Yes | Unknown |
| [IPinfo](https://ipinfo.io/developers) | Another simple IP Address API | No | Yes | Unknown |
| [jsDelivr](https://github.com/jsdelivr/data.jsdelivr.com) | Package info and download stats on jsDelivr CDN | No | Yes | Yes |  
| [JSON 2 JSONP](https://json2jsonp.com/) | Convert JSON to JSONP (on-the-fly) for easy cross-domain data requests using client-side JavaScript | No | Yes | Unknown |
| [JSONbin.io](https://jsonbin.io) | Free JSON storage service. Ideal for small scale Web apps, Websites and Mobile apps | `apiKey` | Yes | Yes |
| [Judge0](https://api.judge0.com/) | Compile and run source code | No | Yes | Unknown |
| [License-API](https://github.com/cmccandless/license-api/blob/master/README.md) | Unofficial REST API for choosealicense.com | No | Yes | No |
| [MAC address vendor lookup](https://macaddress.io/api) | Retrieve vendor details and other information regarding a given MAC address or an OUI | `apiKey` | Yes | Yes |
| [Nationalize.io](https://nationalize.io) | Estimate the nationality of a first name | No | Yes | Yes |
| [OOPSpam](https://oopspam.com/) | Multiple spam filtering service | No | Yes | Yes |
| [PageCDN](https://pagecdn.com/docs/public-api) | Public API for javascript, css and font libraries on PageCDN | `apiKey` | Yes | Yes |
| [Plino](https://plino.herokuapp.com/) | Spam filtering system | No | Yes | Unknown |
| [Postman](https://docs.api.getpostman.com/) | Tool for testing APIs | `apiKey` | Yes | Unknown |
| [ProxyCrawl](https://proxycrawl.com) | Scraping and crawling anticaptcha service | `apiKey` | Yes | Unknown |
| [Public APIs](https://github.com/davemachado/public-api) | A collective list of free JSON APIs for use in web development | No | Yes | Unknown |
| [Pusher Beams](https://pusher.com/beams) | Push notifications for Android & iOS | `apiKey` | Yes | Unknown |
| [QR Code](https://fungenerators.com/api/qrcode/) | Create new QR Code or decode existing one | `apiKey` | Yes | Yes |
| [QR code](http://qrtag.net/api/) | Create an easy to read QR code and URL shortener | No | Yes | Yes |
| [QR code](http://goqr.me/api/) | Generate and decode / read QR code graphics | No | Yes | Unknown |
| [QuickChart](https://quickchart.io/) | Generate chart and graph images | No | Yes | Yes |
| [ReqRes](https://reqres.in/ ) | A hosted REST-API ready to respond to your AJAX requests | No | Yes | Unknown |
| [Scraper.AI](https://docs.scraper.ai/#/) | Extract and monitor data from any website | `apiKey` | Yes | Unknown |
| [ScraperApi](https://www.scraperapi.com) | Easily build scalable web scrapers | `apiKey` | Yes | Unknown |
| [scrapestack](https://scrapestack.com/) | Real-time, Scalable Proxy & Web Scraping REST API | `apiKey` | Yes | Unknown |
| [ScreenshotAPI.net](https://screenshotapi.net/) | Create pixel-perfect website screenshots | `apiKey` | Yes | Yes |
| [serpstack](https://serpstack.com/) | Real-Time & Accurate Google Search Results API | `apiKey` | Yes | Yes |
| [SHOUTCLOUD](http://shoutcloud.io/) | ALL-CAPS AS A SERVICE | No | No | Unknown |
| [StackExchange](https://api.stackexchange.com/) | Q&A forum for developers | `OAuth` | Yes | Unknown |
| [userstack](https://userstack.com/) | Secure User-Agent String Lookup JSON API | `OAuth` | Yes | Unknown |

**[⬆ Back to Index](#index)**
### Dictionaries
API | Description | Auth | HTTPS | CORS |
|---|---|---|---|---|
| [Lingua Robot](https://www.linguarobot.io) | Word definitions, pronunciations, synonyms, antonyms and others | `apiKey` | Yes | Yes |
| [Merriam-Webster](https://dictionaryapi.com/) | Dictionary and Thesaurus Data | `apiKey` | Yes | Unknown |
| [OwlBot](https://owlbot.info/) | Definitions with example sentence and photo if available | `apiKey` | Yes | Yes |
| [Oxford](https://developer.oxforddictionaries.com/) | Dictionary Data | `apiKey` | Yes | No |
| [Wordnik](http://developer.wordnik.com) | Dictionary Data | `apiKey` | No | Unknown |
| [Words](https://www.wordsapi.com/) | Definitions and synonyms for more than 150,000 words | `apiKey` | Yes | Unknown |

**[⬆ Back to Index](#index)**
### Documents & Productivity
API | Description | Auth | HTTPS | CORS |
|---|---|---|---|---|
| [Cloudmersive Document and Data Conversion](https://cloudmersive.com/convert-api) | HTML/URL to PDF/PNG, Office documents to PDF, image conversion | `apiKey` | Yes | Yes |
| [File.io](https://www.file.io) | File Sharing | No | Yes | Unknown |
| [Mercury](https://mercury.postlight.com/web-parser/) | Web parser | `apiKey` | Yes | Unknown |
| [pdflayer](https://pdflayer.com) | HTML/URL to PDF | `apiKey` | Yes | Unknown |
| [Pocket](https://getpocket.com/developer/) | Bookmarking service | `OAuth` | Yes | Unknown |
| [PrexView](https://prexview.com) | Data from XML or JSON to PDF, HTML or Image | `apiKey` | Yes | Unknown |
| [Restpack](https://restpack.io/) | Provides screenshot, HTML to PDF and content extraction APIs | `apiKey` | Yes | Unknown |
| [Todoist](https://developer.todoist.com) | Todo Lists | `OAuth` | Yes | Unknown |
| [Vector Express](http://vector.express) | Free vector file converting API | No | No | Yes |
| [WakaTime](https://wakatime.com/developers) | Automated time tracking leaderboards for programmers | No | Yes | Unknown |

**[⬆ Back to Index](#index)**
### Environment
API | Description | Auth | HTTPS | CORS |
|---|---|---|---|---|
| [AirVisual](https://airvisual.com/api) | Air quality and weather data | `apiKey` | Yes | Unknown |
| [GrünstromIndex](https://www.corrently.de/hintergrund/gruenstromindex/index.html) | Green Power Index for Germany (Grünstromindex/GSI) | No | No | Yes |
| [OpenAQ](https://docs.openaq.org/) | Open air quality data | `apiKey` | Yes | Unknown |
| [PM25.in](http://www.pm25.in/api_doc) | Air quality of China | `apiKey` | No | Unknown |
| [PVWatts](https://developer.nrel.gov/docs/solar/pvwatts/v6/) | Energy production photovoltaic (PV) energy systems | `apiKey` | Yes | Unknown |
| [UK Carbon Intensity](https://carbon-intensity.github.io/api-definitions/#carbon-intensity-api-v1-0-0) | The Official Carbon Intensity API for Great Britain developed by National Grid | No | Yes | Unknown |

**[⬆ Back to Index](#index)**
### Events
API | Description | Auth | HTTPS | CORS |
|---|---|---|---|---|
| [Eventbrite](https://www.eventbrite.com/developer/v3/) | Find events | `OAuth` | Yes | Unknown |
| [Picatic](http://developer.picatic.com/?utm_medium=web&utm_source=github&utm_campaign=public-apis%20repo&utm_content=toddmotto) | Sell tickets anywhere | `apiKey` | Yes | Unknown |
| [Ticketmaster](http://developer.ticketmaster.com/products-and-docs/apis/getting-started/) | Search events, attractions, or venues | `apiKey` | Yes | Unknown |

**[⬆ Back to Index](#index)**
### Finance
API | Description | Auth | HTTPS | CORS |
|---|---|---|---|---|
| [Abstract VAT Validation](https://www.abstractapi.com/vat-validation-rates-api) | Validate VAT numbers and calculate VAT rates | `apiKey` | Yes | Yes |
| [Alpha Vantage](https://www.alphavantage.co/) | Realtime and historical stock data | `apiKey` | Yes | Unknown |
| [IEX Cloud](https://iexcloud.io/docs/api/) | Realtime & Historical Stock and Market Data | `apiKey` | Yes | Yes |
| [IG](https://labs.ig.com/gettingstarted) | Spreadbetting and CFD Market Data | `apiKey` | Yes | Unknown |
| [Intrinio](https://intrinio.com/) | A wide selection of financial data feeds | `apiKey` | Yes | Unknown |
| [marketstack](https://marketstack.com/) | Real-Time, Intraday & Historical Market Data API | `apiKey` | Yes | Unknown |
| [Plaid](https://plaid.com/) | Connect with users’ bank accounts and access transaction data | `apiKey` | Yes | Unknown |
| [Razorpay IFSC](https://ifsc.razorpay.com/) | Indian Financial Systems Code (Bank Branch Codes) | No | Yes | Unknown |
| [Tradier](https://developer.tradier.com) | US equity/option market data (delayed, intraday, historical) | `OAuth` | Yes | Yes |
| [YNAB](https://api.youneedabudget.com/) | Budgeting & Planning | `OAuth` | Yes | Yes |

**[⬆ Back to Index](#index)**
### Food & Drink
API | Description | Auth | HTTPS | CORS |
|---|---|---|---|---|
| [Edamam nutrition](https://developer.edamam.com/edamam-docs-nutrition-api) | Nutrition Analysis | `apiKey` | Yes | Unknown |
| [Edamam recipes](https://developer.edamam.com/edamam-docs-recipe-api) | Recipe Search | `apiKey` | Yes | Unknown |
| [Foodish](https://github.com/surhud004/Foodish#readme) | Random pictures of food dishes | No | Yes | Yes |
| [LCBO](https://lcboapi.com/) | Alcohol | `apiKey` | Yes | Unknown |
| [Open Brewery DB](https://www.openbrewerydb.org) | Breweries, Cideries and Craft Beer Bottle Shops | No | Yes | Yes |
| [Open Food Facts](https://world.openfoodfacts.org/data) | Food Products Database | No | Yes | Unknown |
| [PunkAPI](https://punkapi.com/) | Brewdog Beer Recipes | No | Yes | Unknown |
| [Recipe Puppy](http://www.recipepuppy.com/about/api/) | Food | No | No | Unknown |
| [TacoFancy](https://github.com/evz/tacofancy-api) | Community-driven taco database | No | No | Unknown |
| [The Report of the Week](https://github.com/andyklimczak/TheReportOfTheWeek-API) | Food & Drink Reviews | No | Yes | Unknown |
| [TheCocktailDB](https://www.thecocktaildb.com/api.php) | Cocktail Recipes | `apiKey` | Yes | Yes |
| [TheMealDB](https://www.themealdb.com/api.php) | Meal Recipes | `apiKey` | Yes | Yes |
| [What's on the menu?](http://nypl.github.io/menus-api/) | NYPL human-transcribed historical menu collection | `apiKey` | No | Unknown |
| [WhiskyHunter](https://whiskyhunter.net/api/) | Past online whisky auctions statistical data | No | Yes | Unknown |
| [Zestful](https://zestfuldata.com/) | Parse recipe ingredients | `apiKey` | Yes | Yes |
| [Zomato](https://developers.zomato.com/api) | Discover restaurants | `apiKey` | Yes | Unknown |

**[⬆ Back to Index](#index)**
### Games & Comics
API | Description | Auth | HTTPS | CORS |
|---|---|---|---|---|
| [Age of Empires II](https://age-of-empires-2-api.herokuapp.com) | Get information about Age of Empires II resources | No | Yes | No |
| [AmiiboAPI](https://amiiboapi.com/) | Nintendo Amiibo Information | No | Yes | Yes |
| [CheapShark](https://www.cheapshark.com/api) | Steam/PC Game Prices and Deals | No | Yes | Yes |
| [Chuck Norris Database](http://www.icndb.com/api/) | Jokes | No | No | Unknown |
| [Clash of Clans](https://developer.clashofclans.com) | Clash of Clans Game Information | `apiKey` | Yes | Unknown |
| [Clash Royale](https://developer.clashroyale.com) | Clash Royale Game Information | `apiKey` | Yes | Unknown |
| [Comic Vine](https://comicvine.gamespot.com/api/documentation) | Comics | No | Yes | Unknown |
| [Deck of Cards](http://deckofcardsapi.com/) | Deck of Cards | No | No | Unknown |
| [Destiny The Game](https://github.com/Bungie-net/api) | Bungie Platform API | `apiKey` | Yes | Unknown |
| [Dota 2](https://docs.opendota.com/) | Provides information about Player stats , Match stats, Rankings for Dota 2 | No | Yes | Unknown |
| [Dungeons and Dragons](http://www.dnd5eapi.co/) | Reference for 5th edition spells, classes, monsters, and more | No | No | No |
| [Eve Online](https://esi.evetech.net/ui) | Third-Party Developer Documentation | `OAuth` | Yes | Unknown |
| [Final Fantasy XIV](https://xivapi.com/) | Final Fantasy XIV Game data API | No | Yes | Yes |
| [Fortnite](https://fortnitetracker.com/site-api) | Fortnite Stats | `apiKey` | Yes | Unknown |
| [Giant Bomb](https://www.giantbomb.com/api/documentation) | Video Games | No | Yes | Unknown |
| [Guild Wars 2](https://wiki.guildwars2.com/wiki/API:Main) | Guild Wars 2 Game Information | `apiKey` | Yes | Unknown |
| [Halo](https://developer.haloapi.com/) | Halo 5 and Halo Wars 2 Information | `apiKey` | Yes | Unknown |
| [Hearthstone](http://hearthstoneapi.com/) | Hearthstone Cards Information | `X-Mashape-Key` | Yes | Unknown |
| [Hypixel](https://api.hypixel.net/) | Hypixel player stats | `apiKey` | Yes | Unknown |
| [Hytale](https://hytale-api.com/) | Hytale blog posts and jobs | No | Yes | Unknown |
| [IGDB.com](https://api.igdb.com/) | Video Game Database | `apiKey` | Yes | Unknown |
| [JokeAPI](https://sv443.net/jokeapi/v2/) | Programming, Miscellaneous and Dark Jokes | No | Yes | Yes |
| [Jokes](https://github.com/15Dkatz/official_joke_api) | Programming and general jokes | No | Yes | Unknown |
| [Jokes One](https://jokes.one/api/joke/) | Joke of the day and large category of jokes accessible via REST API | `apiKey` | Yes | Yes |
| [Jservice](http://jservice.io) | Jeopardy Question Database | No | No | Unknown |
| [Magic The Gathering](http://magicthegathering.io/) | Magic The Gathering Game Information | No | No | Unknown |
| [Marvel](http://developer.marvel.com) | Marvel Comics | `apiKey` | No | Unknown |
| [mod.io](https://docs.mod.io) | Cross Platform Mod API | `apiKey` | Yes | Unknown |
| [Open Trivia](https://opentdb.com/api_config.php) | Trivia Questions | No | Yes | Unknown |
| [PandaScore](https://pandascore.co) | E-sports games and results | `apiKey` | Yes | Unknown |
| [PlayerUnknown's Battlegrounds](https://pubgtracker.com/site-api) | PUBG Stats | `apiKey` | Yes | Unknown |
| [Pokéapi](https://pokeapi.co) | Pokémon Information | No | Yes | Unknown |
| [Pokémon TCG](https://pokemontcg.io) | Pokémon TCG Information | No | Yes | Unknown |
| [Random Facts](https://fungenerators.com/api/facts/) | Random Facts from hundreds of categories | `apiKey` | Yes | Yes |
| [Rick and Morty](https://rickandmortyapi.com) | All the Rick and Morty information, including images | No | Yes | Yes |
| [Riot Games](https://developer.riotgames.com/) | League of Legends Game Information | `apiKey` | Yes | Unknown |
| [Scryfall](https://scryfall.com/docs/api) | Magic: The Gathering database | No | Yes | Yes |
| [Steam](https://developer.valvesoftware.com/wiki/Steam_Web_API) | Steam Client Interaction | `OAuth` | Yes | Unknown |
| [SuperHeroes](https://superheroapi.com) | All SuperHeroes and Villains data from all universes under a single API | `apiKey` | Yes | Unknown |
| [Tronald Dump](https://www.tronalddump.io/) | The dumbest things Donald Trump has ever said | No | Yes | Unknown |
| [Wargaming.net](https://developers.wargaming.net/) | Wargaming.net info and stats | `apiKey` | Yes | No |
| [xkcd](https://xkcd.com/json.html) | Retrieve xkcd comics as JSON | No | Yes | No |

**[⬆ Back to Index](#index)**
### Geocoding
API | Description | Auth | HTTPS | CORS |
|---|---|---|---|---|
| [Abstract IP Geolocation](https://www.abstractapi.com/ip-geolocation-api) | Geolocate website visitors from their IPs | `apiKey` | Yes | Yes |
| [adresse.data.gouv.fr](https://adresse.data.gouv.fr) | Address database of France, geocoding and reverse | No | Yes | Unknown |
| [Battuta](http://battuta.medunes.net) | A (country/region/city) in-cascade location API | `apiKey` | No | Unknown |
| [Bing Maps](https://www.microsoft.com/maps/) | Create/customize digital maps based on Bing Maps data | `apiKey` | Yes | Unknown |
| [bng2latlong](https://www.getthedata.com/bng2latlong) | Convert British OSGB36 easting and northing (British National Grid) to WGS84 latitude and longitude | No | Yes | Yes |
| [CitySDK](http://www.citysdk.eu/citysdk-toolkit/) | Open APIs for select European cities | No | Yes | Unknown |
| [Country](http://country.is/) | Get your visitors' country from their IP | No | Yes | Yes |
| [Daum Maps](http://apis.map.daum.net/) | Daum Maps provide multiple APIs for Korean maps | `apiKey` | No | Unknown |
| [FreeGeoIP](https://freegeoip.app/) | Free geo ip information, no registration required. 15k/hour rate limit | No | Yes | Yes |
| [GeoApi](https://api.gouv.fr/api/geoapi.html) | French geographical data | No | Yes | Unknown |
| [Geocod.io](https://www.geocod.io/) | Address geocoding / reverse geocoding in bulk | `apiKey` | Yes | Unknown |
| [Geocode.xyz](https://geocode.xyz/api) | Provides worldwide forward/reverse geocoding, batch geocoding and geoparsing | No | Yes | Unknown |
| [GeoDataSource](https://www.geodatasource.com/web-service) | Geocoding of city name by using latitude and longitude coordinates | `apiKey` | Yes | Unknown |
| [GeoJS](https://geojs.io/) | IP geolocation with ChatOps integration | No | Yes | Yes |
| [GeoNames](http://www.geonames.org/export/web-services.html) | Place names and other geographical data | No | No | Unknown |
| [geoPlugin](https://www.geoplugin.com) | IP geolocation and currency conversion | No | Yes | Yes |
| [Google Earth Engine](https://developers.google.com/earth-engine/) | A cloud-based platform for planetary-scale environmental data analysis | `apiKey` | Yes | Unknown |
| [Google Maps](https://developers.google.com/maps/) | Create/customize digital maps based on Google Maps data | `apiKey` | Yes | Unknown |
| [HelloSalut](https://www.fourtonfish.com/hellosalut/hello/) | Get hello translation following user language | No | Yes | Unknown |
| [HERE Maps](https://developer.here.com) | Create/customize digital maps based on HERE Maps data | `apiKey` | Yes | Unknown |
| [IP 2 Country](https://ip2country.info) | Map an IP to a country | No | Yes | Unknown |
| [IP Address Details](https://ipinfo.io/) | Find geolocation with ip address | No | Yes | Unknown |
| [IP Location](https://ipapi.co/api/#introduction) | Find IP address location information | No | Yes | Unknown |
| [IP Location](https://ip-api.com/docs) | Find location with ip address | No | No | Unknown |
| [IP Sidekick](https://ipsidekick.com) | Geolocation API that returns extra information about an IP address | `apiKey` | Yes | Unknown |
| [IP Vigilante](https://www.ipvigilante.com/) | Free IP Geolocation API | No | Yes | Unknown |
| [IP2Location](https://www.ip2location.com/web-service/ip2location) | IP geolocation web service to get more than 55 parameters | `apiKey` | Yes | Unknown |
| [IP2Proxy](https://www.ip2location.com/web-service/ip2proxy) | Detect proxy and VPN using IP address | `apiKey` | Yes | Unknown |
| [ipapi](https://ipapi.com/) | Real-time Geolocation & Reverse IP Lookup REST API | `apiKey` | Yes | Unknown |
| [IPGEO](https://api.techniknews.net/ipgeo/) | Unlimited free IP Address API with useful information | No | Yes | Unknown |
| [IPGeolocationAPI.com](https://ipgeolocationapi.com/) | Locate your visitors by IP with country details | No | Yes | Yes |
| [IPInfoDB](https://ipinfodb.com/api) | Free Geolocation tools and APIs for country, region, city and time zone lookup by IP address | `apiKey` | Yes | Unknown |
| [ipstack](https://ipstack.com/) | Locate and identify website visitors by IP address | `apiKey` | Yes | Unknown |
| [LocationIQ](https://locationiq.org/docs/) | Provides forward/reverse geocoding and batch geocoding | `apiKey` | Yes | Yes |
| [Mapbox](https://www.mapbox.com/developers/) | Create/customize beautiful digital maps | `apiKey` | Yes | Unknown |
| [Mexico](https://github.com/IcaliaLabs/sepomex) | Mexico RESTful zip codes API | No | Yes | Unknown |
| [One Map, Singapore](https://docs.onemap.sg/) | Singapore Land Authority REST API services for Singapore addresses | `apiKey` | Yes | Unknown |
| [OnWater](https://onwater.io/) | Determine if a lat/lon is on water or land | No | Yes | Unknown |
| [OpenCage](https://opencagedata.com) | Forward and reverse geocoding using open data | `apiKey` | Yes | Yes |
| [OpenStreetMap](http://wiki.openstreetmap.org/wiki/API) | Navigation, geolocation and geographical data | `OAuth` | No | Unknown |
| [positionstack](https://positionstack.com/) | Forward & Reverse Batch Geocoding REST API | `apiKey` | Yes | Unknown |
| [PostcodeData.nl](http://api.postcodedata.nl/v1/postcode/?postcode=1211EP&streetnumber=60&ref=domeinnaam.nl&type=json) | Provide geolocation data based on postcode for Dutch addresses | No | No | Unknown |
| [Postcodes.io](https://postcodes.io) | Postcode lookup & Geolocation for the UK | No | Yes | Yes |
| [REST Countries](https://restcountries.eu) | Get information about countries via a RESTful API | No | Yes | Unknown |
| [Uebermaps](https://uebermaps.com/api/v2) | Discover and share maps with friends | `apiKey` | Yes | Unknown |
| [US ZipCode](https://smartystreets.com/docs/cloud/us-zipcode-api) | Validate and append data for any US ZipCode | `apiKey` | Yes | Yes |
| [Utah AGRC](https://api.mapserv.utah.gov) | Utah Web API for geocoding Utah addresses | `apiKey` | Yes | Unknown |
| [ViaCep](https://viacep.com.br) | Brazil RESTful zip codes API | No | Yes | Unknown |
| [ZipCodeAPI](https://www.zipcodeapi.com) | US zip code distance, radius and location API | `apiKey` | Yes | Unknown |
| [Zippopotam](http://www.zippopotam.us) | Get information about place such as country, city, state, etc | No | No | Unknown |
| [Ziptastic](https://ziptasticapi.com/) | Get the country, state, and city of any US zip-code | No | Yes | Unknown |

**[⬆ Back to Index](#index)**
### Government
API | Description | Auth | HTTPS | CORS |
|---|---|---|---|---|
| [BCLaws](http://www.bclaws.ca/civix/template/complete/api/index.html) | Access to the laws of British Columbia | No | No | Unknown |
| [BusinessUSA](https://business.usa.gov/developer) | Authoritative information on U.S. programs, events, services and more | `apiKey` | Yes | Unknown |
| [Census.gov](https://www.census.gov/data/developers/data-sets.html) | The US Census Bureau provides various APIs and data sets on demographics and businesses | No | Yes | Unknown |
| [City, Lyon Opendata](https://data.beta.grandlyon.com/fr/accueil) | Lyon(FR) City Open Data | `apiKey` | Yes | Unknown |
| [City, Nantes Opendata](https://data.nantesmetropole.fr/pages/home/) | Nantes(FR) City Open Data | `apiKey` | Yes | Unknown |
| [City, New York Opendata](https://opendata.cityofnewyork.us/) | New York (US) City Open Data | No | Yes | Unknown |
| [City, Prague Opendata](http://opendata.praha.eu/en) | Prague(CZ) City Open Data | No | No | Unknown |
| [Code.gov](https://code.gov) | The primary platform for Open Source and code sharing for the U.S. Federal Government | `apiKey` | Yes | Unknown |
| [Colorado Information Marketplace](https://data.colorado.gov/) | Colorado State Government Open Data | No | Yes | Unknown |
| [Data USA](https://datausa.io/about/api/) | US Public Data | No | Yes | Unknown |
| [Data.gov](https://api.data.gov/) | US Government Data | `apiKey` | Yes | Unknown |
| [Data.parliament.uk](https://explore.data.parliament.uk/?learnmore=Members) | Contains live datasets including information about petitions, bills, MP votes, attendance and more | No | No | Unknown |
| [District of Columbia Open Data](http://opendata.dc.gov/pages/using-apis) | Contains D.C. government public datasets, including crime, GIS, financial data, and so on | No | Yes | Unknown |
| [EPA](https://developer.epa.gov/category/apis/) | Web services and data sets from the US Environmental Protection Agency | No | Yes | Unknown |
| [FBI Wanted](https://www.fbi.gov/wanted/api) | Access information on the FBI Wanted program | No | Yes | Unknown |
| [FEC](https://api.open.fec.gov/developers/) | Information on campaign donations in federal elections | `apiKey` | Yes | Unknown |
| [Federal Register](https://www.federalregister.gov/reader-aids/developer-resources) | The Daily Journal of the United States Government | No | Yes | Unknown |
| [Food Standards Agency](http://ratings.food.gov.uk/open-data/en-GB) | UK food hygiene rating data API | No | No | Unknown |
| [Open Government, Australia](https://www.data.gov.au/) | Australian Government Open Data | No | Yes | Unknown |
| [Open Government, Belgium](https://data.gov.be/) | Belgium Government Open Data | No | Yes | Unknown |
| [Open Government, Canada](http://open.canada.ca/en) | Canadian Government Open Data | No | No | Unknown |
| [Open Government, France](https://www.data.gouv.fr/) | French Government Open Data | `apiKey` | Yes | Unknown |
| [Open Government, India](https://data.gov.in/) | Indian Government Open Data | `apiKey` | Yes | Unknown |
| [Open Government, Italy](https://www.dati.gov.it/) | Italy Government Open Data | No | Yes | Unknown |
| [Open Government, New Zealand](https://www.data.govt.nz/) | New Zealand Government Open Data | No | Yes | Unknown |
| [Open Government, Romania](http://data.gov.ro/) | Romania Government Open Data | No | No | Unknown |
| [Open Government, Taiwan](https://data.gov.tw/) | Taiwan Government Open Data | No | Yes | Unknown |
| [Open Government, USA](https://www.data.gov/) | United States Government Open Data | No | Yes | Unknown |
| [Regulations.gov](https://regulationsgov.github.io/developers/) | Federal regulatory materials to increase understanding of the Federal rule making process | `apiKey` | Yes | Unknown |
| [Represent by Open North](https://represent.opennorth.ca/) | Find Canadian Government Representatives | No | Yes | Unknown |
| [USAspending.gov](https://api.usaspending.gov/) | US federal spending data | No | Yes | Unknown |

**[⬆ Back to Index](#index)**
### Health
API | Description | Auth | HTTPS | CORS |
|---|---|---|---|---|
| [BetterDoctor](https://developer.betterdoctor.com/) | Detailed information about doctors in your area | `apiKey` | Yes | Unknown |
| [Covid-19](https://covid19api.com/) | Covid 19 spread, infection and recovery | No | Yes | Yes |
| [Covid-19](https://github.com/M-Media-Group/Covid-19-API) | Covid 19 cases, deaths and recovery per country | No | Yes | Yes |
| [Covid-19 Government Response](https://covidtracker.bsg.ox.ac.uk) | Government measures tracker to fight against the Covid-19 pandemic | No | Yes | Yes |
| [Diabetes](http://predictbgl.com/api/) | Logging and retrieving diabetes information | No | No | Unknown |
| [Healthcare.gov](https://www.healthcare.gov/developers/) | Educational content about the US Health Insurance Marketplace | No | Yes | Unknown |
| [Lexigram](https://docs.lexigram.io/v1/welcome) | NLP that extracts mentions of clinical concepts from text, gives access to clinical ontology | `apiKey` | Yes | Unknown |
| [Makeup](http://makeup-api.herokuapp.com/) | Makeup Information | No | No | Unknown |
| [Medicare](https://data.medicare.gov/developers) | Access to the data from the CMS - medicare.gov | No | Yes | Unknown |
| [NPPES](https://npiregistry.cms.hhs.gov/registry/help-api) | National Plan & Provider Enumeration System, info on healthcare providers registered in US | No | Yes | Unknown |
| [Nutritionix](https://developer.nutritionix.com/) | Worlds largest verified nutrition database | `apiKey` | Yes | Unknown |
| [openFDA](https://open.fda.gov) | Public FDA data about drugs, devices and foods | No | Yes | Unknown |
| [Orion Health](https://developer.orionhealth.io/) | Medical platform which allows the development of applications for different healthcare scenarios | `OAuth` | Yes | Unknown |
| [USDA Nutrients](https://fdc.nal.usda.gov/) | National Nutrient Database for Standard Reference | `apiKey` | Yes | Unknown |

**[⬆ Back to Index](#index)**
### Jobs
API | Description | Auth | HTTPS | CORS |
|---|---|---|---|---|
| [Adzuna](https://developer.adzuna.com/overview) | Job board aggregator | `apiKey` | Yes | Unknown |
| [Careerjet](https://www.careerjet.com/partners/api/) | Job search engine | `apiKey` | No | Unknown |
| [Github Jobs](https://jobs.github.com/api) | Jobs for software developers | No | Yes | Yes |
| [GraphQL Jobs](https://graphql.jobs/docs/api/) | Jobs with GraphQL | No | Yes | Yes |
| [Indeed](https://www.indeed.com/publisher) | Job board aggregator | `apiKey` | Yes | Unknown |
| [Jobs2Careers](http://api.jobs2careers.com/api/spec.pdf) | Job aggregator | `apiKey` | Yes | Unknown |
| [Jooble](https://us.jooble.org/api/about) | Job search engine | `apiKey` | Yes | Unknown |
| [Juju](http://www.juju.com/publisher/spec/) | Job search engine | `apiKey` | No | Unknown |
| [Open Skills](https://github.com/workforce-data-initiative/skills-api/wiki/API-Overview) | Job titles, skills and related jobs data | No | No | Unknown |
| [Reed](https://www.reed.co.uk/developers) | Job board aggregator | `apiKey` | Yes | Unknown |
| [The Muse](https://www.themuse.com/developers/api/v2) | Job board and company profiles | `apiKey` | Yes | Unknown |
| [Upwork](https://developers.upwork.com/) | Freelance job board and management system | `OAuth` | Yes | Unknown |
| [USAJOBS](https://developer.usajobs.gov/) | US government job board | `apiKey` | Yes | Unknown |
| [ZipRecruiter](https://www.ziprecruiter.com/publishers) | Job search app and website | `apiKey` | Yes | Unknown |

**[⬆ Back to Index](#index)**
### Machine Learning
API | Description | Auth | HTTPS | CORS |
|---|---|---|---|---|
| [Clarifai](https://docs.clarifai.com) | Computer Vision | `OAuth` | Yes | Unknown |
| [Cloudmersive](https://www.cloudmersive.com/image-recognition-and-processing-api) | Image captioning, face recognition, NSFW classification | `apiKey` | Yes | Yes |
| [Deepcode](https://www.deepcode.ai/docs/Overview%252FOverview) | AI for code review | No | Yes | Unknown |
| [Dialogflow](https://dialogflow.com) | Natural Language Processing | `apiKey` | Yes | Unknown |
| [Keen IO](https://keen.io/) | Data Analytics | `apiKey` | Yes | Unknown |
| [Sentim-API](https://sentim-api.herokuapp.com) | Text sentiment analysis | No | Yes | Yes |
| [Time Door](https://timedoor.io) | A time series analysis API | `apiKey` | Yes | Yes |
| [Unplugg](https://unplu.gg/test_api.html) | Forecasting API for timeseries data | `apiKey` | Yes | Unknown |
| [Wit.ai](https://wit.ai/) | Natural Language Processing | `OAuth` | Yes | Unknown |

**[⬆ Back to Index](#index)**
### Music
API | Description | Auth | HTTPS | CORS |
|---|---|---|---|---|
| [AI Mastering](https://aimastering.com/api_docs/) | Automated Music Mastering | `apiKey` | Yes | Yes |
| [Bandsintown](https://app.swaggerhub.com/apis/Bandsintown/PublicAPI/3.0.0) | Music Events | No | Yes | Unknown |
| [Deezer](https://developers.deezer.com/api) | Music | `OAuth` | Yes | Unknown |
| [Discogs](https://www.discogs.com/developers/) | Music | `OAuth` | Yes | Unknown |
| [Freesound](https://freesound.org/docs/api/) | Music Samples | `apiKey` | Yes | Unknown |
| [Genius](https://docs.genius.com/) | Crowdsourced lyrics and music knowledge | `OAuth` | Yes | Unknown |
| [Genrenator](https://binaryjazz.us/genrenator-api/) | Music genre generator | No | Yes | Unknown |
| [iTunes Search](https://affiliate.itunes.apple.com/resources/documentation/itunes-store-web-service-search-api/) | Software products | No | Yes | Unknown |
| [Jamendo](https://developer.jamendo.com/v3.0/docs) | Music | `OAuth` | Yes | Unknown |
| [KKBOX](https://developer.kkbox.com) | Get music libraries, playlists, charts, and perform out of KKBOX's platform | `OAuth` | Yes | Unknown |
| [LastFm](https://www.last.fm/api) | Music | `apiKey` | Yes | Unknown |
| [Lyrics.ovh](http://docs.lyricsovh.apiary.io/) | Simple API to retrieve the lyrics of a song | No | Yes | Unknown |
| [Mixcloud](https://www.mixcloud.com/developers/) | Music | `OAuth` | Yes | Yes |
| [MusicBrainz](https://musicbrainz.org/doc/Development/XML_Web_Service/Version_2) | Music | No | Yes | Unknown |
| [Musixmatch](https://developer.musixmatch.com/) | Music | `apiKey` | Yes | Unknown |
| [Openwhyd](https://openwhyd.github.io/openwhyd/API) | Download curated playlists of streaming tracks (YouTube, SoundCloud, etc...) | `No` | Yes | No |
| [Songkick](https://www.songkick.com/developer/) | Music Events | `OAuth` | Yes | Unknown |
| [Songsterr](https://www.songsterr.com/a/wa/api/) | Provides guitar, bass and drums tabs and chords | No | Yes | Unknown |
| [SoundCloud](https://developers.soundcloud.com/) | Allow users to upload and share sounds | `OAuth` | Yes | Unknown |
| [Spotify](https://beta.developer.spotify.com/documentation/web-api/) | View Spotify music catalog, manage users' libraries, get recommendations and more | `OAuth` | Yes | Unknown |
| [TasteDive](https://tastedive.com/read/api) | Similar artist API (also works for movies and TV shows) | `apiKey` | Yes | Unknown |
| [TheAudioDB](https://www.theaudiodb.com/api_guide.php) | Music | `apiKey` | Yes | Unknown |
| [Vagalume](https://api.vagalume.com.br/docs/) | Crowdsourced lyrics and music knowledge | `apiKey` | Yes | Unknown |

**[⬆ Back to Index](#index)**
### News
API | Description | Auth | HTTPS | CORS |
|---|---|---|---|---|
| [Associated Press](https://developer.ap.org/) | Search for news and metadata from Associated Press | `apiKey` | Yes | Unknown |
| [Chronicling America](http://chroniclingamerica.loc.gov/about/api/) | Provides access to millions of pages of historic US newspapers from the Library of Congress | No | No | Unknown |
| [Currents](https://currentsapi.services/) | Latest news published in various news sources, blogs and forums | `apiKey` | Yes | Yes |
| [Feedbin](https://github.com/feedbin/feedbin-api) | RSS reader | `OAuth` | Yes | Unknown |
| [mediastack](https://mediastack.com/) | Free, Simple REST API for Live News & Blog Articles | `apiKey` | Yes | Unknown |
| [New York Times](https://developer.nytimes.com/) | Provides news | `apiKey` | Yes | Unknown |
| [News](https://newsapi.org/) | Headlines currently published on a range of news sources and blogs | `apiKey` | Yes | Unknown |
| [NPR One](http://dev.npr.org/api/) | Personalized news listening experience from NPR | `OAuth` | Yes | Unknown |
| [Spaceflight News](https://spaceflightnewsapi.net) | Spaceflight related news 🚀 | No | Yes | Yes |
| [The Guardian](http://open-platform.theguardian.com/) | Access all the content the Guardian creates, categorised by tags and section | `apiKey` | Yes | Unknown |
| [The Old Reader](https://github.com/theoldreader/api) | RSS reader | `apiKey` | Yes | Unknown |

**[⬆ Back to Index](#index)**
### Open Data
API | Description | Auth | HTTPS | CORS |
|---|---|---|---|---|
| [18F](http://18f.github.io/API-All-the-X/) | Unofficial US Federal Government API Development | No | No | Unknown |
| [Archive.org](https://archive.readme.io/docs) | The Internet Archive | No | Yes | Unknown |
| [Callook.info](https://callook.info) | United States ham radio callsigns | No | Yes | Unknown |
| [CARTO](https://carto.com/) | Location Information Prediction | `apiKey` | Yes | Unknown |
| [CivicFeed](https://developers.civicfeed.com/) | News articles and public datasets | `apiKey` | Yes | Unknown |
| [Enigma Public](http://docs.enigma.com/public/public_v20_api_about) | Broadest collection of public data | `apiKey` | Yes | Yes |
| [French Address Search](https://geo.api.gouv.fr/adresse) | Address search via the French Government | No | Yes | Unknown |
| [LinkPreview](https://www.linkpreview.net) | Get JSON formatted summary with title, description and preview image for any requested URL | `apiKey` | Yes | Yes |
| [Marijuana Strains](http://strains.evanbusse.com/) | Marijuana strains, races, flavors and effects | `apiKey` | No | Unknown |
| [Microlink.io](https://microlink.io) | Extract structured data from any website | No | Yes | Yes |
| [OpenCorporates](http://api.opencorporates.com/documentation/API-Reference) | Data on corporate entities and directors in many countries | `apiKey` | Yes | Unknown |
| [Quandl](https://www.quandl.com/) | Stock Market Data | No | Yes | Unknown |
| [Recreation Information Database](https://ridb.recreation.gov/) | Recreational areas, federal lands, historic sites, museums, and other attractions/resources(US) | `apiKey` | Yes | Unknown |
| [Scoop.it](http://www.scoop.it/dev) | Content Curation Service | `apiKey` | No | Unknown |
| [Teleport](https://developers.teleport.org/) | Quality of Life Data | No | Yes | Unknown |
| [Universities List](https://github.com/Hipo/university-domains-list) | University names, countries and domains | No | Yes | Unknown |
| [University of Oslo](https://data.uio.no/) | Courses, lecture videos, detailed information for courses etc. for the University of Oslo (Norway) | No | Yes | Unknown |
| [UPC database](https://upcdatabase.org/api) | More than 1.5 million barcode numbers from all around the world | `apiKey` | Yes | Unknown |
| [Wikidata](https://www.wikidata.org/w/api.php?action=help) | Collaboratively edited knowledge base operated by the Wikimedia Foundation | `OAuth` | Yes | Unknown |
| [Wikipedia](https://www.mediawiki.org/wiki/API:Main_page) | Mediawiki Encyclopedia | No | Yes | Unknown |
| [Yelp](https://www.yelp.com/developers/documentation/v3) | Find Local Business | `OAuth` | Yes | Unknown |

**[⬆ Back to Index](#index)**
### Open Source Projects
API | Description | Auth | HTTPS | CORS |
|---|---|---|---|---|
| [Countly](https://api.count.ly/reference) | Countly web analytics | No | No | Unknown |
| [Creative Commons Catalog](https://api.creativecommons.engineering/) | Search among openly licensed and public domain works | `OAuth` | Yes | Yes |
| [Drupal.org](https://www.drupal.org/drupalorg/docs/api) | Drupal.org | No | Yes | Unknown |
| [Evil Insult Generator](https://evilinsult.com/api) | Evil Insults | No | Yes | Yes |

**[⬆ Back to Index](#index)**
### Patent
API | Description | Auth | HTTPS | CORS |
|---|---|---|---|---|
| [EPO](https://developers.epo.org/) | European patent search system api | `OAuth` | Yes | Unknown |
| [TIPO](https://tiponet.tipo.gov.tw/Gazette/OpenData/OD/OD05.aspx?QryDS=API00) | Taiwan patent search system api | `apiKey` | Yes | Unknown |
| [USPTO](https://www.uspto.gov/learning-and-resources/open-data-and-mobility) | USA patent api services | No | Yes | Unknown |

**[⬆ Back to Index](#index)**
### Personality
API | Description | Auth | HTTPS | CORS |
|---|---|---|---|---|
| [Advice Slip](http://api.adviceslip.com/) | Generate random advice slips | No | Yes | Unknown |
| [chucknorris.io](https://api.chucknorris.io) | JSON API for hand curated Chuck Norris jokes | No | Yes | Unknown |
| [FavQs.com](https://favqs.com/api) | FavQs allows you to collect, discover and share your favorite quotes | `apiKey` | Yes | Unknown |
| [FOAAS](http://www.foaas.com/) | Fuck Off As A Service | No | No | Unknown |
| [Forismatic](http://forismatic.com/en/api/) | Inspirational Quotes | No | No | Unknown |
| [icanhazdadjoke](https://icanhazdadjoke.com/api) | The largest selection of dad jokes on the internet | No | Yes | Unknown |
| [kanye.rest](https://kanye.rest) | REST API for random Kanye West quotes | No | Yes | Yes |
| [Medium](https://github.com/Medium/medium-api-docs) | Community of readers and writers offering unique perspectives on ideas | `OAuth` | Yes | Unknown |
| [NaMoMemes](https://github.com/theIYD/NaMoMemes) | Memes on Narendra Modi | No | Yes | Unknown |
| [Programming Quotes](https://github.com/skolakoda/programming-quotes-api) | Programming Quotes API for open source projects | No | Yes | Unknown |
| [Quotable Quotes](https://github.com/lukePeavey/quotable) | Quotable is a free, open source quotations API | No | Yes | Unknown |
| [Quote Garden](https://pprathameshmore.github.io/QuoteGarden/) | REST API for more than 5000 famous quotes | No | Yes | Unknown |
| [Quotes on Design](https://quotesondesign.com/api/) | Inspirational Quotes | No | Yes | Unknown |
| [taylor.rest](https://taylor.rest) | REST API for random Taylor Swift quotes | No | Yes | No |
| [Traitify](https://app.traitify.com/developer) | Assess, collect and analyze Personality | No | Yes | Unknown |

**[⬆ Back to Index](#index)**
### Phone
API | Description | Auth | HTTPS | CORS |
|---|---|---|---|---|
| [Abstract Phone Validation](https://www.abstractapi.com/phone-validation-api) | Validate phone numbers globally | `apiKey` | Yes | Yes |
| [Cloudmersive Validate](https://cloudmersive.com/phone-number-validation-API) | Validate international phone numbers | `apiKey` | Yes | Yes |
| [NumValidate](https://numvalidate.com) | Open Source phone number validation | No | Yes | Unknown |
| [numverify](https://numverify.com) | Phone number validation | No | Yes | Unknown |

**[⬆ Back to Index](#index)**
### Photography
API | Description | Auth | HTTPS | CORS |
|---|---|---|---|---|
| [Flickr](https://www.flickr.com/services/api/) | Flickr Services | `OAuth` | Yes | Unknown |
| [Getty Images](http://developers.gettyimages.com/en/) | Build applications using the world's most powerful imagery | `OAuth` | Yes | Unknown |
| [Gfycat](https://developers.gfycat.com/api/) | Jiffier GIFs | `OAuth` | Yes | Unknown |
| [Giphy](https://developers.giphy.com/docs/) | Get all your gifs | `apiKey` | Yes | Unknown |
| [Gyazo](https://gyazo.com/api/docs) | Upload images | `apiKey` | Yes | Unknown |
| [Imgur](https://apidocs.imgur.com/) | Images | `OAuth` | Yes | Unknown |
| [Lorem Picsum](https://picsum.photos/) | Images from Unsplash | No | Yes | Unknown |
| [ObjectCut](https://objectcut.com/) | Image Background removal | `apiKey` | Yes | Yes |
| [Pexels](https://www.pexels.com/api/) | Free Stock Photos and Videos | `apiKey` | Yes | Yes |
| [Pixabay](https://pixabay.com/sk/service/about/api/) | Photography | `apiKey` | Yes | Unknown |
| [PlaceKitten](https://placekitten.com/) | Resizable kitten placeholder images | No | Yes | Unknown |
| [ScreenShotLayer](https://screenshotlayer.com) | URL 2 Image | No | Yes | Unknown |
| [Unsplash](https://unsplash.com/developers) | Photography | `OAuth` | Yes | Unknown |
| [Wallhaven](https://wallhaven.cc/help/api) | Wallpapers | `apiKey` | Yes | Unknown |

**[⬆ Back to Index](#index)**
### Science & Math
API | Description | Auth | HTTPS | CORS |
|---|---|---|---|---|
| [arcsecond.io](https://api.arcsecond.io/) | Multiple astronomy data sources | No | Yes | Unknown |
| [CORE](https://core.ac.uk/services#api) | Access the world's Open Access research papers | `apiKey` | Yes | Unknown |
| [GBIF](https://www.gbif.org/developer/summary) | Global Biodiversity Information Facility | No | Yes | Yes |
| [iDigBio](https://github.com/idigbio/idigbio-search-api/wiki) | Access millions of museum specimens from organizations around the world | No | Yes | Unknown |
| [inspirehep.net](https://inspirehep.net/info/hep/api?ln=en) | High Energy Physics info. system | No | Yes | Unknown |
| [ITIS](https://www.itis.gov/ws_description.html) | Integrated Taxonomic Information System | No | Yes | Unknown |
<<<<<<< HEAD
| [Launch Library 2](https://ll.thespacedevs.com/2.1.0/swagger) | Spaceflight launches and events database | No | Yes | Yes |
| [Materials Platform for Data Science](https://mpds.io) | Curated experimental data for materials science | `apiKey` | Yes | No |
=======
| [Launch Library 2](https://thespacedevs.com/llapi) | Spaceflight launches and events database | No | Yes | Yes |
>>>>>>> e35f402d
| [Minor Planet Center](http://www.asterank.com/mpc) | Asterank.com Information | No | No | Unknown |
| [NASA](https://api.nasa.gov) | NASA data, including imagery | No | Yes | Unknown |
| [NASA APOD (unofficial API)](https://apodapi.herokuapp.com/) | API for getting APOD (Astronomy Image of the Day) images along with metadata | No | Yes | Yes |
| [Newton](https://newton.now.sh/) | Symbolic and Arithmetic Math Calculator | No | Yes | Unknown |
| [Numbers](https://math.tools/api/numbers/) | Number of the day, random number, number facts and anything else you want to do with numbers | `apiKey` | Yes | Yes |
| [Numbers](http://numbersapi.com) | Facts about numbers | No | No | Unknown |
| [Open Notify](http://open-notify.org/Open-Notify-API/) | ISS astronauts, current location, etc | No | No | Unknown |
| [Open Science Framework](https://developer.osf.io) | Repository and archive for study designs, research materials, data, manuscripts, etc | No | Yes | Unknown |
| [SHARE](https://share.osf.io/api/v2/) | A free, open, dataset about research and scholarly activities | No | Yes | Unknown |
| [SpaceX](https://github.com/r-spacex/SpaceX-API) | Company, vehicle, launchpad and launch data | No | Yes | Unknown |
| [Sunrise and Sunset](https://sunrise-sunset.org/api) | Sunset and sunrise times for a given latitude and longitude | No | Yes | Unknown |
| [Trefle](https://trefle.io/) | Botanical data for plant species | `apiKey` | Yes | Unknown |
| [USGS Earthquake Hazards Program](https://earthquake.usgs.gov/fdsnws/event/1/) | Earthquakes data real-time | No | Yes | Unknown |
| [USGS Water Services](https://waterservices.usgs.gov/) | Water quality and level info for rivers and lakes | No | Yes | Unknown |
| [World Bank](https://datahelpdesk.worldbank.org/knowledgebase/topics/125589) | World Data | No | No | Unknown |

**[⬆ Back to Index](#index)**
### Security
API | Description | Auth | HTTPS | CORS |
|---|---|---|---|---|
| [Censys.io](https://censys.io/api) | Search engine for Internet connected host and devices | `apiKey` | Yes | No |
| [CRXcavator](https://crxcavator.io/apidocs) | Chrome extension risk scoring | `apiKey` | Yes | Unknown |
| [FilterLists](https://filterlists.com) | Lists of filters for adblockers and firewalls | No | Yes | Unknown |
| [FraudLabs Pro](https://www.fraudlabspro.com/developer/api/screen-order) | Screen order information using AI to detect frauds | `apiKey` | Yes | Unknown |
| [HaveIBeenPwned](https://haveibeenpwned.com/API/v3) | Passwords which have previously been exposed in data breaches | `apiKey` | Yes | Unknown |
| [Intelligence X](https://github.com/IntelligenceX/SDK/blob/master/Intelligence%20X%20API.pdf) | Perform OSINT via Intelligence X | `apiKey` | Yes | Unknown |
| [National Vulnerability Database](https://nvd.nist.gov/vuln/Data-Feeds/JSON-feed-changelog) | U.S. National Vulnerability Database | No | Yes | Unknown |
| [Pulsedive](https://pulsedive.com/api/) | Scan, search and collect threat intelligence data in real-time | `apiKey` | Yes | Unknown |
| [SecurityTrails](https://securitytrails.com/corp/apidocs) | Domain and IP related information such as current and historical WHOIS and DNS records | `apiKey` | Yes | Unknown |
| [Shodan](https://developer.shodan.io/) | Search engine for Internet connected devices | `apiKey` | Yes | Unknown |
| [UK Police](https://data.police.uk/docs/) | UK Police data | No | Yes | Unknown |

**[⬆ Back to Index](#index)**
### Shopping
API | Description | Auth | HTTPS | CORS |
|---|---|---|---|---|
| [Best Buy](https://bestbuyapis.github.io/api-documentation/#overview) | Products, Buying Options, Categories, Recommendations, Stores and Commerce | `apiKey` | Yes | Unknown |
| [Bratabase](https://developers.bratabase.com/) | Database of different types of Bra Sizes | `OAuth` | Yes | Unknown |
| [eBay](https://go.developer.ebay.com/) | Sell and Buy on eBay | `OAuth` | Yes | Unknown |
| [Wal-Mart](https://developer.walmartlabs.com/docs) | Item price and availability | `apiKey` | Yes | Unknown |
| [Wegmans](https://dev.wegmans.io) | Wegmans Food Markets | `apiKey` | Yes | Unknown |

**[⬆ Back to Index](#index)**
### Social
API | Description | Auth | HTTPS | CORS |
|---|---|---|---|---|
| [Buffer](https://buffer.com/developers/api) | Access to pending and sent updates in Buffer | `OAuth` | Yes | Unknown |
| [Carro Score](https://docs.score.getcarro.com/) | Social Media Influence Rating | `apiKey` | Yes | Yes |
| [Cisco Spark](https://developer.ciscospark.com) | Team Collaboration Software | `OAuth` | Yes | Unknown |
| [Discord](https://discordapp.com/developers/docs/intro) | Make bots for Discord, integrate Discord onto an external platform | `OAuth` | Yes | Unknown |
| [Disqus](https://disqus.com/api/docs/auth/) | Communicate with Disqus data | `OAuth` | Yes | Unknown |
| [Facebook](https://developers.facebook.com/) | Facebook Login, Share on FB, Social Plugins, Analytics and more | `OAuth` | Yes | Unknown |
| [Foursquare](https://developer.foursquare.com/) | Interact with Foursquare users and places (geolocation-based checkins, photos, tips, events, etc) | `OAuth` | Yes | Unknown |
| [Fuck Off as a Service](https://www.foaas.com) | Asks someone to fuck off | No | Yes | Unknown |
| [Full Contact](https://www.fullcontact.com/developer/docs/) | Get Social Media profiles and contact Information | `OAuth` | Yes | Unknown |
| [HackerNews](https://github.com/HackerNews/API) | Social news for CS and entrepreneurship | No | Yes | Unknown |
| [Instagram](https://www.instagram.com/developer/) | Instagram Login, Share on Instagram, Social Plugins and more | `OAuth` | Yes | Unknown |
| [LinkedIn](https://developer.linkedin.com/docs/rest-api) | The foundation of all digital integrations with LinkedIn | `OAuth` | Yes | Unknown |
| [Meetup.com](https://www.meetup.com/meetup_api/) | Data about Meetups from Meetup.com | `apiKey` | Yes | Unknown |
| [MySocialApp](https://mysocialapp.io) | Seamless Social Networking features, API, SDK to any app | `apiKey` | Yes | Unknown |
| [Open Collective](https://docs.opencollective.com/help/developers/api) | Get Open Collective data | No | Yes | Unknown |
| [Pinterest](https://developers.pinterest.com/) | The world's catalog of ideas | `OAuth` | Yes | Unknown |
| [Reddit](https://www.reddit.com/dev/api) | Homepage of the internet | `OAuth` | Yes | Unknown |
| [Saidit](https://www.saidit.net/dev/api) | Open Source Reddit Clone | `OAuth` | Yes | Unknown |
| [Slack](https://api.slack.com/) | Team Instant Messaging | `OAuth` | Yes | Unknown |
| [Telegram Bot](https://core.telegram.org/bots/api) | Simplified HTTP version of the MTProto API for bots | `apiKey` | Yes | Unknown |
| [Telegram MTProto](https://core.telegram.org/api#getting-started) | Read and write Telegram data | `OAuth` | Yes | Unknown |
| [Trash Nothing](https://trashnothing.com/developer) | A freecycling community with thousands of free items posted every day | `OAuth` | Yes | Yes |
| [Tumblr](https://www.tumblr.com/docs/en/api/v2) | Read and write Tumblr Data | `OAuth` | Yes | Unknown |
| [Twitch](https://dev.twitch.tv/docs) | Game Streaming API | `OAuth` | Yes | Unknown |
| [Twitter](https://developer.twitter.com/en/docs) | Read and write Twitter data | `OAuth` | Yes | No |
| [vk](https://vk.com/dev/sites) | Read and write vk data | `OAuth` | Yes | Unknown |

**[⬆ Back to Index](#index)**
### Sports & Fitness
API | Description | Auth | HTTPS | CORS |
|---|---|---|---|---|
| [balldontlie](https://balldontlie.io) | Balldontlie provides access to stats data from the NBA | No | Yes | Yes |
| [BikeWise](https://www.bikewise.org/documentation/api_v2) | Bikewise is a place to learn about and report bike crashes, hazards and thefts | No | Yes | Unknown |
| [Canadian Football League (CFL)](http://api.cfl.ca/) | Official JSON API providing real-time league, team and player statistics about the CFL | `apiKey` | Yes | No |
| [City Bikes](http://api.citybik.es/v2/) | City Bikes around the world | No | No | Unknown |
| [Ergast F1](http://ergast.com/mrd/) | F1 data from the beginning of the world championships in 1950 | No | Yes | Unknown |
| [Fitbit](https://dev.fitbit.com/) | Fitbit Information | `OAuth` | Yes | Unknown |
| [Football (Soccer) Videos](https://www.scorebat.com/video-api/) | Embed codes for goals and highlights from Premier League, Bundesliga, Serie A and many more | No | Yes | Yes |
| [Football Prediction](https://boggio-analytics.com/fp-api/) | Predictions for upcoming football matches, odds, results and stats | `X-Mashape-Key` | Yes | Unknown |
| [Football-Data.org](http://api.football-data.org/index) | Football Data | No | No | Unknown |
| [JCDecaux Bike](https://developer.jcdecaux.com/) | JCDecaux's self-service bicycles | `apiKey` | Yes | Unknown |
| [NBA Stats](https://any-api.com/nba_com/nba_com/docs/API_Description) | Current and historical NBA Statistics | No | Yes | Unknown |
| [NHL Records and Stats](https://gitlab.com/dword4/nhlapi) | NHL historical data and statistics | No | Yes | Unknown |
| [Sport List & Data](https://developers.decathlon.com/products/sports) | List of and resources related to sports | No | Yes | Yes |
| [Strava](https://strava.github.io/api/) | Connect with athletes, activities and more | `OAuth` | Yes | Unknown |
| [SuredBits](https://suredbits.com/api/) | Query sports data, including teams, players, games, scores and statistics | No | No | No |
| [TheSportsDB](https://www.thesportsdb.com/api.php) | Crowd-Sourced Sports Data and Artwork | `apiKey` | Yes | Yes |
| [Wger](https://wger.de/en/software/api) | Workout manager data as exercises, muscles or equipment | `apiKey` | Yes | Unknown |

**[⬆ Back to Index](#index)**
### Test Data
API | Description | Auth | HTTPS | CORS |
|---|---|---|---|---|
| [Bacon Ipsum](https://baconipsum.com/json-api/) | A Meatier Lorem Ipsum Generator | No | Yes | Unknown |
| [Dicebear Avatars](https://avatars.dicebear.com/) | Generate random pixel-art avatars | No | Yes | No |
| [FakeJSON](https://fakejson.com) | Service to generate test and fake data | `apiKey` | Yes | Yes |
| [JSONPlaceholder](http://jsonplaceholder.typicode.com/) | Fake data for testing and prototyping | No | No | Unknown |
| [Loripsum](http://loripsum.net/) | The "lorem ipsum" generator that doesn't suck | No | No | Unknown |
| [PIPL](https://pipl.ir/) | Free and public API that generates random and fake people's data in JSON | No | Yes | No |
| [RandomUser](https://randomuser.me) | Generates random user data | No | Yes | Unknown |
| [RoboHash](https://robohash.org/) | Generate random robot/alien avatars | No | Yes | Unknown |
| [This Person Does not Exist](https://thispersondoesnotexist.com) | Generates real-life faces of people who do not exist | No | Yes | Unknown |
| [Yes No](https://yesno.wtf/api) | Generate yes or no randomly | No | Yes | Unknown |

**[⬆ Back to Index](#index)**
### Text Analysis
API | Description | Auth | HTTPS | CORS |
|---|---|---|---|---|
| [Aylien Text Analysis](https://docs.aylien.com/textapi/#getting-started) | A collection of information retrieval and natural language APIs | `apiKey` | Yes | Unknown |
| [Cloudmersive Natural Language Processing](https://www.cloudmersive.com/nlp-api) | Natural language processing and text analysis | `apiKey` | Yes | Yes |
| [Detect Language](https://detectlanguage.com/) | Detects text language | `apiKey` | Yes | Unknown |
| [Google Cloud Natural](https://cloud.google.com/natural-language/docs/) | Natural language understanding technology, including sentiment, entity and syntax analysis | `apiKey` | Yes | Unknown |
| [languagelayer](https://languagelayer.com/) | Language Detection JSON API supporting 173 languages | `OAuth` | Yes | Unknown |
| [Semantira](https://semantria.readme.io/docs) | Text Analytics with sentiment analysis, categorization & named entity extraction | `OAuth` | Yes | Unknown |
| [Watson Natural Language Understanding](https://cloud.ibm.com/apidocs/natural-language-understanding/natural-language-understanding) | Natural language processing for advanced text analysis | `OAuth` | Yes | Unknown |

**[⬆ Back to Index](#index)**
### Tracking
API | Description | Auth | HTTPS | CORS |
|---|---|---|---|---|
| [Postmon](http://postmon.com.br) | An API to query Brazilian ZIP codes and orders easily, quickly and free | No | No | Unknown |
| [Sweden](https://developer.postnord.com/docs2) | Provides information about parcels in transport | `apiKey` | No | Unknown |
| [UPS](https://www.ups.com/upsdeveloperkit) | Shipment and Address information | `apiKey` | Yes | Unknown |
| [WhatPulse](https://whatpulse.org/pages/webapi/) | Small application that measures your keyboard/mouse usage | No | Yes | Unknown |

**[⬆ Back to Index](#index)**
### Transportation
API | Description | Auth | HTTPS | CORS |
|---|---|---|---|---|
| [ADS-B Exchange](https://www.adsbexchange.com/data/) | Access real-time and historical data of any and all airborne aircraft | No | Yes | Unknown |
| [AIS Hub](http://www.aishub.net/api) | Real-time data of any marine and inland vessel equipped with AIS tracking system | `apiKey` | No | Unknown |
| [Amadeus for Developers](https://developers.amadeus.com/self-service) | Travel Search - Limited usage | `OAuth` | Yes | Unknown |
| [aviationstack](https://aviationstack.com/) | Real-time Flight Status & Global Aviation Data API | `OAuth` | Yes | Unknown |
| [Bay Area Rapid Transit](http://api.bart.gov) | Stations and predicted arrivals for BART | `apiKey` | No | Unknown |
| [BlaBlaCar](https://dev.blablacar.com) | Search car sharing trips | `apiKey` | Yes | Unknown |
| [Community Transit](https://github.com/transitland/transitland-datastore/blob/master/README.md#api-endpoints) | Transitland API | No | Yes | Unknown |
| [GraphHopper](https://graphhopper.com/api/1/docs/) | A-to-B routing with turn-by-turn instructions | `apiKey` | Yes | Unknown |
| [Icelandic APIs](http://docs.apis.is/) | Open APIs that deliver services in or regarding Iceland | No | Yes | Unknown |
| [Izi](http://api-docs.izi.travel/) | Audio guide for travellers | `apiKey` | Yes | Unknown |
| [Metro Lisboa](http://app.metrolisboa.pt/status/getLinhas.php) | Delays in subway lines | No | No | No |
| [Navitia](https://api.navitia.io/) | The open API for building cool stuff with transport data | `apiKey` | Yes | Unknown |
| [Open Charge Map](https://openchargemap.org/site/develop/api) | Global public registry of electric vehicle charging locations | No | Yes | Unknown |
| [REFUGE Restrooms](https://www.refugerestrooms.org/api/docs/#!/restrooms) | Provides safe restroom access for transgender, intersex and gender nonconforming individuals | No | Yes | Unknown |
| [Schiphol Airport](https://developer.schiphol.nl/) | Schiphol | `apiKey` | Yes | Unknown |
| [TransitLand](https://transit.land/documentation/datastore/api-endpoints.html) | Transit Aggregation | No | Yes | Unknown |
| [Transport for Atlanta, US](http://www.itsmarta.com/app-developer-resources.aspx) | Marta | No | No | Unknown |
| [Transport for Auckland, New Zealand](https://api.at.govt.nz/) | Auckland Transport | No | Yes | Unknown |
| [Transport for Belgium](https://hello.irail.be/api/) | Belgian transport API | No | Yes | Unknown |
| [Transport for Berlin, Germany](https://github.com/derhuerst/vbb-rest/blob/3/docs/index.md) | Third-party VBB API | No | Yes | Unknown |
| [Transport for Bordeaux, France](https://opendata.bordeaux-metropole.fr/explore/) | Bordeaux Métropole public transport and more (France) | `apiKey` | Yes | Unknown |
| [Transport for Boston, US](https://mbta.com/developers/v3-api) | MBTA API | No | No | Unknown |
| [Transport for Budapest, Hungary](https://bkkfutar.docs.apiary.io) | Budapest public transport API | No | Yes | Unknown |
| [Transport for Chicago, US](http://www.transitchicago.com/developers/) | CTA | No | No | Unknown |
| [Transport for Czech Republic](https://www.chaps.cz/eng/products/idos-internet) | Czech transport API | No | Yes | Unknown |
| [Transport for Denver, US](http://www.rtd-denver.com/gtfs-developer-guide.shtml) | RTD | No | No | Unknown |
| [Transport for Finland](https://digitransit.fi/en/developers/ ) | Finnish transport API | No | Yes | Unknown |
| [Transport for Germany](http://data.deutschebahn.com/dataset/api-fahrplan) | Deutsche Bahn (DB) API | `apiKey` | No | Unknown |
| [Transport for Grenoble, France](https://www.metromobilite.fr/pages/opendata/OpenDataApi.html) | Grenoble public transport | No | No | No |
| [Transport for Honolulu, US](http://hea.thebus.org/api_info.asp) | Honolulu Transportation Information | `apiKey` | No | Unknown |
| [Transport for India](https://data.gov.in/sector/transport) | India Public Transport API | `apiKey` | Yes | Unknown |
| [Transport for Lisbon, Portugal](https://emel.city-platform.com/opendata/) | Data about buses routes, parking and traffic | `apiKey` | Yes | Unknown |
| [Transport for London, England](https://api.tfl.gov.uk) | TfL API | No | Yes | Unknown |
| [Transport for Manchester, England](https://developer.tfgm.com/) | TfGM transport network data | `apiKey` | Yes | No |
| [Transport for Paris, France](http://data.ratp.fr/api/v1/console/datasets/1.0/search/) | RATP Open Data API | No | No | Unknown |
| [Transport for Philadelphia, US](http://www3.septa.org/hackathon/) | SEPTA APIs | No | No | Unknown |
| [Transport for Sao Paulo, Brazil](http://www.sptrans.com.br/desenvolvedores/api-do-olho-vivo-guia-de-referencia/documentacao-api/) | SPTrans | `OAuth` | No | Unknown |
| [Transport for Sweden](https://www.trafiklab.se/api) | Public Transport consumer | `OAuth` | Yes | Unknown |
| [Transport for Switzerland](https://opentransportdata.swiss/en/) | Official Swiss Public Transport Open Data | `apiKey` | Yes | Unknown |
| [Transport for Switzerland](https://transport.opendata.ch/) | Swiss public transport API | No | Yes | Unknown |
| [Transport for The Netherlands](http://www.ns.nl/reisinformatie/ns-api) | NS, only trains | `apiKey` | No | Unknown |
| [Transport for The Netherlands](https://github.com/skywave/KV78Turbo-OVAPI/wiki) | OVAPI, country-wide public transport | No | Yes | Unknown |
| [Transport for Toronto, Canada](https://myttc.ca/developers) | TTC | No | Yes | Unknown |
| [Transport for United States](http://www.nextbus.com/xmlFeedDocs/NextBusXMLFeed.pdf) | NextBus API | No | No | Unknown |
| [Transport for Vancouver, Canada](https://developer.translink.ca/) | TransLink | `OAuth` | Yes | Unknown |
| [Transport for Washington, US](https://developer.wmata.com/) | Washington Metro transport API | `OAuth` | Yes | Unknown |
| [Uber](https://developer.uber.com/products) | Uber ride requests and price estimation | `OAuth` | Yes | Yes |
| [WhereIsMyTransport](https://developer.whereismytransport.com/) | Platform for public transport data in emerging cities | `OAuth` | Yes | Unknown |

**[⬆ Back to Index](#index)**
### URL Shorteners
API | Description | Auth | HTTPS | CORS |
|---|---|---|---|---|
| [Bitly](http://dev.bitly.com/get_started.html) | URL shortener and link management | `OAuth` | Yes | Unknown |
| [CleanURI](https://cleanuri.com/docs) | URL shortener service | `No` | Yes | Yes |
| [ClickMeter](https://support.clickmeter.com/hc/en-us/categories/201474986) | Monitor, compare and optimize your marketing links | `apiKey` | Yes | Unknown |
| [Rebrandly](https://developers.rebrandly.com/v1/docs) | Custom URL shortener for sharing branded links | `apiKey` | Yes | Unknown |
| [TinyUID](https://tinyuid.com/docs) | Shorten long URLs | No | Yes | Yes |
| [Zero Width Shortener](https://docs.zws.im) | Shortens URLs using spaces that have zero width, making them invisible to humans | No | Yes | Unknown |

**[⬆ Back to Index](#index)**
### Vehicle
API | Description | Auth | HTTPS | CORS |
|---|---|---|---|---|
| [Brazilian Vehicles and Prices](https://deividfortuna.github.io/fipe/) | Vehicles information from Fundação Instituto de Pesquisas Econômicas - Fipe | No | Yes | Unknown |
| [Kelley Blue Book](http://developer.kbb.com/#!/data/1-Default) | Vehicle info, pricing, configuration, plus much more | `apiKey` | Yes | No |
| [Mercedes-Benz](https://developer.mercedes-benz.com/apis) | Telematics data, remotely access vehicle functions, car configurator, locate service dealers | `apiKey` | Yes | No |
| [NHTSA](https://vpic.nhtsa.dot.gov/api/) | NHTSA Product Information Catalog and Vehicle Listing | No | Yes | Unknown |
| [Smartcar](https://smartcar.com/docs/) | Lock and unlock vehicles and get data like odometer reading and location. Works on most new cars | `OAuth` | Yes | Yes |

**[⬆ Back to Index](#index)**
### Video
API | Description | Auth | HTTPS | CORS |
|---|---|---|---|---|
| [An API of Ice And Fire](https://anapioficeandfire.com/) | Game Of Thrones API | No | Yes | Unknown |
| [Breaking Bad](https://breakingbadapi.com/documentation) | Breaking Bad API | No | Yes | Unknown |
| [Breaking Bad Quotes](https://github.com/shevabam/breaking-bad-quotes) | Some Breaking Bad quotes | No | Yes | Unknown |
| [Czech Television](http://www.ceskatelevize.cz/xml/tv-program/) | TV programme of Czech TV | No | No | Unknown |
| [Dailymotion](https://developer.dailymotion.com/) | Dailymotion Developer API | `OAuth` | Yes | Unknown |
| [Final Space](https://finalspaceapi.com/docs/) | Final Space API | No | Yes | Yes |
| [Harry Potter](https://www.potterapi.com/) | Harry Potter API | `apiKey` | Yes | Yes |
| [Open Movie Database](http://www.omdbapi.com/) | Movie information | `apiKey` | Yes | Unknown |
| [Ron Swanson Quotes](https://github.com/jamesseanwright/ron-swanson-quotes#ron-swanson-quotes-api) | Television | No | Yes | Unknown |
| [STAPI](http://stapi.co) | Information on all things Star Trek | No | No | No |
| [SWAPI](https://www.swapi.tech) | All things Star Wars | No | Yes | Yes |
| [The Lord of the Rings](https://the-one-api.dev/) | The Lord of the Rings API | `apiKey` | Yes | Unknown |
| [TMDb](https://www.themoviedb.org/documentation/api) | Community-based movie data | `apiKey` | Yes | Unknown |
| [Trakt](https://trakt.tv/b/api-docs) | Movie and TV Data | `apiKey` | Yes | Yes |
| [TVDB](https://api.thetvdb.com/swagger) | Television data | `apiKey` | Yes | Unknown |
| [TVMaze](http://www.tvmaze.com/api) | TV Show Data | No | No | Unknown |
| [Vimeo](https://developer.vimeo.com/) | Vimeo Developer API | `OAuth` | Yes | Unknown |
| [YouTube](https://developers.google.com/youtube/) | Add YouTube functionality to your sites and apps | `OAuth` | Yes | Unknown |

**[⬆ Back to Index](#index)**
### Weather
API | Description | Auth | HTTPS | CORS |
|---|---|---|---|---|
| [7Timer!](http://www.7timer.info/doc.php?lang=en) | Weather, especially for Astroweather | No | No | Unknown |
| [APIXU](https://www.apixu.com/doc/request.aspx) | Weather | `apiKey` | Yes | Unknown |
| [Foreca](https://developer.foreca.com) | Weather | `OAuth` | Yes | Unknown |
| [MetaWeather](https://www.metaweather.com/api/) | Weather | No | Yes | No |
| [Meteorologisk Institutt](https://api.met.no/weatherapi/documentation) | Weather and climate data | No | Yes | Unknown |
| [NOAA Climate Data](https://www.ncdc.noaa.gov/cdo-web/) | Weather and climate data | `apiKey` | Yes | Unknown |
| [ODWeather](http://api.oceandrivers.com/static/docs.html) | Weather and weather webcams | No | No | Unknown |
| [openSenseMap](https://api.opensensemap.org/) | Data from Personal Weather Stations called senseBoxes | No | Yes | Yes |
| [OpenUV](https://www.openuv.io) | Real-time UV Index Forecast | `apiKey` | Yes | Unknown |
| [OpenWeatherMap](https://openweathermap.org/api) | Weather | `apiKey` | Yes | Unknown |
| [Storm Glass](https://stormglass.io/) | Global marine weather from multiple sources | `apiKey` | Yes | Yes |
| [TheRainery](https://therainery.com/documentation/) | Forecast models from meteorological institutes | `apiKey` | Yes | No |
| [Weatherbit](https://www.weatherbit.io/api) | Weather | `apiKey` | Yes | Unknown |
| [weatherstack](https://weatherstack.com/) | Real-Time & Historical World Weather Data API | `apiKey` | Yes | Unknown |

**[⬆ Back to Index](#index)**<|MERGE_RESOLUTION|>--- conflicted
+++ resolved
@@ -712,12 +712,8 @@
 | [iDigBio](https://github.com/idigbio/idigbio-search-api/wiki) | Access millions of museum specimens from organizations around the world | No | Yes | Unknown |
 | [inspirehep.net](https://inspirehep.net/info/hep/api?ln=en) | High Energy Physics info. system | No | Yes | Unknown |
 | [ITIS](https://www.itis.gov/ws_description.html) | Integrated Taxonomic Information System | No | Yes | Unknown |
-<<<<<<< HEAD
-| [Launch Library 2](https://ll.thespacedevs.com/2.1.0/swagger) | Spaceflight launches and events database | No | Yes | Yes |
+| [Launch Library 2](https://thespacedevs.com/llapi) | Spaceflight launches and events database | No | Yes | Yes |
 | [Materials Platform for Data Science](https://mpds.io) | Curated experimental data for materials science | `apiKey` | Yes | No |
-=======
-| [Launch Library 2](https://thespacedevs.com/llapi) | Spaceflight launches and events database | No | Yes | Yes |
->>>>>>> e35f402d
 | [Minor Planet Center](http://www.asterank.com/mpc) | Asterank.com Information | No | No | Unknown |
 | [NASA](https://api.nasa.gov) | NASA data, including imagery | No | Yes | Unknown |
 | [NASA APOD (unofficial API)](https://apodapi.herokuapp.com/) | API for getting APOD (Astronomy Image of the Day) images along with metadata | No | Yes | Yes |
