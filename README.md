--- conflicted
+++ resolved
@@ -1057,11 +1057,8 @@
 | [QWeather](https://dev.qweather.com/) | Location-based weather data | `apiKey` | Yes | Yes |
 | [Storm Glass](https://stormglass.io/) | Global marine weather from multiple sources | `apiKey` | Yes | Yes |
 | [TheRainery](https://therainery.com/documentation/) | Forecast models from meteorological institutes | `apiKey` | Yes | No |
-<<<<<<< HEAD
+| [Troposphere](https://www.troposphere.io/developer) | Global weather and climate data | `apiKey` | Yes | Yes |
 | [Visual Crossing](https://www.visualcrossing.com/weather-api) | Global historical and weather forecast data | `apiKey` | Yes | Yes |
-=======
-| [Troposphere](https://www.troposphere.io/developer) | Global weather and climate data | `apiKey` | Yes | Yes |
->>>>>>> 74abe29d
 | [weather-api](https://github.com/robertoduessmann/weather-api) | A RESTful free API to check the weather | No | Yes | No |
 | [Weatherbit](https://www.weatherbit.io/api) | Weather | `apiKey` | Yes | Unknown |
 | [weatherstack](https://weatherstack.com/) | Real-Time & Historical World Weather Data API | `apiKey` | Yes | Unknown |
