# Public APIs [![Run tests](https://github.com/public-apis/public-apis/workflows/Run%20tests/badge.svg)](https://github.com/public-apis/public-apis/actions?query=workflow%3A%22Run+tests%22) [![Validate links](https://github.com/public-apis/public-apis/workflows/Validate%20links/badge.svg?branch=master)](https://github.com/public-apis/public-apis/actions?query=workflow%3A%22Validate+links%22)

A collective list of free APIs for use in software and web development.

A public API for this project can be found [here](https://github.com/davemachado/public-api)!

For information on contributing to this project, please see the [contributing guide](.github/CONTRIBUTING.md).

Please note a passing build status indicates all listed APIs are available since the last update. A failing build status indicates that 1 or more services may be unavailable at the moment.

## Index

* [Animals](#animals)
* [Anime](#anime)
* [Anti-Malware](#anti-malware)
* [Art & Design](#art--design)
* [Books](#books)
* [Business](#business)
* [Calendar](#calendar)
* [Cloud Storage & File Sharing](#cloud-storage--file-sharing)
* [Continuous Integration](#continuous-integration)
* [Cryptocurrency](#cryptocurrency)
* [Currency Exchange](#currency-exchange)
* [Data Validation](#data-validation)
* [Development](#development)
* [Dictionaries](#dictionaries)
* [Documents & Productivity](#documents--productivity)
* [Environment](#environment)
* [Events](#events)
* [Finance](#finance)
* [Food & Drink](#food--drink)
* [Games & Comics](#games--comics)
* [Geocoding](#geocoding)
* [Government](#government)
* [Health](#health)
* [Jobs](#jobs)
* [Machine Learning](#machine-learning)
* [Music](#music)
* [News](#news)
* [Open Data](#open-data)
* [Open Source Projects](#open-source-projects)
* [Patent](#patent)
* [Personality](#personality)
* [Photography](#photography)
* [Science & Math](#science--math)
* [Security](#security)
* [Shopping](#shopping)
* [Social](#social)
* [Sports & Fitness](#sports--fitness)
* [Test Data](#test-data)
* [Text Analysis](#text-analysis)
* [Tracking](#tracking)
* [Transportation](#transportation)
* [URL Shorteners](#url-shorteners)
* [Vehicle](#vehicle)
* [Video](#video)
* [Weather](#weather)

### Animals
API | Description | Auth | HTTPS | CORS |
|---|---|---|---|---|
| [Cat Facts](https://alexwohlbruck.github.io/cat-facts/) | Daily cat facts | No | Yes | No |
| [Cats](https://docs.thecatapi.com/) | Pictures of cats from Tumblr | `apiKey` | Yes | Unknown |
| [Dogs](https://dog.ceo/dog-api/) | Based on the Stanford Dogs Dataset | No | Yes | Yes |
| [HTTPCat](https://http.cat/) | Cat for every HTTP Status | No | Yes | Unknown |
| [IUCN](http://apiv3.iucnredlist.org/api/v3/docs) | IUCN Red List of Threatened Species | `apiKey` | No | Unknown |
| [Movebank](https://github.com/movebank/movebank-api-doc) | Movement and Migration data of animals | No | Yes | Unknown |
| [RandomCat](https://aws.random.cat/meow) | Random pictures of cats | No | Yes | Yes |
| [RandomDog](https://random.dog/woof.json) | Random pictures of dogs | No | Yes | Yes |
| [RandomFox](https://randomfox.ca/floof/) | Random pictures of foxes | No | Yes | No |
| [RescueGroups](https://userguide.rescuegroups.org/display/APIDG/API+Developers+Guide+Home) | Adoption | No | Yes | Unknown |
| [Shibe.Online](http://shibe.online/) | Random pictures of Shibu Inu, cats or birds | No | Yes | Yes |

**[⬆ Back to Index](#index)**
### Anime
API | Description | Auth | HTTPS | CORS |
|---|---|---|---|---|
| [AniList](https://github.com/AniList/ApiV2-GraphQL-Docs) | Anime discovery & tracking | `OAuth` | Yes | Unknown |
| [AnimeNewsNetwork](https://www.animenewsnetwork.com/encyclopedia/api.php) | Anime industry news | No | Yes | Yes |
| [Jikan](https://jikan.moe) | Unofficial MyAnimeList API | No | Yes | Yes |
<<<<<<< HEAD
| [Kitsu](http://docs.kitsu.apiary.io/) | Anime discovery platform | `OAuth` | Yes | Unknown |
| [Studio Ghibli](https://ghibliapi.herokuapp.com) | Resources from Studio Ghibli films | No | Yes | Yes |
=======
| [Kitsu](https://kitsu.docs.apiary.io/) | Anime discovery platform | `OAuth` | Yes | Yes |
| [MyAnimeList](https://myanimelist.net/clubs.php?cid=13727) | Anime and Manga Database and Community | `OAuth` | Yes | Unknown |
| [Studio Ghibli](https://ghibliapi.herokuapp.com) | Resources from Studio Ghibli films | No | Yes | Unknown |
| [What Anime](https://soruly.github.io/trace.moe/) | Scan anime image to get specific detail | No | Yes | Yes |
>>>>>>> 88ea3081

**[⬆ Back to Index](#index)**
### Anti-Malware
API | Description | Auth | HTTPS | CORS |
|---|---|---|---|---|
| [AbuseIPDB](https://docs.abuseipdb.com/) | IP/domain/URL reputation | `apiKey` | Yes | Unknown |
| [AlienVault Open Threat Exchange (OTX)](https://otx.alienvault.com/api) | IP/domain/URL reputation | `apiKey` | Yes | Unknown |
| [Google Safe Browsing](https://developers.google.com/safe-browsing/) | Google Link/Domain Flagging | `apiKey` | Yes | Unknown |
| [Metacert](https://metacert.com/) | Metacert Link Flagging | `apiKey` | Yes | Unknown |
| [URLScan.io](https://urlscan.io/about-api/) | Scan and Analyse URLs | `apiKey` | Yes | Unknown |
| [VirusTotal](https://www.virustotal.com/en/documentation/public-api/) | VirusTotal File/URL Analysis | `apiKey` | Yes | Unknown |
| [Web Of Trust (WOT)](https://support.mywot.com/hc/en-us/articles/360024398673-3-Using-the-API) | Website reputation | `apiKey` | Yes | Unknown |

**[⬆ Back to Index](#index)**
### Art & Design
API | Description | Auth | HTTPS | CORS |
|---|---|---|---|---|
| [Behance](https://www.behance.net/dev) | Design | `apiKey` | Yes | Unknown |
| [Cooper Hewitt](https://collection.cooperhewitt.org/api) | Smithsonian Design Museum | `apiKey` | Yes | Unknown |
| [Dribbble](http://developer.dribbble.com/v2/) | Design | `OAuth` | No | Unknown |
| [Harvard Art Museums](https://github.com/harvardartmuseums/api-docs) | Art | `apiKey` | No | Unknown |
| [Iconfinder](https://developer.iconfinder.com) | Icons | `apiKey` | Yes | Unknown |
| [Icons8](http://docs.icons8.apiary.io/#reference/0/meta) | Icons | `OAuth` | Yes | Unknown |
| [Noun Project](http://api.thenounproject.com/index.html) | Icons | `OAuth` | No | Unknown |
| [Rijksmuseum](https://www.rijksmuseum.nl/en/api) | Art | `apiKey` | Yes | Unknown |

**[⬆ Back to Index](#index)**
### Books
API | Description | Auth | HTTPS | CORS |
|---|---|---|---|---|
| [Bhagavad Gita](https://bhagavadgita.io/api) | Bhagavad Gita text | `OAuth` | Yes | Yes |
| [British National Bibliography](http://bnb.data.bl.uk/) | Books | No | No | Unknown |
| [Google Books](https://developers.google.com/books/) | Books | `OAuth` | Yes | Unknown |
| [LibGen](https://garbage.world/posts/libgen/) | Library Genesis search engine | No | No | Unknown |
| [New York Times Books](https://developer.nytimes.com/docs/books-product/1/overview) | Book reviews and The New York Times Best Sellers lists | `apiKey` | Yes | Unknown |
| [Open Library](https://openlibrary.org/developers/api) | Books, book covers and related data | No | Yes | No |
| [Penguin Publishing](http://www.penguinrandomhouse.biz/webservices/rest/) | Books, book covers and related data | No | Yes | Unknown |
| [Rig Veda](https://aninditabasu.github.io/indica/html/rv.html) | Gods and poets, their categories, and the verse meters, with the mandal and sukta number | No | Yes | Unknown |
| [Vedic Society](https://aninditabasu.github.io/indica/html/vs.html) | Descriptions of all nouns (names, places, animals, things) from vedic literature | No | Yes | Unknown |

**[⬆ Back to Index](#index)**
### Business
API | Description | Auth | HTTPS | CORS |
|---|---|---|---|---|
| [Charity Search](http://charityapi.orghunter.com/) | Non-profit charity data | `apiKey` | No | Unknown |
| [Clearbit Logo](https://clearbit.com/docs#logo-api) | Search for company logos and embed them in your projects | `apiKey` | Yes | Unknown |
| [Domainsdb.info](https://domainsdb.info/) | Registered Domain Names Search | No | Yes | Unknown |
| [Freelancer](https://developers.freelancer.com) | Hire freelancers to get work done | `OAuth` | Yes | Unknown |
| [Gmail](https://developers.google.com/gmail/api/) | Flexible, RESTful access to the user's inbox | `OAuth` | Yes | Unknown |
| [Google Analytics](https://developers.google.com/analytics/) | Collect, configure and analyze your data to reach the right audience | `OAuth` | Yes | Unknown |
| [MailboxValidator](https://www.mailboxvalidator.com/api-single-validation) | Validate email address to improve deliverability | `apiKey` | Yes | Unknown |
| [mailgun](https://www.mailgun.com/) | Email Service | `apiKey` | Yes | Unknown |
| [markerapi](http://www.markerapi.com/) | Trademark Search | No | No | Unknown |
| [Trello](https://developers.trello.com/) | Boards, lists and cards to help you organize and prioritize your projects | `OAuth` | Yes | Unknown |

**[⬆ Back to Index](#index)**
### Calendar
API | Description | Auth | HTTPS | CORS |
|---|---|---|---|---|
| [Calendar Index](https://www.calendarindex.com/) | Worldwide Holidays and Working Days | `apiKey` | Yes | Yes |
| [Church Calendar](http://calapi.inadiutorium.cz/) | Catholic liturgical calendar | No | No | Unknown |
| [Czech Namedays Calendar](https://svatky.adresa.info) | Lookup for a name and returns nameday date | No | No | Unknown |
| [Google Calendar](https://developers.google.com/google-apps/calendar/) | Display, create and modify Google calendar events | `OAuth` | Yes | Unknown |
| [Hebrew Calendar](https://www.hebcal.com/home/developer-apis) | Convert between Gregorian and Hebrew, fetch Shabbat and Holiday times, etc | No | No | Unknown |
| [Holidays](https://holidayapi.com/) | Historical data regarding holidays | `apiKey` | Yes | Unknown |
| [LectServe](http://www.lectserve.com) | Protestant liturgical calendar | No | No | Unknown |
| [Nager.Date](https://date.nager.at) | Public holidays for more than 90 countries | No | Yes | No |
| [Namedays Calendar](https://api.abalin.net/) | Provides namedays for multiple countries | No | Yes | Yes |
| [Non-Working Days](https://github.com/gadael/icsdb) | Database of ICS files for non working days | No | Yes | Unknown |
| [Russian Calendar](https://github.com/egno/work-calendar) | Check if a date is a Russian holiday or not | No | Yes | No |

**[⬆ Back to Index](#index)**
### Cloud Storage & File Sharing
API | Description | Auth | HTTPS | CORS |
|---|---|---|---|---|
| [Box](https://developer.box.com/) | File Sharing and Storage | `OAuth` | Yes | Unknown |
| [Dropbox](https://www.dropbox.com/developers) | File Sharing and Storage | `OAuth` | Yes | Unknown |
| [Google Drive](https://developers.google.com/drive/) | File Sharing and Storage | `OAuth` | Yes | Unknown |
| [OneDrive](https://dev.onedrive.com/) | File Sharing and Storage | `OAuth` | Yes | Unknown |
| [Pastebin](https://pastebin.com/api/) | Plain Text Storage | `apiKey` | Yes | Unknown |

**[⬆ Back to Index](#index)**
### Continuous Integration
API | Description | Auth | HTTPS | CORS |
|---|---|---|---|---|
| [CircleCI](https://circleci.com/docs/api/v1-reference/) | Automate the software development process using continuous integration and continuous delivery | `apiKey` | Yes | Unknown |
| [Codeship](https://apidocs.codeship.com/) | Codeship is a Continuous Integration Platform in the cloud | `apiKey` | Yes | Unknown |
| [Travis CI](https://docs.travis-ci.com/api/) | Sync your GitHub projects with Travis CI to test your code in minutes | `apiKey` | Yes | Unknown |

**[⬆ Back to Index](#index)**
### Cryptocurrency
API | Description | Auth | HTTPS | CORS |
|---|---|---|---|---|
| [Binance](https://github.com/binance/binance-spot-api-docs) | Exchange for Trading Cryptocurrencies based in China | `apiKey` | Yes | Unknown |
| [BitcoinAverage](https://apiv2.bitcoinaverage.com/) | Digital Asset Price Data for the blockchain industry | `apiKey` | Yes | Unknown |
| [BitcoinCharts](https://bitcoincharts.com/about/exchanges/) | Financial and Technical Data related to the Bitcoin Network | No | Yes | Unknown |
| [Bitfinex](https://docs.bitfinex.com/docs) | Cryptocurrency Trading Platform | `apiKey` | Yes | Unknown |
| [Bitmex](https://www.bitmex.com/app/apiOverview) | Real-Time Cryptocurrency derivatives trading platform based in Hong Kong | `apiKey` | Yes | Unknown |
| [Bittrex](https://bittrex.com/Home/Api) | Next Generation Crypto Trading Platform | `apiKey` | Yes | Unknown |
| [Block](https://www.block.io/docs/basic) | Bitcoin Payment, Wallet & Transaction Data | `apiKey` | Yes | Unknown |
| [Blockchain](https://www.blockchain.info/api) | Bitcoin Payment, Wallet & Transaction Data | No | Yes | Unknown |
| [BlockFacts](https://blockfacts.io/) | Real-time crypto data from multiple exchanges via a single unified API, and much more | `apiKey` | Yes | Unknown |
| [CoinAPI](https://docs.coinapi.io/) | All Currency Exchanges integrate under a single api | `apiKey` | Yes | No |
| [Coinbase](https://developers.coinbase.com) | Bitcoin, Bitcoin Cash, Litecoin and Ethereum Prices | `apiKey` | Yes | Unknown |
| [Coinbase Pro](https://docs.pro.coinbase.com/#api) | Cryptocurrency Trading Platform | `apiKey` | Yes | Unknown |
| [CoinDesk](http://www.coindesk.com/api/) | Bitcoin Price Index | No | No | Unknown |
| [CoinGecko](http://www.coingecko.com/api) | Cryptocurrency Price, Market, and Developer/Social Data | No | Yes | Yes |
| [Coinigy](https://coinigy.docs.apiary.io) | Interacting with Coinigy Accounts and Exchange Directly | `apiKey` | Yes | Unknown |
| [coinlayer](https://coinlayer.com) | Real-time Crypto Currency Exchange Rates | `apiKey` | Yes | Unknown |
| [Coinlib](https://coinlib.io/apidocs) | Crypto Currency Prices | `apiKey` | Yes | Unknown |
| [Coinlore](https://www.coinlore.com/cryptocurrency-data-api) | Cryptocurrencies prices, volume and more | No | Yes | Unknown |
| [CoinMarketCap](https://coinmarketcap.com/api/) | Cryptocurrencies Prices | `apiKey` | Yes | Unknown |
| [Coinpaprika](https://api.coinpaprika.com) | Cryptocurrencies prices, volume and more | No | Yes | Yes |
| [CoinRanking](https://developers.coinranking.com/api/documentation/) | Live Cryptocurrency data | No | Yes | Unknown |
| [CryptoCompare](https://www.cryptocompare.com/api#) | Cryptocurrencies Comparison | No | Yes | Unknown |
| [Cryptonator](https://www.cryptonator.com/api/) | Cryptocurrencies Exchange Rates | No | Yes | Unknown |
| [Gemini](https://docs.gemini.com/rest-api/) | Cryptocurrencies Exchange | No | Yes | Unknown |
| [ICObench](https://icobench.com/developers) | Various information on listing, ratings, stats, and more | `apiKey` | Yes | Unknown |
| [MercadoBitcoin](https://www.mercadobitcoin.net/api-doc/) | Brazilian Cryptocurrency Information | No | Yes | Unknown |
| [Nexchange](https://nexchange2.docs.apiary.io/) | Automated cryptocurrency exchange service | No | No | Yes |
| [Poloniex](https://poloniex.com/support/api/) | US based digital asset exchange | `apiKey` | Yes | Unknown |
| [WorldCoinIndex](https://www.worldcoinindex.com/apiservice) | Cryptocurrencies Prices | `apiKey` | Yes | Unknown |

**[⬆ Back to Index](#index)**
### Currency Exchange
API | Description | Auth | HTTPS | CORS |
|---|---|---|---|---|
| [1Forge](https://1forge.com/forex-data-api/api-documentation) | Forex currency market data | `apiKey` | Yes | Unknown |
| [Currencylayer](https://currencylayer.com/documentation) | Exchange rates and currency conversion | `apiKey` | Yes | Unknown |
| [Czech National Bank](https://www.cnb.cz/cs/financni_trhy/devizovy_trh/kurzy_devizoveho_trhu/denni_kurz.xml) | A collection of exchange rates | No | Yes | Unknown |
| [ExchangeRate-API](https://www.exchangerate-api.com) | Free currency conversion | No | Yes | Yes |
| [Exchangeratesapi.io](https://exchangeratesapi.io) | Exchange rates with currency conversion | No | Yes | Yes |
| [Fixer.io](http://fixer.io) | Exchange rates and currency conversion | `apiKey` | Yes | Unknown |
| [Frankfurter](https://www.frankfurter.app/docs) | Exchange rates, currency conversion and time series | No | Yes | Yes |
| [ratesapi](https://ratesapi.io) | Free exchange rates and historical rates | No | Yes | Unknown |
| [VATComply.com](https://www.vatcomply.com/documentation) | Exchange rates, geolocation and VAT number validation | No | Yes | Yes |

**[⬆ Back to Index](#index)**
### Data Validation
API | Description | Auth | HTTPS | CORS |
|---|---|---|---|---|
| [Cloudmersive Validate](https://cloudmersive.com/validate-api) | Validate email addresses, phone numbers, VAT numbers and domain names | `apiKey` | Yes | Yes |
| [Lob.com](https://lob.com/) | US Address Verification | `apiKey` | Yes | Unknown |
| [mailboxlayer](https://mailboxlayer.com/) | Email validation & verification JSON API for developers | `apiKey` | Yes | Unknown |
| [NumValidate](https://numvalidate.com) | Open Source phone number validation | No | Yes | Unknown |
| [numverify](https://numverify.com) | Phone number validation | No | Yes | Unknown |
| [PurgoMalum](http://www.purgomalum.com) | Content validator against profanity & obscenity | No | No | Unknown |
| [US Autocomplete](https://smartystreets.com/docs/cloud/us-autocomplete-api) | Enter address data quickly with real-time address suggestions | `apiKey` | Yes | Yes |
| [US Extract](https://smartystreets.com/products/apis/us-extract-api) | Extract postal addresses from any text including emails | `apiKey` | Yes | Yes |
| [US Street Address](https://smartystreets.com/docs/cloud/us-street-api) | Validate and append data for any US postal address | `apiKey` | Yes | Yes |
| [vatlayer](https://vatlayer.com) | VAT number validation | No | Yes | Unknown |

**[⬆ Back to Index](#index)**
### Development
API | Description | Auth | HTTPS | CORS |
|---|---|---|---|---|
| [24 Pull Requests](https://24pullrequests.com/api) | Project to promote open source collaboration during December | No | Yes | No |
| [Agify.io](https://agify.io) | Estimates the age from a first name | No | Yes | Yes |
| [ApiFlash](https://apiflash.com/) | Chrome based screenshot API for developers | `apiKey` | Yes | Unknown |
| [Apility.io](https://apility.io/apidocs/) | IP, Domains and Emails anti-abuse API blocklist | No | Yes | Yes |
| [APIs.guru](https://apis.guru/api-doc/) | Wikipedia for Web APIs, OpenAPI/Swagger specs for public APIs | No | Yes | Unknown |
| [BetterMeta](http://bettermeta.io) | Return a site's meta tags in JSON format | `X-Mashape-Key` | Yes | Unknown |
| [Bitbucket](https://developer.atlassian.com/bitbucket/api/2/reference/) | Bitbucket API | `OAuth` | Yes | Unknown |
| [Bored](https://www.boredapi.com/) | Find random activities to fight boredom | No | Yes | Unknown |
| [Browshot](https://browshot.com/api/documentation) | Easily make screenshots of web pages in any screen size, as any device | `apiKey` | Yes | Unknown |
| [CDNJS](https://api.cdnjs.com/libraries/jquery) | Library info on CDNJS | No | Yes | Unknown |
| [Changelogs.md](https://changelogs.md) | Structured changelog metadata from open source projects | No | Yes | Unknown |
| [CountAPI](https://countapi.xyz) | Free and simple counting service. You can use it to track page hits and specific events | No | Yes | Yes |
| [DigitalOcean Status](https://status.digitalocean.com/api) | Status of all DigitalOcean services | No | Yes | Unknown |
| [DomainDb Info](https://api.domainsdb.info/) | Domain name search to find all domains containing particular words/phrases/etc | No | Yes | Unknown |
| [Genderize.io](https://genderize.io) | Estimates a gender from a first name | No | Yes | Yes |
| [GitHub](https://docs.github.com/en/free-pro-team@latest/rest) | Make use of GitHub repositories, code and user info programmatically | `OAuth` | Yes | Yes |
| [Gitlab](https://docs.gitlab.com/ee/api/) | Automate GitLab interaction programmatically | `OAuth` | Yes | Unknown |
| [Gitter](https://developer.gitter.im/docs/welcome) | Chat for Developers | `OAuth` | Yes | Unknown |
| [HTTP2.Pro](https://http2.pro/doc/api) | Test endpoints for client and server HTTP/2 protocol support | No | Yes | Unknown |
| [IBM Text to Speech](https://cloud.ibm.com/docs/text-to-speech/getting-started.html) | Convert text to speech | `apiKey` | Yes | Yes |
| [IFTTT](https://platform.ifttt.com/docs/connect_api) | IFTTT Connect API | No | Yes | Unknown |
| [Image-Charts](https://documentation.image-charts.com/) | Generate charts, QR codes and graph images | No | Yes | Yes |
| [import.io](http://api.docs.import.io/) | Retrieve structured data from a website or RSS feed | `apiKey` | Yes | Unknown |
| [IPify](https://www.ipify.org/) | A simple IP Address API | No | Yes | Unknown |
| [IPinfo](https://ipinfo.io/developers) | Another simple IP Address API | No | Yes | Unknown |
| [jsDelivr](https://github.com/jsdelivr/data.jsdelivr.com) | Package info and download stats on jsDelivr CDN | No | Yes | Yes |  
| [JSON 2 JSONP](https://json2jsonp.com/) | Convert JSON to JSONP (on-the-fly) for easy cross-domain data requests using client-side JavaScript | No | Yes | Unknown |
| [JSONbin.io](https://jsonbin.io) | Free JSON storage service. Ideal for small scale Web apps, Websites and Mobile apps | `apiKey` | Yes | Yes |
| [Judge0](https://api.judge0.com/) | Compile and run source code | No | Yes | Unknown |
| [License-API](https://github.com/cmccandless/license-api/blob/master/README.md) | Unofficial REST API for choosealicense.com | No | Yes | No |
| [MAC address vendor lookup](https://macaddress.io/api) | Retrieve vendor details and other information regarding a given MAC address or an OUI | `apiKey` | Yes | Yes |
| [Nationalize.io](https://nationalize.io) | Estimate the nationality of a first name | No | Yes | Yes |
| [OOPSpam](https://oopspam.com/) | Multiple spam filtering service | No | Yes | Yes |
| [PageCDN](https://pagecdn.com/docs/public-api) | Public API for javascript, css and font libraries on PageCDN | `apiKey` | Yes | Yes |
| [Plino](https://plino.herokuapp.com/) | Spam filtering system | No | Yes | Unknown |
| [Postman](https://docs.api.getpostman.com/) | Tool for testing APIs | `apiKey` | Yes | Unknown |
| [ProxyCrawl](https://proxycrawl.com) | Scraping and crawling anticaptcha service | `apiKey` | Yes | Unknown |
| [Public APIs](https://github.com/davemachado/public-api) | A collective list of free JSON APIs for use in web development | No | Yes | Unknown |
| [Pusher Beams](https://pusher.com/beams) | Push notifications for Android & iOS | `apiKey` | Yes | Unknown |
| [QR Code](https://fungenerators.com/api/qrcode/) | Create new QR Code or decode existing one | `apiKey` | Yes | Yes |
| [QR code](http://qrtag.net/api/) | Create an easy to read QR code and URL shortener | No | Yes | Yes |
| [QR code](http://goqr.me/api/) | Generate and decode / read QR code graphics | No | Yes | Unknown |
| [QuickChart](https://quickchart.io/) | Generate chart and graph images | No | Yes | Yes |
| [ReqRes](https://reqres.in/ ) | A hosted REST-API ready to respond to your AJAX requests | No | Yes | Unknown |
| [Scraper.AI](https://docs.scraper.ai/#/) | Extract and monitor data from any website | `apiKey` | Yes | Unknown |
| [ScraperApi](https://www.scraperapi.com) | Easily build scalable web scrapers | `apiKey` | Yes | Unknown |
| [scrapestack](https://scrapestack.com/) | Real-time, Scalable Proxy & Web Scraping REST API | `apiKey` | Yes | Unknown |
| [ScreenshotAPI.net](https://screenshotapi.net/) | Create pixel-perfect website screenshots | `apiKey` | Yes | Yes |
| [serpstack](https://serpstack.com/) | Real-Time & Accurate Google Search Results API | `apiKey` | Yes | Yes |
| [SHOUTCLOUD](http://shoutcloud.io/) | ALL-CAPS AS A SERVICE | No | No | Unknown |
| [StackExchange](https://api.stackexchange.com/) | Q&A forum for developers | `OAuth` | Yes | Unknown |
| [userstack](https://userstack.com/) | Secure User-Agent String Lookup JSON API | `OAuth` | Yes | Unknown |

**[⬆ Back to Index](#index)**
### Dictionaries
API | Description | Auth | HTTPS | CORS |
|---|---|---|---|---|
| [Lingua Robot](https://www.linguarobot.io) | Word definitions, pronunciations, synonyms, antonyms and others | `apiKey` | Yes | Yes |
| [Merriam-Webster](https://dictionaryapi.com/) | Dictionary and Thesaurus Data | `apiKey` | Yes | Unknown |
| [OwlBot](https://owlbot.info/) | Definitions with example sentence and photo if available | `apiKey` | Yes | Yes |
| [Oxford](https://developer.oxforddictionaries.com/) | Dictionary Data | `apiKey` | Yes | No |
| [Wordnik](http://developer.wordnik.com) | Dictionary Data | `apiKey` | No | Unknown |
| [Words](https://www.wordsapi.com/) | Definitions and synonyms for more than 150,000 words | `apiKey` | Yes | Unknown |

**[⬆ Back to Index](#index)**
### Documents & Productivity
API | Description | Auth | HTTPS | CORS |
|---|---|---|---|---|
| [Cloudmersive Document and Data Conversion](https://cloudmersive.com/convert-api) | HTML/URL to PDF/PNG, Office documents to PDF, image conversion | `apiKey` | Yes | Yes |
| [File.io](https://www.file.io) | File Sharing | No | Yes | Unknown |
| [Mercury](https://mercury.postlight.com/web-parser/) | Web parser | `apiKey` | Yes | Unknown |
| [pdflayer](https://pdflayer.com) | HTML/URL to PDF | `apiKey` | Yes | Unknown |
| [Pocket](https://getpocket.com/developer/) | Bookmarking service | `OAuth` | Yes | Unknown |
| [PrexView](https://prexview.com) | Data from XML or JSON to PDF, HTML or Image | `apiKey` | Yes | Unknown |
| [Restpack](https://restpack.io/) | Provides screenshot, HTML to PDF and content extraction APIs | `apiKey` | Yes | Unknown |
| [Todoist](https://developer.todoist.com) | Todo Lists | `OAuth` | Yes | Unknown |
| [Vector Express](http://vector.express) | Free vector file converting API | No | No | Yes |
| [WakaTime](https://wakatime.com/developers) | Automated time tracking leaderboards for programmers | No | Yes | Unknown |

**[⬆ Back to Index](#index)**
### Environment
API | Description | Auth | HTTPS | CORS |
|---|---|---|---|---|
| [AirVisual](https://airvisual.com/api) | Air quality and weather data | `apiKey` | Yes | Unknown |
| [GrünstromIndex](https://www.corrently.de/hintergrund/gruenstromindex/index.html) | Green Power Index for Germany (Grünstromindex/GSI) | No | No | Yes |
| [OpenAQ](https://docs.openaq.org/) | Open air quality data | `apiKey` | Yes | Unknown |
| [PM25.in](http://www.pm25.in/api_doc) | Air quality of China | `apiKey` | No | Unknown |
| [PVWatts](https://developer.nrel.gov/docs/solar/pvwatts/v6/) | Energy production photovoltaic (PV) energy systems | `apiKey` | Yes | Unknown |
| [UK Carbon Intensity](https://carbon-intensity.github.io/api-definitions/#carbon-intensity-api-v1-0-0) | The Official Carbon Intensity API for Great Britain developed by National Grid | No | Yes | Unknown |

**[⬆ Back to Index](#index)**
### Events
API | Description | Auth | HTTPS | CORS |
|---|---|---|---|---|
| [Eventbrite](https://www.eventbrite.com/developer/v3/) | Find events | `OAuth` | Yes | Unknown |
| [Picatic](http://developer.picatic.com/?utm_medium=web&utm_source=github&utm_campaign=public-apis%20repo&utm_content=toddmotto) | Sell tickets anywhere | `apiKey` | Yes | Unknown |
| [Ticketmaster](http://developer.ticketmaster.com/products-and-docs/apis/getting-started/) | Search events, attractions, or venues | `apiKey` | Yes | Unknown |

**[⬆ Back to Index](#index)**
### Finance
API | Description | Auth | HTTPS | CORS |
|---|---|---|---|---|
| [Alpha Vantage](https://www.alphavantage.co/) | Realtime and historical stock data | `apiKey` | Yes | Unknown |
| [IEX Cloud](https://iexcloud.io/docs/api/) | Realtime & Historical Stock and Market Data | `apiKey` | Yes | Yes |
| [IG](https://labs.ig.com/gettingstarted) | Spreadbetting and CFD Market Data | `apiKey` | Yes | Unknown |
| [Intrinio](https://intrinio.com/) | A wide selection of financial data feeds | `apiKey` | Yes | Unknown |
| [marketstack](https://marketstack.com/) | Real-Time, Intraday & Historical Market Data API | `apiKey` | Yes | Unknown |
| [Plaid](https://plaid.com/) | Connect with users’ bank accounts and access transaction data | `apiKey` | Yes | Unknown |
| [Razorpay IFSC](https://ifsc.razorpay.com/) | Indian Financial Systems Code (Bank Branch Codes) | No | Yes | Unknown |
| [Tradier](https://developer.tradier.com) | US equity/option market data (delayed, intraday, historical) | `OAuth` | Yes | Yes |
| [YNAB](https://api.youneedabudget.com/) | Budgeting & Planning | `OAuth` | Yes | Yes |

**[⬆ Back to Index](#index)**
### Food & Drink
API | Description | Auth | HTTPS | CORS |
|---|---|---|---|---|
| [Edamam nutrition](https://developer.edamam.com/edamam-docs-nutrition-api) | Nutrition Analysis | `apiKey` | Yes | Unknown |
| [Edamam recipes](https://developer.edamam.com/edamam-docs-recipe-api) | Recipe Search | `apiKey` | Yes | Unknown |
| [Foodish](https://github.com/surhud004/Foodish#readme) | Random pictures of food dishes | No | Yes | Yes |
| [LCBO](https://lcboapi.com/) | Alcohol | `apiKey` | Yes | Unknown |
| [Open Brewery DB](https://www.openbrewerydb.org) | Breweries, Cideries and Craft Beer Bottle Shops | No | Yes | Yes |
| [Open Food Facts](https://world.openfoodfacts.org/data) | Food Products Database | No | Yes | Unknown |
| [PunkAPI](https://punkapi.com/) | Brewdog Beer Recipes | No | Yes | Unknown |
| [Recipe Puppy](http://www.recipepuppy.com/about/api/) | Food | No | No | Unknown |
| [TacoFancy](https://github.com/evz/tacofancy-api) | Community-driven taco database | No | No | Unknown |
| [The Report of the Week](https://github.com/andyklimczak/TheReportOfTheWeek-API) | Food & Drink Reviews | No | Yes | Unknown |
| [TheCocktailDB](https://www.thecocktaildb.com/api.php) | Cocktail Recipes | `apiKey` | Yes | Yes |
| [TheMealDB](https://www.themealdb.com/api.php) | Meal Recipes | `apiKey` | Yes | Yes |
| [What's on the menu?](http://nypl.github.io/menus-api/) | NYPL human-transcribed historical menu collection | `apiKey` | No | Unknown |
| [WhiskyHunter](https://whiskyhunter.net/api/) | Past online whisky auctions statistical data | No | Yes | Unknown |
| [Zestful](https://zestfuldata.com/) | Parse recipe ingredients | `apiKey` | Yes | Yes |
| [Zomato](https://developers.zomato.com/api) | Discover restaurants | `apiKey` | Yes | Unknown |

**[⬆ Back to Index](#index)**
### Games & Comics
API | Description | Auth | HTTPS | CORS |
|---|---|---|---|---|
| [Age of Empires II](https://age-of-empires-2-api.herokuapp.com) | Get information about Age of Empires II resources | No | Yes | Unknown |
| [AmiiboAPI](https://amiiboapi.com/) | Nintendo Amiibo Information | No | Yes | Yes |
| [CheapShark](https://www.cheapshark.com/api) | Steam/PC Game Prices and Deals | No | Yes | Yes |
| [Chuck Norris Database](http://www.icndb.com/api/) | Jokes | No | No | Unknown |
| [Clash of Clans](https://developer.clashofclans.com) | Clash of Clans Game Information | `apiKey` | Yes | Unknown |
| [Clash Royale](https://developer.clashroyale.com) | Clash Royale Game Information | `apiKey` | Yes | Unknown |
| [Comic Vine](https://comicvine.gamespot.com/api/documentation) | Comics | No | Yes | Unknown |
| [Deck of Cards](http://deckofcardsapi.com/) | Deck of Cards | No | No | Unknown |
| [Destiny The Game](https://github.com/Bungie-net/api) | Bungie Platform API | `apiKey` | Yes | Unknown |
| [Dota 2](https://docs.opendota.com/) | Provides information about Player stats , Match stats, Rankings for Dota 2 | No | Yes | Unknown |
| [Dungeons and Dragons](http://www.dnd5eapi.co/) | Reference for 5th edition spells, classes, monsters, and more | No | No | No |
| [Eve Online](https://esi.evetech.net/ui) | Third-Party Developer Documentation | `OAuth` | Yes | Unknown |
| [Final Fantasy XIV](https://xivapi.com/) | Final Fantasy XIV Game data API | No | Yes | Yes |
| [Fortnite](https://fortnitetracker.com/site-api) | Fortnite Stats | `apiKey` | Yes | Unknown |
| [Giant Bomb](https://www.giantbomb.com/api/documentation) | Video Games | No | Yes | Unknown |
| [Guild Wars 2](https://wiki.guildwars2.com/wiki/API:Main) | Guild Wars 2 Game Information | `apiKey` | Yes | Unknown |
| [Halo](https://developer.haloapi.com/) | Halo 5 and Halo Wars 2 Information | `apiKey` | Yes | Unknown |
| [Hearthstone](http://hearthstoneapi.com/) | Hearthstone Cards Information | `X-Mashape-Key` | Yes | Unknown |
| [Hypixel](https://api.hypixel.net/) | Hypixel player stats | `apiKey` | Yes | Unknown |
| [Hytale](https://hytale-api.com/) | Hytale blog posts and jobs | No | Yes | Unknown |
| [IGDB.com](https://api.igdb.com/) | Video Game Database | `apiKey` | Yes | Unknown |
| [JokeAPI](https://sv443.net/jokeapi/v2/) | Programming, Miscellaneous and Dark Jokes | No | Yes | Yes |
| [Jokes](https://github.com/15Dkatz/official_joke_api) | Programming and general jokes | No | Yes | Unknown |
| [Jokes One](https://jokes.one/api/joke/) | Joke of the day and large category of jokes accessible via REST API | `apiKey` | Yes | Yes |
| [Jservice](http://jservice.io) | Jeopardy Question Database | No | No | Unknown |
| [Magic The Gathering](http://magicthegathering.io/) | Magic The Gathering Game Information | No | No | Unknown |
| [Marvel](http://developer.marvel.com) | Marvel Comics | `apiKey` | No | Unknown |
| [mod.io](https://docs.mod.io) | Cross Platform Mod API | `apiKey` | Yes | Unknown |
| [Open Trivia](https://opentdb.com/api_config.php) | Trivia Questions | No | Yes | Unknown |
| [PandaScore](https://pandascore.co) | E-sports games and results | `apiKey` | Yes | Unknown |
| [PlayerUnknown's Battlegrounds](https://pubgtracker.com/site-api) | PUBG Stats | `apiKey` | Yes | Unknown |
| [Pokéapi](https://pokeapi.co) | Pokémon Information | No | Yes | Unknown |
| [Pokémon TCG](https://pokemontcg.io) | Pokémon TCG Information | No | Yes | Unknown |
| [Random Facts](https://fungenerators.com/api/facts/) | Random Facts from hundreds of categories | `apiKey` | Yes | Yes |
| [Rick and Morty](https://rickandmortyapi.com) | All the Rick and Morty information, including images | No | Yes | Yes |
| [Riot Games](https://developer.riotgames.com/) | League of Legends Game Information | `apiKey` | Yes | Unknown |
| [Scryfall](https://scryfall.com/docs/api) | Magic: The Gathering database | No | Yes | Yes |
| [Steam](https://developer.valvesoftware.com/wiki/Steam_Web_API) | Steam Client Interaction | `OAuth` | Yes | Unknown |
| [SuperHeroes](https://superheroapi.com) | All SuperHeroes and Villains data from all universes under a single API | `apiKey` | Yes | Unknown |
| [Tronald Dump](https://www.tronalddump.io/) | The dumbest things Donald Trump has ever said | No | Yes | Unknown |
| [Wargaming.net](https://developers.wargaming.net/) | Wargaming.net info and stats | `apiKey` | Yes | No |
| [xkcd](https://xkcd.com/json.html) | Retrieve xkcd comics as JSON | No | Yes | No |

**[⬆ Back to Index](#index)**
### Geocoding
API | Description | Auth | HTTPS | CORS |
|---|---|---|---|---|
| [adresse.data.gouv.fr](https://adresse.data.gouv.fr) | Address database of France, geocoding and reverse | No | Yes | Unknown |
| [Battuta](http://battuta.medunes.net) | A (country/region/city) in-cascade location API | `apiKey` | No | Unknown |
| [Bing Maps](https://www.microsoft.com/maps/) | Create/customize digital maps based on Bing Maps data | `apiKey` | Yes | Unknown |
| [bng2latlong](https://www.getthedata.com/bng2latlong) | Convert British OSGB36 easting and northing (British National Grid) to WGS84 latitude and longitude | No | Yes | Yes |
| [CitySDK](http://www.citysdk.eu/citysdk-toolkit/) | Open APIs for select European cities | No | Yes | Unknown |
| [Daum Maps](http://apis.map.daum.net/) | Daum Maps provide multiple APIs for Korean maps | `apiKey` | No | Unknown |
| [FreeGeoIP](https://freegeoip.app/) | Free geo ip information, no registration required. 15k/hour rate limit | No | Yes | Yes |
| [GeoApi](https://api.gouv.fr/api/geoapi.html) | French geographical data | No | Yes | Unknown |
| [Geocod.io](https://www.geocod.io/) | Address geocoding / reverse geocoding in bulk | `apiKey` | Yes | Unknown |
| [Geocode.xyz](https://geocode.xyz/api) | Provides worldwide forward/reverse geocoding, batch geocoding and geoparsing | No | Yes | Unknown |
| [GeoDataSource](https://www.geodatasource.com/web-service) | Geocoding of city name by using latitude and longitude coordinates | `apiKey` | Yes | Unknown |
| [GeoJS](https://geojs.io/) | IP geolocation with ChatOps integration | No | Yes | Yes |
| [GeoNames](http://www.geonames.org/export/web-services.html) | Place names and other geographical data | No | No | Unknown |
| [geoPlugin](https://www.geoplugin.com) | IP geolocation and currency conversion | No | Yes | Yes |
| [Google Earth Engine](https://developers.google.com/earth-engine/) | A cloud-based platform for planetary-scale environmental data analysis | `apiKey` | Yes | Unknown |
| [Google Maps](https://developers.google.com/maps/) | Create/customize digital maps based on Google Maps data | `apiKey` | Yes | Unknown |
| [HelloSalut](https://www.fourtonfish.com/hellosalut/hello/) | Get hello translation following user language | No | Yes | Unknown |
| [HERE Maps](https://developer.here.com) | Create/customize digital maps based on HERE Maps data | `apiKey` | Yes | Unknown |
| [IP 2 Country](https://ip2country.info) | Map an IP to a country | No | Yes | Unknown |
| [IP Address Details](https://ipinfo.io/) | Find geolocation with ip address | No | Yes | Unknown |
| [IP Location](https://ipapi.co/api/#introduction) | Find IP address location information | No | Yes | Unknown |
| [IP Location](https://ip-api.com/docs) | Find location with ip address | No | No | Unknown |
| [IP Sidekick](https://ipsidekick.com) | Geolocation API that returns extra information about an IP address | `apiKey` | Yes | Unknown |
| [IP Vigilante](https://www.ipvigilante.com/) | Free IP Geolocation API | No | Yes | Unknown |
| [IP2Location](https://www.ip2location.com/web-service/ip2location) | IP geolocation web service to get more than 55 parameters | `apiKey` | Yes | Unknown |
| [IP2Proxy](https://www.ip2location.com/web-service/ip2proxy) | Detect proxy and VPN using IP address | `apiKey` | Yes | Unknown |
| [ipapi](https://ipapi.com/) | Real-time Geolocation & Reverse IP Lookup REST API | `apiKey` | Yes | Unknown |
| [IPGEO](https://api.techniknews.net/ipgeo/) | Unlimited free IP Address API with useful information | No | Yes | Unknown |
| [IPGeolocationAPI.com](https://ipgeolocationapi.com/) | Locate your visitors by IP with country details | No | Yes | Yes |
| [IPInfoDB](https://ipinfodb.com/api) | Free Geolocation tools and APIs for country, region, city and time zone lookup by IP address | `apiKey` | Yes | Unknown |
| [ipstack](https://ipstack.com/) | Locate and identify website visitors by IP address | `apiKey` | Yes | Unknown |
| [LocationIQ](https://locationiq.org/docs/) | Provides forward/reverse geocoding and batch geocoding | `apiKey` | Yes | Yes |
| [Mapbox](https://www.mapbox.com/developers/) | Create/customize beautiful digital maps | `apiKey` | Yes | Unknown |
| [Mexico](https://github.com/IcaliaLabs/sepomex) | Mexico RESTful zip codes API | No | Yes | Unknown |
| [One Map, Singapore](https://docs.onemap.sg/) | Singapore Land Authority REST API services for Singapore addresses | `apiKey` | Yes | Unknown |
| [OnWater](https://onwater.io/) | Determine if a lat/lon is on water or land | No | Yes | Unknown |
| [OpenCage](https://opencagedata.com) | Forward and reverse geocoding using open data | `apiKey` | Yes | Yes |
| [OpenStreetMap](http://wiki.openstreetmap.org/wiki/API) | Navigation, geolocation and geographical data | `OAuth` | No | Unknown |
| [positionstack](https://positionstack.com/) | Forward & Reverse Batch Geocoding REST API | `apiKey` | Yes | Unknown |
| [PostcodeData.nl](http://api.postcodedata.nl/v1/postcode/?postcode=1211EP&streetnumber=60&ref=domeinnaam.nl&type=json) | Provide geolocation data based on postcode for Dutch addresses | No | No | Unknown |
| [Postcodes.io](https://postcodes.io) | Postcode lookup & Geolocation for the UK | No | Yes | Yes |
| [REST Countries](https://restcountries.eu) | Get information about countries via a RESTful API | No | Yes | Unknown |
| [Uebermaps](https://uebermaps.com/api/v2) | Discover and share maps with friends | `apiKey` | Yes | Unknown |
| [US ZipCode](https://smartystreets.com/docs/cloud/us-zipcode-api) | Validate and append data for any US ZipCode | `apiKey` | Yes | Yes |
| [Utah AGRC](https://api.mapserv.utah.gov) | Utah Web API for geocoding Utah addresses | `apiKey` | Yes | Unknown |
| [ViaCep](https://viacep.com.br) | Brazil RESTful zip codes API | No | Yes | Unknown |
| [ZipCodeAPI](https://www.zipcodeapi.com) | US zip code distance, radius and location API | `apiKey` | Yes | Unknown |
| [Zippopotam](http://www.zippopotam.us) | Get information about place such as country, city, state, etc | No | No | Unknown |
| [Ziptastic](https://ziptasticapi.com/) | Get the country, state, and city of any US zip-code | No | Yes | Unknown |

**[⬆ Back to Index](#index)**
### Government
API | Description | Auth | HTTPS | CORS |
|---|---|---|---|---|
| [BCLaws](http://www.bclaws.ca/civix/template/complete/api/index.html) | Access to the laws of British Columbia | No | No | Unknown |
| [BusinessUSA](https://business.usa.gov/developer) | Authoritative information on U.S. programs, events, services and more | `apiKey` | Yes | Unknown |
| [Census.gov](https://www.census.gov/data/developers/data-sets.html) | The US Census Bureau provides various APIs and data sets on demographics and businesses | No | Yes | Unknown |
| [City, Lyon Opendata](https://data.beta.grandlyon.com/fr/accueil) | Lyon(FR) City Open Data | `apiKey` | Yes | Unknown |
| [City, Nantes Opendata](https://data.nantesmetropole.fr/pages/home/) | Nantes(FR) City Open Data | `apiKey` | Yes | Unknown |
| [City, New York Opendata](https://opendata.cityofnewyork.us/) | New York (US) City Open Data | No | Yes | Unknown |
| [City, Prague Opendata](http://opendata.praha.eu/en) | Prague(CZ) City Open Data | No | No | Unknown |
| [Code.gov](https://code.gov) | The primary platform for Open Source and code sharing for the U.S. Federal Government | `apiKey` | Yes | Unknown |
| [Colorado Information Marketplace](https://data.colorado.gov/) | Colorado State Government Open Data | No | Yes | Unknown |
| [Data USA](https://datausa.io/about/api/) | US Public Data | No | Yes | Unknown |
| [Data.gov](https://api.data.gov/) | US Government Data | `apiKey` | Yes | Unknown |
| [Data.parliament.uk](https://explore.data.parliament.uk/?learnmore=Members) | Contains live datasets including information about petitions, bills, MP votes, attendance and more | No | No | Unknown |
| [District of Columbia Open Data](http://opendata.dc.gov/pages/using-apis) | Contains D.C. government public datasets, including crime, GIS, financial data, and so on | No | Yes | Unknown |
| [EPA](https://developer.epa.gov/category/apis/) | Web services and data sets from the US Environmental Protection Agency | No | Yes | Unknown |
| [FBI Wanted](https://www.fbi.gov/wanted/api) | Access information on the FBI Wanted program | No | Yes | Unknown |
| [FEC](https://api.open.fec.gov/developers/) | Information on campaign donations in federal elections | `apiKey` | Yes | Unknown |
| [Federal Register](https://www.federalregister.gov/reader-aids/developer-resources) | The Daily Journal of the United States Government | No | Yes | Unknown |
| [Food Standards Agency](http://ratings.food.gov.uk/open-data/en-GB) | UK food hygiene rating data API | No | No | Unknown |
| [Open Government, Australia](https://www.data.gov.au/) | Australian Government Open Data | No | Yes | Unknown |
| [Open Government, Belgium](https://data.gov.be/) | Belgium Government Open Data | No | Yes | Unknown |
| [Open Government, Canada](http://open.canada.ca/en) | Canadian Government Open Data | No | No | Unknown |
| [Open Government, France](https://www.data.gouv.fr/) | French Government Open Data | `apiKey` | Yes | Unknown |
| [Open Government, India](https://data.gov.in/) | Indian Government Open Data | `apiKey` | Yes | Unknown |
| [Open Government, Italy](https://www.dati.gov.it/) | Italy Government Open Data | No | Yes | Unknown |
| [Open Government, New Zealand](https://www.data.govt.nz/) | New Zealand Government Open Data | No | Yes | Unknown |
| [Open Government, Romania](http://data.gov.ro/) | Romania Government Open Data | No | No | Unknown |
| [Open Government, Taiwan](https://data.gov.tw/) | Taiwan Government Open Data | No | Yes | Unknown |
| [Open Government, USA](https://www.data.gov/) | United States Government Open Data | No | Yes | Unknown |
| [Regulations.gov](https://regulationsgov.github.io/developers/) | Federal regulatory materials to increase understanding of the Federal rule making process | `apiKey` | Yes | Unknown |
| [Represent by Open North](https://represent.opennorth.ca/) | Find Canadian Government Representatives | No | Yes | Unknown |
| [USAspending.gov](https://api.usaspending.gov/) | US federal spending data | No | Yes | Unknown |

**[⬆ Back to Index](#index)**
### Health
API | Description | Auth | HTTPS | CORS |
|---|---|---|---|---|
| [BetterDoctor](https://developer.betterdoctor.com/) | Detailed information about doctors in your area | `apiKey` | Yes | Unknown |
| [Covid-19](https://covid19api.com/) | Covid 19 spread, infection and recovery | No | Yes | Yes |
| [Covid-19](https://github.com/M-Media-Group/Covid-19-API) | Covid 19 cases, deaths and recovery per country | No | Yes | Yes |
| [Covid-19 Government Response](https://covidtracker.bsg.ox.ac.uk) | Government measures tracker to fight against the Covid-19 pandemic | No | Yes | Yes |
| [Diabetes](http://predictbgl.com/api/) | Logging and retrieving diabetes information | No | No | Unknown |
| [Healthcare.gov](https://www.healthcare.gov/developers/) | Educational content about the US Health Insurance Marketplace | No | Yes | Unknown |
| [Lexigram](https://docs.lexigram.io/v1/welcome) | NLP that extracts mentions of clinical concepts from text, gives access to clinical ontology | `apiKey` | Yes | Unknown |
| [Makeup](http://makeup-api.herokuapp.com/) | Makeup Information | No | No | Unknown |
| [Medicare](https://data.medicare.gov/developers) | Access to the data from the CMS - medicare.gov | No | Yes | Unknown |
| [NPPES](https://npiregistry.cms.hhs.gov/registry/help-api) | National Plan & Provider Enumeration System, info on healthcare providers registered in US | No | Yes | Unknown |
| [Nutritionix](https://developer.nutritionix.com/) | Worlds largest verified nutrition database | `apiKey` | Yes | Unknown |
| [openFDA](https://open.fda.gov) | Public FDA data about drugs, devices and foods | No | Yes | Unknown |
| [Orion Health](https://developer.orionhealth.io/) | Medical platform which allows the development of applications for different healthcare scenarios | `OAuth` | Yes | Unknown |
| [USDA Nutrients](https://fdc.nal.usda.gov/) | National Nutrient Database for Standard Reference | `apiKey` | Yes | Unknown |

**[⬆ Back to Index](#index)**
### Jobs
API | Description | Auth | HTTPS | CORS |
|---|---|---|---|---|
| [Adzuna](https://developer.adzuna.com/overview) | Job board aggregator | `apiKey` | Yes | Unknown |
| [Careerjet](https://www.careerjet.com/partners/api/) | Job search engine | `apiKey` | No | Unknown |
| [Github Jobs](https://jobs.github.com/api) | Jobs for software developers | No | Yes | Yes |
| [GraphQL Jobs](https://graphql.jobs/docs/api/) | Jobs with GraphQL | No | Yes | Yes |
| [Indeed](https://www.indeed.com/publisher) | Job board aggregator | `apiKey` | Yes | Unknown |
| [Jobs2Careers](http://api.jobs2careers.com/api/spec.pdf) | Job aggregator | `apiKey` | Yes | Unknown |
| [Jooble](https://us.jooble.org/api/about) | Job search engine | `apiKey` | Yes | Unknown |
| [Juju](http://www.juju.com/publisher/spec/) | Job search engine | `apiKey` | No | Unknown |
| [Open Skills](https://github.com/workforce-data-initiative/skills-api/wiki/API-Overview) | Job titles, skills and related jobs data | No | No | Unknown |
| [Reed](https://www.reed.co.uk/developers) | Job board aggregator | `apiKey` | Yes | Unknown |
| [The Muse](https://www.themuse.com/developers/api/v2) | Job board and company profiles | `apiKey` | Yes | Unknown |
| [Upwork](https://developers.upwork.com/) | Freelance job board and management system | `OAuth` | Yes | Unknown |
| [USAJOBS](https://developer.usajobs.gov/) | US government job board | `apiKey` | Yes | Unknown |
| [ZipRecruiter](https://www.ziprecruiter.com/publishers) | Job search app and website | `apiKey` | Yes | Unknown |

**[⬆ Back to Index](#index)**
### Machine Learning
API | Description | Auth | HTTPS | CORS |
|---|---|---|---|---|
| [Clarifai](https://docs.clarifai.com) | Computer Vision | `OAuth` | Yes | Unknown |
| [Cloudmersive](https://www.cloudmersive.com/image-recognition-and-processing-api) | Image captioning, face recognition, NSFW classification | `apiKey` | Yes | Yes |
| [Deepcode](https://www.deepcode.ai/docs/Overview%252FOverview) | AI for code review | No | Yes | Unknown |
| [Dialogflow](https://dialogflow.com) | Natural Language Processing | `apiKey` | Yes | Unknown |
| [Keen IO](https://keen.io/) | Data Analytics | `apiKey` | Yes | Unknown |
| [Sentim-API](https://sentim-api.herokuapp.com) | Text sentiment analysis | No | Yes | Yes |
| [Time Door](https://timedoor.io) | A time series analysis API | `apiKey` | Yes | Yes |
| [Unplugg](https://unplu.gg/test_api.html) | Forecasting API for timeseries data | `apiKey` | Yes | Unknown |
| [Wit.ai](https://wit.ai/) | Natural Language Processing | `OAuth` | Yes | Unknown |

**[⬆ Back to Index](#index)**
### Music
API | Description | Auth | HTTPS | CORS |
|---|---|---|---|---|
| [AI Mastering](https://aimastering.com/api_docs/) | Automated Music Mastering | `apiKey` | Yes | Yes |
| [Bandsintown](https://app.swaggerhub.com/apis/Bandsintown/PublicAPI/3.0.0) | Music Events | No | Yes | Unknown |
| [Deezer](https://developers.deezer.com/api) | Music | `OAuth` | Yes | Unknown |
| [Discogs](https://www.discogs.com/developers/) | Music | `OAuth` | Yes | Unknown |
| [Genius](https://docs.genius.com/) | Crowdsourced lyrics and music knowledge | `OAuth` | Yes | Unknown |
| [Genrenator](https://binaryjazz.us/genrenator-api/) | Music genre generator | No | Yes | Unknown |
| [iTunes Search](https://affiliate.itunes.apple.com/resources/documentation/itunes-store-web-service-search-api/) | Software products | No | Yes | Unknown |
| [Jamendo](https://developer.jamendo.com/v3.0/docs) | Music | `OAuth` | Yes | Unknown |
| [KKBOX](https://developer.kkbox.com) | Get music libraries, playlists, charts, and perform out of KKBOX's platform | `OAuth` | Yes | Unknown |
| [LastFm](https://www.last.fm/api) | Music | `apiKey` | Yes | Unknown |
| [Lyrics.ovh](http://docs.lyricsovh.apiary.io/) | Simple API to retrieve the lyrics of a song | No | Yes | Unknown |
| [Mixcloud](https://www.mixcloud.com/developers/) | Music | `OAuth` | Yes | Yes |
| [MusicBrainz](https://musicbrainz.org/doc/Development/XML_Web_Service/Version_2) | Music | No | Yes | Unknown |
| [Musixmatch](https://developer.musixmatch.com/) | Music | `apiKey` | Yes | Unknown |
| [Openwhyd](https://openwhyd.github.io/openwhyd/API) | Download curated playlists of streaming tracks (YouTube, SoundCloud, etc...) | `No` | Yes | No |
| [Songkick](https://www.songkick.com/developer/) | Music Events | `OAuth` | Yes | Unknown |
| [Songsterr](https://www.songsterr.com/a/wa/api/) | Provides guitar, bass and drums tabs and chords | No | Yes | Unknown |
| [SoundCloud](https://developers.soundcloud.com/) | Allow users to upload and share sounds | `OAuth` | Yes | Unknown |
| [Spotify](https://beta.developer.spotify.com/documentation/web-api/) | View Spotify music catalog, manage users' libraries, get recommendations and more | `OAuth` | Yes | Unknown |
| [TasteDive](https://tastedive.com/read/api) | Similar artist API (also works for movies and TV shows) | `apiKey` | Yes | Unknown |
| [TheAudioDB](https://www.theaudiodb.com/api_guide.php) | Music | `apiKey` | Yes | Unknown |
| [Vagalume](https://api.vagalume.com.br/docs/) | Crowdsourced lyrics and music knowledge | `apiKey` | Yes | Unknown |

**[⬆ Back to Index](#index)**
### News
API | Description | Auth | HTTPS | CORS |
|---|---|---|---|---|
| [Associated Press](https://developer.ap.org/) | Search for news and metadata from Associated Press | `apiKey` | Yes | Unknown |
| [Chronicling America](http://chroniclingamerica.loc.gov/about/api/) | Provides access to millions of pages of historic US newspapers from the Library of Congress | No | No | Unknown |
| [Currents](https://currentsapi.services/) | Latest news published in various news sources, blogs and forums | `apiKey` | Yes | Yes |
| [Feedbin](https://github.com/feedbin/feedbin-api) | RSS reader | `OAuth` | Yes | Unknown |
| [mediastack](https://mediastack.com/) | Free, Simple REST API for Live News & Blog Articles | `apiKey` | Yes | Unknown |
| [New York Times](https://developer.nytimes.com/) | Provides news | `apiKey` | Yes | Unknown |
| [News](https://newsapi.org/) | Headlines currently published on a range of news sources and blogs | `apiKey` | Yes | Unknown |
| [NPR One](http://dev.npr.org/api/) | Personalized news listening experience from NPR | `OAuth` | Yes | Unknown |
| [Spaceflight News](https://spaceflightnewsapi.net) | Spaceflight related news 🚀 | No | Yes | Yes |
| [The Guardian](http://open-platform.theguardian.com/) | Access all the content the Guardian creates, categorised by tags and section | `apiKey` | Yes | Unknown |
| [The Old Reader](https://github.com/theoldreader/api) | RSS reader | `apiKey` | Yes | Unknown |

**[⬆ Back to Index](#index)**
### Open Data
API | Description | Auth | HTTPS | CORS |
|---|---|---|---|---|
| [18F](http://18f.github.io/API-All-the-X/) | Unofficial US Federal Government API Development | No | No | Unknown |
| [Archive.org](https://archive.readme.io/docs) | The Internet Archive | No | Yes | Unknown |
| [Callook.info](https://callook.info) | United States ham radio callsigns | No | Yes | Unknown |
| [CARTO](https://carto.com/) | Location Information Prediction | `apiKey` | Yes | Unknown |
| [CivicFeed](https://developers.civicfeed.com/) | News articles and public datasets | `apiKey` | Yes | Unknown |
| [Enigma Public](http://docs.enigma.com/public/public_v20_api_about) | Broadest collection of public data | `apiKey` | Yes | Yes |
| [French Address Search](https://geo.api.gouv.fr/adresse) | Address search via the French Government | No | Yes | Unknown |
| [LinkPreview](https://www.linkpreview.net) | Get JSON formatted summary with title, description and preview image for any requested URL | `apiKey` | Yes | Yes |
| [Marijuana Strains](http://strains.evanbusse.com/) | Marijuana strains, races, flavors and effects | `apiKey` | No | Unknown |
| [Microlink.io](https://microlink.io) | Extract structured data from any website | No | Yes | Yes |
| [OpenCorporates](http://api.opencorporates.com/documentation/API-Reference) | Data on corporate entities and directors in many countries | `apiKey` | Yes | Unknown |
| [Quandl](https://www.quandl.com/) | Stock Market Data | No | Yes | Unknown |
| [Recreation Information Database](https://ridb.recreation.gov/) | Recreational areas, federal lands, historic sites, museums, and other attractions/resources(US) | `apiKey` | Yes | Unknown |
| [Scoop.it](http://www.scoop.it/dev) | Content Curation Service | `apiKey` | No | Unknown |
| [Teleport](https://developers.teleport.org/) | Quality of Life Data | No | Yes | Unknown |
| [Universities List](https://github.com/Hipo/university-domains-list) | University names, countries and domains | No | Yes | Unknown |
| [University of Oslo](https://data.uio.no/) | Courses, lecture videos, detailed information for courses etc. for the University of Oslo (Norway) | No | Yes | Unknown |
| [UPC database](https://upcdatabase.org/api) | More than 1.5 million barcode numbers from all around the world | `apiKey` | Yes | Unknown |
| [Wikidata](https://www.wikidata.org/w/api.php?action=help) | Collaboratively edited knowledge base operated by the Wikimedia Foundation | `OAuth` | Yes | Unknown |
| [Wikipedia](https://www.mediawiki.org/wiki/API:Main_page) | Mediawiki Encyclopedia | No | Yes | Unknown |
| [Yelp](https://www.yelp.com/developers/documentation/v3) | Find Local Business | `OAuth` | Yes | Unknown |

**[⬆ Back to Index](#index)**
### Open Source Projects
API | Description | Auth | HTTPS | CORS |
|---|---|---|---|---|
| [Countly](https://api.count.ly/reference) | Countly web analytics | No | No | Unknown |
| [Creative Commons Catalog](https://api.creativecommons.engineering/) | Search among openly licensed and public domain works | `OAuth` | Yes | Yes |
| [Drupal.org](https://www.drupal.org/drupalorg/docs/api) | Drupal.org | No | Yes | Unknown |
| [Evil Insult Generator](https://evilinsult.com/api) | Evil Insults | No | Yes | Yes |

**[⬆ Back to Index](#index)**
### Patent
API | Description | Auth | HTTPS | CORS |
|---|---|---|---|---|
| [EPO](https://developers.epo.org/) | European patent search system api | `OAuth` | Yes | Unknown |
| [TIPO](https://tiponet.tipo.gov.tw/Gazette/OpenData/OD/OD05.aspx?QryDS=API00) | Taiwan patent search system api | `apiKey` | Yes | Unknown |
| [USPTO](https://www.uspto.gov/learning-and-resources/open-data-and-mobility) | USA patent api services | No | Yes | Unknown |

**[⬆ Back to Index](#index)**
### Personality
API | Description | Auth | HTTPS | CORS |
|---|---|---|---|---|
| [Advice Slip](http://api.adviceslip.com/) | Generate random advice slips | No | Yes | Unknown |
| [chucknorris.io](https://api.chucknorris.io) | JSON API for hand curated Chuck Norris jokes | No | Yes | Unknown |
| [FavQs.com](https://favqs.com/api) | FavQs allows you to collect, discover and share your favorite quotes | `apiKey` | Yes | Unknown |
| [FOAAS](http://www.foaas.com/) | Fuck Off As A Service | No | No | Unknown |
| [Forismatic](http://forismatic.com/en/api/) | Inspirational Quotes | No | No | Unknown |
| [icanhazdadjoke](https://icanhazdadjoke.com/api) | The largest selection of dad jokes on the internet | No | Yes | Unknown |
| [kanye.rest](https://kanye.rest) | REST API for random Kanye West quotes | No | Yes | Yes |
| [Medium](https://github.com/Medium/medium-api-docs) | Community of readers and writers offering unique perspectives on ideas | `OAuth` | Yes | Unknown |
| [NaMoMemes](https://github.com/theIYD/NaMoMemes) | Memes on Narendra Modi | No | Yes | Unknown |
| [Programming Quotes](https://github.com/skolakoda/programming-quotes-api) | Programming Quotes API for open source projects | No | Yes | Unknown |
| [Quotable Quotes](https://github.com/lukePeavey/quotable) | Quotable is a free, open source quotations API | No | Yes | Unknown |
| [Quote Garden](https://pprathameshmore.github.io/QuoteGarden/) | REST API for more than 5000 famous quotes | No | Yes | Unknown |
| [Quotes on Design](https://quotesondesign.com/api/) | Inspirational Quotes | No | Yes | Unknown |
| [taylor.rest](https://taylor.rest) | REST API for random Taylor Swift quotes | No | Yes | No |
| [Traitify](https://app.traitify.com/developer) | Assess, collect and analyze Personality | No | Yes | Unknown |

**[⬆ Back to Index](#index)**
### Photography
API | Description | Auth | HTTPS | CORS |
|---|---|---|---|---|
| [Flickr](https://www.flickr.com/services/api/) | Flickr Services | `OAuth` | Yes | Unknown |
| [Getty Images](http://developers.gettyimages.com/en/) | Build applications using the world's most powerful imagery | `OAuth` | Yes | Unknown |
| [Gfycat](https://developers.gfycat.com/api/) | Jiffier GIFs | `OAuth` | Yes | Unknown |
| [Giphy](https://developers.giphy.com/docs/) | Get all your gifs | `apiKey` | Yes | Unknown |
| [Gyazo](https://gyazo.com/api/docs) | Upload images | `apiKey` | Yes | Unknown |
| [Imgur](https://apidocs.imgur.com/) | Images | `OAuth` | Yes | Unknown |
| [Lorem Picsum](https://picsum.photos/) | Images from Unsplash | No | Yes | Unknown |
| [ObjectCut](https://objectcut.com/) | Image Background removal | `apiKey` | Yes | Yes |
| [Pexels](https://www.pexels.com/api/) | Free Stock Photos and Videos | `apiKey` | Yes | Yes |
| [Pixabay](https://pixabay.com/sk/service/about/api/) | Photography | `apiKey` | Yes | Unknown |
| [PlaceKitten](https://placekitten.com/) | Resizable kitten placeholder images | No | Yes | Unknown |
| [ScreenShotLayer](https://screenshotlayer.com) | URL 2 Image | No | Yes | Unknown |
| [Unsplash](https://unsplash.com/developers) | Photography | `OAuth` | Yes | Unknown |
| [Wallhaven](https://wallhaven.cc/help/api) | Wallpapers | `apiKey` | Yes | Unknown |

**[⬆ Back to Index](#index)**
### Science & Math
API | Description | Auth | HTTPS | CORS |
|---|---|---|---|---|
| [arcsecond.io](https://api.arcsecond.io/) | Multiple astronomy data sources | No | Yes | Unknown |
| [CORE](https://core.ac.uk/services#api) | Access the world's Open Access research papers | `apiKey` | Yes | Unknown |
| [GBIF](https://www.gbif.org/developer/summary) | Global Biodiversity Information Facility | No | Yes | Yes |
| [iDigBio](https://github.com/idigbio/idigbio-search-api/wiki) | Access millions of museum specimens from organizations around the world | No | Yes | Unknown |
| [inspirehep.net](https://inspirehep.net/info/hep/api?ln=en) | High Energy Physics info. system | No | Yes | Unknown |
| [ITIS](https://www.itis.gov/ws_description.html) | Integrated Taxonomic Information System | No | Yes | Unknown |
| [Launch Library 2](https://thespacedevs.com/llapi) | Spaceflight launches and events database | No | Yes | Yes |
| [Minor Planet Center](http://www.asterank.com/mpc) | Asterank.com Information | No | No | Unknown |
| [NASA](https://api.nasa.gov) | NASA data, including imagery | No | Yes | Unknown |
| [NASA APOD (unofficial API)](https://apodapi.herokuapp.com/) | API for getting APOD (Astronomy Image of the Day) images along with metadata | No | Yes | Yes |
| [Newton](https://newton.now.sh/) | Symbolic and Arithmetic Math Calculator | No | Yes | Unknown |
| [Numbers](https://math.tools/api/numbers/) | Number of the day, random number, number facts and anything else you want to do with numbers | `apiKey` | Yes | Yes |
| [Numbers](http://numbersapi.com) | Facts about numbers | No | No | Unknown |
| [Open Notify](http://open-notify.org/Open-Notify-API/) | ISS astronauts, current location, etc | No | No | Unknown |
| [Open Science Framework](https://developer.osf.io) | Repository and archive for study designs, research materials, data, manuscripts, etc | No | Yes | Unknown |
| [SHARE](https://share.osf.io/api/v2/) | A free, open, dataset about research and scholarly activities | No | Yes | Unknown |
| [SpaceX](https://github.com/r-spacex/SpaceX-API) | Company, vehicle, launchpad and launch data | No | Yes | Unknown |
| [Sunrise and Sunset](https://sunrise-sunset.org/api) | Sunset and sunrise times for a given latitude and longitude | No | Yes | Unknown |
| [Trefle](https://trefle.io/) | Botanical data for plant species | `apiKey` | Yes | Unknown |
| [USGS Earthquake Hazards Program](https://earthquake.usgs.gov/fdsnws/event/1/) | Earthquakes data real-time | No | Yes | Unknown |
| [USGS Water Services](https://waterservices.usgs.gov/) | Water quality and level info for rivers and lakes | No | Yes | Unknown |
| [World Bank](https://datahelpdesk.worldbank.org/knowledgebase/topics/125589) | World Data | No | No | Unknown |

**[⬆ Back to Index](#index)**
### Security
API | Description | Auth | HTTPS | CORS |
|---|---|---|---|---|
| [Censys.io](https://censys.io/api) | Search engine for Internet connected host and devices | `apiKey` | Yes | No |
| [CRXcavator](https://crxcavator.io/apidocs) | Chrome extension risk scoring | `apiKey` | Yes | Unknown |
| [FilterLists](https://filterlists.com) | Lists of filters for adblockers and firewalls | No | Yes | Unknown |
| [FraudLabs Pro](https://www.fraudlabspro.com/developer/api/screen-order) | Screen order information using AI to detect frauds | `apiKey` | Yes | Unknown |
| [HaveIBeenPwned](https://haveibeenpwned.com/API/v3) | Passwords which have previously been exposed in data breaches | `apiKey` | Yes | Unknown |
| [Intelligence X](https://github.com/IntelligenceX/SDK/blob/master/Intelligence%20X%20API.pdf) | Perform OSINT via Intelligence X | `apiKey` | Yes | Unknown |
| [National Vulnerability Database](https://nvd.nist.gov/vuln/Data-Feeds/JSON-feed-changelog) | U.S. National Vulnerability Database | No | Yes | Unknown |
| [Pulsedive](https://pulsedive.com/api/) | Scan, search and collect threat intelligence data in real-time | `apiKey` | Yes | Unknown |
| [SecurityTrails](https://securitytrails.com/corp/apidocs) | Domain and IP related information such as current and historical WHOIS and DNS records | `apiKey` | Yes | Unknown |
| [Shodan](https://developer.shodan.io/) | Search engine for Internet connected devices | `apiKey` | Yes | Unknown |
| [UK Police](https://data.police.uk/docs/) | UK Police data | No | Yes | Unknown |

**[⬆ Back to Index](#index)**
### Shopping
API | Description | Auth | HTTPS | CORS |
|---|---|---|---|---|
| [Best Buy](https://bestbuyapis.github.io/api-documentation/#overview) | Products, Buying Options, Categories, Recommendations, Stores and Commerce | `apiKey` | Yes | Unknown |
| [Bratabase](https://developers.bratabase.com/) | Database of different types of Bra Sizes | `OAuth` | Yes | Unknown |
| [eBay](https://go.developer.ebay.com/) | Sell and Buy on eBay | `OAuth` | Yes | Unknown |
| [Wal-Mart](https://developer.walmartlabs.com/docs) | Item price and availability | `apiKey` | Yes | Unknown |
| [Wegmans](https://dev.wegmans.io) | Wegmans Food Markets | `apiKey` | Yes | Unknown |

**[⬆ Back to Index](#index)**
### Social
API | Description | Auth | HTTPS | CORS |
|---|---|---|---|---|
| [Buffer](https://buffer.com/developers/api) | Access to pending and sent updates in Buffer | `OAuth` | Yes | Unknown |
| [Carro Score](https://docs.score.getcarro.com/) | Social Media Influence Rating | `apiKey` | Yes | Yes |
| [Cisco Spark](https://developer.ciscospark.com) | Team Collaboration Software | `OAuth` | Yes | Unknown |
| [Discord](https://discordapp.com/developers/docs/intro) | Make bots for Discord, integrate Discord onto an external platform | `OAuth` | Yes | Unknown |
| [Disqus](https://disqus.com/api/docs/auth/) | Communicate with Disqus data | `OAuth` | Yes | Unknown |
| [Facebook](https://developers.facebook.com/) | Facebook Login, Share on FB, Social Plugins, Analytics and more | `OAuth` | Yes | Unknown |
| [Foursquare](https://developer.foursquare.com/) | Interact with Foursquare users and places (geolocation-based checkins, photos, tips, events, etc) | `OAuth` | Yes | Unknown |
| [Fuck Off as a Service](https://www.foaas.com) | Asks someone to fuck off | No | Yes | Unknown |
| [Full Contact](https://www.fullcontact.com/developer/docs/) | Get Social Media profiles and contact Information | `OAuth` | Yes | Unknown |
| [HackerNews](https://github.com/HackerNews/API) | Social news for CS and entrepreneurship | No | Yes | Unknown |
| [Instagram](https://www.instagram.com/developer/) | Instagram Login, Share on Instagram, Social Plugins and more | `OAuth` | Yes | Unknown |
| [LinkedIn](https://developer.linkedin.com/docs/rest-api) | The foundation of all digital integrations with LinkedIn | `OAuth` | Yes | Unknown |
| [Meetup.com](https://www.meetup.com/meetup_api/) | Data about Meetups from Meetup.com | `apiKey` | Yes | Unknown |
| [MySocialApp](https://mysocialapp.io) | Seamless Social Networking features, API, SDK to any app | `apiKey` | Yes | Unknown |
| [Open Collective](https://docs.opencollective.com/help/developers/api) | Get Open Collective data | No | Yes | Unknown |
| [Pinterest](https://developers.pinterest.com/) | The world's catalog of ideas | `OAuth` | Yes | Unknown |
| [Reddit](https://www.reddit.com/dev/api) | Homepage of the internet | `OAuth` | Yes | Unknown |
| [Saidit](https://www.saidit.net/dev/api) | Open Source Reddit Clone | `OAuth` | Yes | Unknown |
| [Slack](https://api.slack.com/) | Team Instant Messaging | `OAuth` | Yes | Unknown |
| [Telegram Bot](https://core.telegram.org/bots/api) | Simplified HTTP version of the MTProto API for bots | `apiKey` | Yes | Unknown |
| [Telegram MTProto](https://core.telegram.org/api#getting-started) | Read and write Telegram data | `OAuth` | Yes | Unknown |
| [Trash Nothing](https://trashnothing.com/developer) | A freecycling community with thousands of free items posted every day | `OAuth` | Yes | Yes |
| [Tumblr](https://www.tumblr.com/docs/en/api/v2) | Read and write Tumblr Data | `OAuth` | Yes | Unknown |
| [Twitch](https://dev.twitch.tv/docs) | Game Streaming API | `OAuth` | Yes | Unknown |
| [Twitter](https://developer.twitter.com/en/docs) | Read and write Twitter data | `OAuth` | Yes | No |
| [vk](https://vk.com/dev/sites) | Read and write vk data | `OAuth` | Yes | Unknown |

**[⬆ Back to Index](#index)**
### Sports & Fitness
API | Description | Auth | HTTPS | CORS |
|---|---|---|---|---|
| [balldontlie](https://balldontlie.io) | Balldontlie provides access to stats data from the NBA | No | Yes | Yes |
| [BikeWise](https://www.bikewise.org/documentation/api_v2) | Bikewise is a place to learn about and report bike crashes, hazards and thefts | No | Yes | Unknown |
| [Canadian Football League (CFL)](http://api.cfl.ca/) | Official JSON API providing real-time league, team and player statistics about the CFL | `apiKey` | Yes | No |
| [City Bikes](http://api.citybik.es/v2/) | City Bikes around the world | No | No | Unknown |
| [Ergast F1](http://ergast.com/mrd/) | F1 data from the beginning of the world championships in 1950 | No | Yes | Unknown |
| [Fitbit](https://dev.fitbit.com/) | Fitbit Information | `OAuth` | Yes | Unknown |
| [Football (Soccer) Videos](https://www.scorebat.com/video-api/) | Embed codes for goals and highlights from Premier League, Bundesliga, Serie A and many more | No | Yes | Yes |
| [Football Prediction](https://boggio-analytics.com/fp-api/) | Predictions for upcoming football matches, odds, results and stats | `X-Mashape-Key` | Yes | Unknown |
| [Football-Data.org](http://api.football-data.org/index) | Football Data | No | No | Unknown |
| [JCDecaux Bike](https://developer.jcdecaux.com/) | JCDecaux's self-service bicycles | `apiKey` | Yes | Unknown |
| [NBA Stats](https://any-api.com/nba_com/nba_com/docs/API_Description) | Current and historical NBA Statistics | No | Yes | Unknown |
| [NHL Records and Stats](https://gitlab.com/dword4/nhlapi) | NHL historical data and statistics | No | Yes | Unknown |
| [Sport List & Data](https://developers.decathlon.com/products/sports) | List of and resources related to sports | No | Yes | Yes |
| [Strava](https://strava.github.io/api/) | Connect with athletes, activities and more | `OAuth` | Yes | Unknown |
| [SuredBits](https://suredbits.com/api/) | Query sports data, including teams, players, games, scores and statistics | No | No | No |
| [TheSportsDB](https://www.thesportsdb.com/api.php) | Crowd-Sourced Sports Data and Artwork | `apiKey` | Yes | Yes |
| [Wger](https://wger.de/en/software/api) | Workout manager data as exercises, muscles or equipment | `apiKey` | Yes | Unknown |

**[⬆ Back to Index](#index)**
### Test Data
API | Description | Auth | HTTPS | CORS |
|---|---|---|---|---|
| [Bacon Ipsum](https://baconipsum.com/json-api/) | A Meatier Lorem Ipsum Generator | No | Yes | Unknown |
| [Dicebear Avatars](https://avatars.dicebear.com/) | Generate random pixel-art avatars | No | Yes | No |
| [FakeJSON](https://fakejson.com) | Service to generate test and fake data | `apiKey` | Yes | Yes |
| [JSONPlaceholder](http://jsonplaceholder.typicode.com/) | Fake data for testing and prototyping | No | No | Unknown |
| [Loripsum](http://loripsum.net/) | The "lorem ipsum" generator that doesn't suck | No | No | Unknown |
| [PIPL](https://pipl.ir/) | Free and public API that generates random and fake people's data in JSON | No | Yes | No |
| [RandomUser](https://randomuser.me) | Generates random user data | No | Yes | Unknown |
| [RoboHash](https://robohash.org/) | Generate random robot/alien avatars | No | Yes | Unknown |
| [This Person Does not Exist](https://thispersondoesnotexist.com) | Generates real-life faces of people who do not exist | No | Yes | Unknown |
| [Yes No](https://yesno.wtf/api) | Generate yes or no randomly | No | Yes | Unknown |

**[⬆ Back to Index](#index)**
### Text Analysis
API | Description | Auth | HTTPS | CORS |
|---|---|---|---|---|
| [Aylien Text Analysis](https://docs.aylien.com/textapi/#getting-started) | A collection of information retrieval and natural language APIs | `apiKey` | Yes | Unknown |
| [Cloudmersive Natural Language Processing](https://www.cloudmersive.com/nlp-api) | Natural language processing and text analysis | `apiKey` | Yes | Yes |
| [Detect Language](https://detectlanguage.com/) | Detects text language | `apiKey` | Yes | Unknown |
| [Google Cloud Natural](https://cloud.google.com/natural-language/docs/) | Natural language understanding technology, including sentiment, entity and syntax analysis | `apiKey` | Yes | Unknown |
| [languagelayer](https://languagelayer.com/) | Language Detection JSON API supporting 173 languages | `OAuth` | Yes | Unknown |
| [Semantira](https://semantria.readme.io/docs) | Text Analytics with sentiment analysis, categorization & named entity extraction | `OAuth` | Yes | Unknown |
| [Watson Natural Language Understanding](https://cloud.ibm.com/apidocs/natural-language-understanding/natural-language-understanding) | Natural language processing for advanced text analysis | `OAuth` | Yes | Unknown |

**[⬆ Back to Index](#index)**
### Tracking
API | Description | Auth | HTTPS | CORS |
|---|---|---|---|---|
| [Postmon](http://postmon.com.br) | An API to query Brazilian ZIP codes and orders easily, quickly and free | No | No | Unknown |
| [Sweden](https://developer.postnord.com/docs2) | Provides information about parcels in transport | `apiKey` | No | Unknown |
| [UPS](https://www.ups.com/upsdeveloperkit) | Shipment and Address information | `apiKey` | Yes | Unknown |
| [WhatPulse](https://whatpulse.org/pages/webapi/) | Small application that measures your keyboard/mouse usage | No | Yes | Unknown |

**[⬆ Back to Index](#index)**
### Transportation
API | Description | Auth | HTTPS | CORS |
|---|---|---|---|---|
| [ADS-B Exchange](https://www.adsbexchange.com/data/) | Access real-time and historical data of any and all airborne aircraft | No | Yes | Unknown |
| [AIS Hub](http://www.aishub.net/api) | Real-time data of any marine and inland vessel equipped with AIS tracking system | `apiKey` | No | Unknown |
| [Amadeus for Developers](https://developers.amadeus.com/self-service) | Travel Search - Limited usage | `OAuth` | Yes | Unknown |
| [aviationstack](https://aviationstack.com/) | Real-time Flight Status & Global Aviation Data API | `OAuth` | Yes | Unknown |
| [Bay Area Rapid Transit](http://api.bart.gov) | Stations and predicted arrivals for BART | `apiKey` | No | Unknown |
| [BlaBlaCar](https://dev.blablacar.com) | Search car sharing trips | `apiKey` | Yes | Unknown |
| [Community Transit](https://github.com/transitland/transitland-datastore/blob/master/README.md#api-endpoints) | Transitland API | No | Yes | Unknown |
| [GraphHopper](https://graphhopper.com/api/1/docs/) | A-to-B routing with turn-by-turn instructions | `apiKey` | Yes | Unknown |
| [Icelandic APIs](http://docs.apis.is/) | Open APIs that deliver services in or regarding Iceland | No | Yes | Unknown |
| [Izi](http://api-docs.izi.travel/) | Audio guide for travellers | `apiKey` | Yes | Unknown |
| [Metro Lisboa](http://app.metrolisboa.pt/status/getLinhas.php) | Delays in subway lines | No | No | No |
| [Navitia](https://api.navitia.io/) | The open API for building cool stuff with transport data | `apiKey` | Yes | Unknown |
| [Open Charge Map](https://openchargemap.org/site/develop/api) | Global public registry of electric vehicle charging locations | No | Yes | Unknown |
| [REFUGE Restrooms](https://www.refugerestrooms.org/api/docs/#!/restrooms) | Provides safe restroom access for transgender, intersex and gender nonconforming individuals | No | Yes | Unknown |
| [Schiphol Airport](https://developer.schiphol.nl/) | Schiphol | `apiKey` | Yes | Unknown |
| [TransitLand](https://transit.land/documentation/datastore/api-endpoints.html) | Transit Aggregation | No | Yes | Unknown |
| [Transport for Atlanta, US](http://www.itsmarta.com/app-developer-resources.aspx) | Marta | No | No | Unknown |
| [Transport for Auckland, New Zealand](https://api.at.govt.nz/) | Auckland Transport | No | Yes | Unknown |
| [Transport for Belgium](https://hello.irail.be/api/) | Belgian transport API | No | Yes | Unknown |
| [Transport for Berlin, Germany](https://github.com/derhuerst/vbb-rest/blob/3/docs/index.md) | Third-party VBB API | No | Yes | Unknown |
| [Transport for Bordeaux, France](https://opendata.bordeaux-metropole.fr/explore/) | Bordeaux Métropole public transport and more (France) | `apiKey` | Yes | Unknown |
| [Transport for Boston, US](https://mbta.com/developers/v3-api) | MBTA API | No | No | Unknown |
| [Transport for Budapest, Hungary](https://bkkfutar.docs.apiary.io) | Budapest public transport API | No | Yes | Unknown |
| [Transport for Chicago, US](http://www.transitchicago.com/developers/) | CTA | No | No | Unknown |
| [Transport for Czech Republic](https://www.chaps.cz/eng/products/idos-internet) | Czech transport API | No | Yes | Unknown |
| [Transport for Denver, US](http://www.rtd-denver.com/gtfs-developer-guide.shtml) | RTD | No | No | Unknown |
| [Transport for Finland](https://digitransit.fi/en/developers/ ) | Finnish transport API | No | Yes | Unknown |
| [Transport for Germany](http://data.deutschebahn.com/dataset/api-fahrplan) | Deutsche Bahn (DB) API | `apiKey` | No | Unknown |
| [Transport for Grenoble, France](https://www.metromobilite.fr/pages/opendata/OpenDataApi.html) | Grenoble public transport | No | No | No |
| [Transport for Honolulu, US](http://hea.thebus.org/api_info.asp) | Honolulu Transportation Information | `apiKey` | No | Unknown |
| [Transport for India](https://data.gov.in/sector/transport) | India Public Transport API | `apiKey` | Yes | Unknown |
| [Transport for Lisbon, Portugal](https://emel.city-platform.com/opendata/) | Data about buses routes, parking and traffic | `apiKey` | Yes | Unknown |
| [Transport for London, England](https://api.tfl.gov.uk) | TfL API | No | Yes | Unknown |
| [Transport for Manchester, England](https://developer.tfgm.com/) | TfGM transport network data | `apiKey` | Yes | No |
| [Transport for Paris, France](http://data.ratp.fr/api/v1/console/datasets/1.0/search/) | RATP Open Data API | No | No | Unknown |
| [Transport for Philadelphia, US](http://www3.septa.org/hackathon/) | SEPTA APIs | No | No | Unknown |
| [Transport for Sao Paulo, Brazil](http://www.sptrans.com.br/desenvolvedores/api-do-olho-vivo-guia-de-referencia/documentacao-api/) | SPTrans | `OAuth` | No | Unknown |
| [Transport for Sweden](https://www.trafiklab.se/api) | Public Transport consumer | `OAuth` | Yes | Unknown |
| [Transport for Switzerland](https://opentransportdata.swiss/en/) | Official Swiss Public Transport Open Data | `apiKey` | Yes | Unknown |
| [Transport for Switzerland](https://transport.opendata.ch/) | Swiss public transport API | No | Yes | Unknown |
| [Transport for The Netherlands](http://www.ns.nl/reisinformatie/ns-api) | NS, only trains | `apiKey` | No | Unknown |
| [Transport for The Netherlands](https://github.com/skywave/KV78Turbo-OVAPI/wiki) | OVAPI, country-wide public transport | No | Yes | Unknown |
| [Transport for Toronto, Canada](https://myttc.ca/developers) | TTC | No | Yes | Unknown |
| [Transport for United States](http://www.nextbus.com/xmlFeedDocs/NextBusXMLFeed.pdf) | NextBus API | No | No | Unknown |
| [Transport for Vancouver, Canada](https://developer.translink.ca/) | TransLink | `OAuth` | Yes | Unknown |
| [Transport for Washington, US](https://developer.wmata.com/) | Washington Metro transport API | `OAuth` | Yes | Unknown |
| [Uber](https://developer.uber.com/products) | Uber ride requests and price estimation | `OAuth` | Yes | Yes |
| [WhereIsMyTransport](https://developer.whereismytransport.com/) | Platform for public transport data in emerging cities | `OAuth` | Yes | Unknown |

**[⬆ Back to Index](#index)**
### URL Shorteners
API | Description | Auth | HTTPS | CORS |
|---|---|---|---|---|
| [Bitly](http://dev.bitly.com/get_started.html) | URL shortener and link management | `OAuth` | Yes | Unknown |
| [CleanURI](https://cleanuri.com/docs) | URL shortener service | `No` | Yes | Yes |
| [ClickMeter](https://support.clickmeter.com/hc/en-us/categories/201474986) | Monitor, compare and optimize your marketing links | `apiKey` | Yes | Unknown |
| [Rebrandly](https://developers.rebrandly.com/v1/docs) | Custom URL shortener for sharing branded links | `apiKey` | Yes | Unknown |
| [Zero Width Shortener](https://docs.zws.im) | Shortens URLs using spaces that have zero width, making them invisible to humans | No | Yes | Unknown |

**[⬆ Back to Index](#index)**
### Vehicle
API | Description | Auth | HTTPS | CORS |
|---|---|---|---|---|
| [Brazilian Vehicles and Prices](https://deividfortuna.github.io/fipe/) | Vehicles information from Fundação Instituto de Pesquisas Econômicas - Fipe | No | Yes | Unknown |
| [Kelley Blue Book](http://developer.kbb.com/#!/data/1-Default) | Vehicle info, pricing, configuration, plus much more | `apiKey` | Yes | No |
| [Mercedes-Benz](https://developer.mercedes-benz.com/apis) | Telematics data, remotely access vehicle functions, car configurator, locate service dealers | `apiKey` | Yes | No |
| [NHTSA](https://vpic.nhtsa.dot.gov/api/) | NHTSA Product Information Catalog and Vehicle Listing | No | Yes | Unknown |
| [Smartcar](https://smartcar.com/docs/) | Lock and unlock vehicles and get data like odometer reading and location. Works on most new cars | `OAuth` | Yes | Yes |

**[⬆ Back to Index](#index)**
### Video
API | Description | Auth | HTTPS | CORS |
|---|---|---|---|---|
| [An API of Ice And Fire](https://anapioficeandfire.com/) | Game Of Thrones API | No | Yes | Unknown |
| [Breaking Bad](https://breakingbadapi.com/documentation) | Breaking Bad API | No | Yes | Unknown |
| [Breaking Bad Quotes](https://github.com/shevabam/breaking-bad-quotes) | Some Breaking Bad quotes | No | Yes | Unknown |
| [Czech Television](http://www.ceskatelevize.cz/xml/tv-program/) | TV programme of Czech TV | No | No | Unknown |
| [Dailymotion](https://developer.dailymotion.com/) | Dailymotion Developer API | `OAuth` | Yes | Unknown |
| [Final Space](https://finalspaceapi.com/docs/) | Final Space API | No | Yes | Yes |
| [Harry Potter](https://www.potterapi.com/) | Harry Potter API | `apiKey` | Yes | Yes |
| [Open Movie Database](http://www.omdbapi.com/) | Movie information | `apiKey` | Yes | Unknown |
| [Ron Swanson Quotes](https://github.com/jamesseanwright/ron-swanson-quotes#ron-swanson-quotes-api) | Television | No | Yes | Unknown |
| [STAPI](http://stapi.co) | Information on all things Star Trek | No | No | No |
| [SWAPI](https://www.swapi.tech) | All things Star Wars | No | Yes | Yes |
| [The Lord of the Rings](https://the-one-api.dev/) | The Lord of the Rings API | `apiKey` | Yes | Unknown |
| [TMDb](https://www.themoviedb.org/documentation/api) | Community-based movie data | `apiKey` | Yes | Unknown |
| [Trakt](https://trakt.tv/b/api-docs) | Movie and TV Data | `apiKey` | Yes | Yes |
| [TVDB](https://api.thetvdb.com/swagger) | Television data | `apiKey` | Yes | Unknown |
| [TVMaze](http://www.tvmaze.com/api) | TV Show Data | No | No | Unknown |
| [Vimeo](https://developer.vimeo.com/) | Vimeo Developer API | `OAuth` | Yes | Unknown |
| [YouTube](https://developers.google.com/youtube/) | Add YouTube functionality to your sites and apps | `OAuth` | Yes | Unknown |

**[⬆ Back to Index](#index)**
### Weather
API | Description | Auth | HTTPS | CORS |
|---|---|---|---|---|
| [7Timer!](http://www.7timer.info/doc.php?lang=en) | Weather, especially for Astroweather | No | No | Unknown |
| [APIXU](https://www.apixu.com/doc/request.aspx) | Weather | `apiKey` | Yes | Unknown |
| [Foreca](https://developer.foreca.com) | Weather | `OAuth` | Yes | Unknown |
| [MetaWeather](https://www.metaweather.com/api/) | Weather | No | Yes | No |
| [Meteorologisk Institutt](https://api.met.no/weatherapi/documentation) | Weather and climate data | No | Yes | Unknown |
| [NOAA Climate Data](https://www.ncdc.noaa.gov/cdo-web/) | Weather and climate data | `apiKey` | Yes | Unknown |
| [ODWeather](http://api.oceandrivers.com/static/docs.html) | Weather and weather webcams | No | No | Unknown |
| [openSenseMap](https://api.opensensemap.org/) | Data from Personal Weather Stations called senseBoxes | No | Yes | Yes |
| [OpenUV](https://www.openuv.io) | Real-time UV Index Forecast | `apiKey` | Yes | Unknown |
| [OpenWeatherMap](https://openweathermap.org/api) | Weather | `apiKey` | Yes | Unknown |
| [Storm Glass](https://stormglass.io/) | Global marine weather from multiple sources | `apiKey` | Yes | Yes |
| [Weatherbit](https://www.weatherbit.io/api) | Weather | `apiKey` | Yes | Unknown |
| [weatherstack](https://weatherstack.com/) | Real-Time & Historical World Weather Data API | `apiKey` | Yes | Unknown |

**[⬆ Back to Index](#index)**<|MERGE_RESOLUTION|>--- conflicted
+++ resolved
@@ -78,15 +78,10 @@
 | [AniList](https://github.com/AniList/ApiV2-GraphQL-Docs) | Anime discovery & tracking | `OAuth` | Yes | Unknown |
 | [AnimeNewsNetwork](https://www.animenewsnetwork.com/encyclopedia/api.php) | Anime industry news | No | Yes | Yes |
 | [Jikan](https://jikan.moe) | Unofficial MyAnimeList API | No | Yes | Yes |
-<<<<<<< HEAD
-| [Kitsu](http://docs.kitsu.apiary.io/) | Anime discovery platform | `OAuth` | Yes | Unknown |
-| [Studio Ghibli](https://ghibliapi.herokuapp.com) | Resources from Studio Ghibli films | No | Yes | Yes |
-=======
 | [Kitsu](https://kitsu.docs.apiary.io/) | Anime discovery platform | `OAuth` | Yes | Yes |
 | [MyAnimeList](https://myanimelist.net/clubs.php?cid=13727) | Anime and Manga Database and Community | `OAuth` | Yes | Unknown |
-| [Studio Ghibli](https://ghibliapi.herokuapp.com) | Resources from Studio Ghibli films | No | Yes | Unknown |
+| [Studio Ghibli](https://ghibliapi.herokuapp.com) | Resources from Studio Ghibli films | No | Yes | Yes |
 | [What Anime](https://soruly.github.io/trace.moe/) | Scan anime image to get specific detail | No | Yes | Yes |
->>>>>>> 88ea3081
 
 **[⬆ Back to Index](#index)**
 ### Anti-Malware
