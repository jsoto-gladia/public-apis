--- conflicted
+++ resolved
@@ -793,11 +793,8 @@
 | [Intelligence X](https://github.com/IntelligenceX/SDK/blob/master/Intelligence%20X%20API.pdf) | Perform OSINT via Intelligence X | `apiKey` | Yes | Unknown |
 | [LoginRadius](https://www.loginradius.com/docs/) | Managed User Authentication Service | `apiKey` | Yes | Yes |
 | [National Vulnerability Database](https://nvd.nist.gov/vuln/Data-Feeds/JSON-feed-changelog) | U.S. National Vulnerability Database | No | Yes | Unknown |
-<<<<<<< HEAD
 | [PhishStats](https://phishstats.info/) | Phishing database | No | Yes | Unknown |
-=======
 | [Pulsedive](https://pulsedive.com/api/) | Scan, search and collect threat intelligence data in real-time | `apiKey` | Yes | Unknown |
->>>>>>> a9eb54ae
 | [SecurityTrails](https://securitytrails.com/corp/apidocs) | Domain and IP related information such as current and historical WHOIS and DNS records | `apiKey` | Yes | Unknown |
 | [Shodan](https://developer.shodan.io/) | Search engine for Internet connected devices | `apiKey` | Yes | Unknown |
 | [UK Police](https://data.police.uk/docs/) | UK Police data | No | Yes | Unknown |
