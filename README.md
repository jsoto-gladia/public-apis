--- conflicted
+++ resolved
@@ -245,11 +245,8 @@
 | Transport for Paris, France | RATP Open Data API | No | [Go!](http://data.ratp.fr/api/v1/console/datasets/1.0/search/) |
 | Transport for São Paulo, Brazil | SPTrans | Yes | [Go!](http://www.sptrans.com.br/desenvolvedores/APIOlhoVivo/Documentacao.aspx) |
 | Transport for The Netherlands | NS | No | [Go!](http://www.ns.nl/reisinformatie/ns-api) |
-<<<<<<< HEAD
 | Transport for Sweden | Public Transport consumer | Yes | [Go!](https://www.trafiklab.se/api) |
-=======
 | Transport for Finland | Finnish transport API | No | [Go!](http://digitransit.fi/en/developers/) |
->>>>>>> 7f017821
 | Schiphol Airport API | Schiphol | Yes | [Go!](https://flight-info.3scale.net/)
 | Transport for Boston, MA, USA | MBTA API | No | [Go!](http://realtime.mbta.com/Portal/Home/Documents)
 | TransitLand | Transit Aggregation | No | [Go!](https://transit.land/documentation/datastore/api-endpoints.html)
