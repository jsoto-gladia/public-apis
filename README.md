# Public APIs [![Run tests](https://github.com/public-apis/public-apis/workflows/Run%20tests/badge.svg)](https://github.com/public-apis/public-apis/actions?query=workflow%3A%22Run+tests%22) [![Validate links](https://github.com/public-apis/public-apis/workflows/Validate%20links/badge.svg?branch=master)](https://github.com/public-apis/public-apis/actions?query=workflow%3A%22Validate+links%22)

*A collective list of free APIs for use in software and web development.*

A public API for this project can be found [here](https://github.com/davemachado/public-api)!

For information on contributing to this project, please see the [contributing guide](CONTRIBUTING.md).

**NOTE: A passing build status indicates all listed APIs are available since the last update. A failing build status indicates that 1 or more services may be unavailable at the moment.**

## Index

* [Animals](#animals)
* [Anime](#anime)
* [Anti-Malware](#anti-malware)
* [Art & Design](#art--design)
* [Books](#books)
* [Business](#business)
* [Calendar](#calendar)
* [Cloud Storage & File Sharing](#cloud-storage--file-sharing)
* [Continuous Integration](#continuous-integration)
* [Cryptocurrency](#cryptocurrency)
* [Currency Exchange](#currency-exchange)
* [Data Validation](#data-validation)
* [Development](#development)
* [Dictionaries](#dictionaries)
* [Documents & Productivity](#documents--productivity)
* [Environment](#environment)
* [Events](#events)
* [Finance](#finance)
* [Food & Drink](#food--drink)
* [Games & Comics](#games--comics)
* [Geocoding](#geocoding)
* [Government](#government)
* [Health](#health)
* [Jobs](#jobs)
* [Machine Learning](#machine-learning)
* [Music](#music)
* [News](#news)
* [Open Data](#open-data)
* [Open Source Projects](#open-source-projects)
* [Patent](#patent)
* [Personality](#personality)
* [Phone](#phone)
* [Photography](#photography)
* [Science & Math](#science--math)
* [Security](#security)
* [Shopping](#shopping)
* [Social](#social)
* [Sports & Fitness](#sports--fitness)
* [Test Data](#test-data)
* [Text Analysis](#text-analysis)
* [Tracking](#tracking)
* [Transportation](#transportation)
* [URL Shorteners](#url-shorteners)
* [Vehicle](#vehicle)
* [Video](#video)
* [Weather](#weather)

### Animals
API | Description | Auth | HTTPS | CORS |
|---|---|---|---|---|
| [Cat Facts](https://alexwohlbruck.github.io/cat-facts/) | Daily cat facts | No | Yes | No |
| [Cataas](https://cataas.com/) | Cat as a service (cats pictures and gifs) | No | Yes | Unknown |
| [catAPI](https://github.com/ThatCopy/catAPI/wiki/Usage) | Random pictures of cats | No | Yes | Yes |
| [Cats](https://docs.thecatapi.com/) | Pictures of cats from Tumblr | `apiKey` | Yes | Unknown |
| [Dog Facts](https://dukengn.github.io/Dog-facts-API/) | Random dog facts | No | Yes | Unknown |
| [Dogs](https://dog.ceo/dog-api/) | Based on the Stanford Dogs Dataset | No | Yes | Yes |
| [HTTPCat](https://http.cat/) | Cat for every HTTP Status | No | Yes | Unknown |
| [IUCN](http://apiv3.iucnredlist.org/api/v3/docs) | IUCN Red List of Threatened Species | `apiKey` | No | Unknown |
| [Movebank](https://github.com/movebank/movebank-api-doc) | Movement and Migration data of animals | No | Yes | Unknown |
| [PlaceDog](https://place.dog) | Placeholder Dog pictures | No | Yes | Yes |
| [RandomCat](https://aws.random.cat/meow) | Random pictures of cats | No | Yes | Yes |
| [RandomDog](https://random.dog/woof.json) | Random pictures of dogs | No | Yes | Yes |
| [RandomFox](https://randomfox.ca/floof/) | Random pictures of foxes | No | Yes | No |
| [RescueGroups](https://userguide.rescuegroups.org/display/APIDG/API+Developers+Guide+Home) | Adoption | No | Yes | Unknown |
| [Shibe.Online](http://shibe.online/) | Random pictures of Shiba Inu, cats or birds | No | Yes | Yes |

**[⬆ Back to Index](#index)**
### Anime
API | Description | Auth | HTTPS | CORS |
|---|---|---|---|---|
| [AniList](https://github.com/AniList/ApiV2-GraphQL-Docs) | Anime discovery & tracking | `OAuth` | Yes | Unknown |
| [AnimeChan](https://github.com/RocktimSaikia/anime-chan) | Anime quotes (over 10k+) | No | Yes | No |
| [AnimeNewsNetwork](https://www.animenewsnetwork.com/encyclopedia/api.php) | Anime industry news | No | Yes | Yes |
| [Jikan](https://jikan.moe) | Unofficial MyAnimeList API | No | Yes | Yes |
| [Kitsu](https://kitsu.docs.apiary.io/) | Anime discovery platform | `OAuth` | Yes | Yes |
| [MyAnimeList](https://myanimelist.net/clubs.php?cid=13727) | Anime and Manga Database and Community | `OAuth` | Yes | Unknown |
| [Shikimori](https://shikimori.one/api/doc) | Anime discovery, tracking, forum, rates | `OAuth` | Yes | Unknown |
| [Studio Ghibli](https://ghibliapi.herokuapp.com) | Resources from Studio Ghibli films | No | Yes | Yes |
| [Waifu.pics](https://waifu.pics/docs) | Image sharing platform for anime images | No | Yes | No |
| [What Anime](https://soruly.github.io/trace.moe/) | Scan anime image to get specific detail | No | Yes | Yes |

**[⬆ Back to Index](#index)**
### Anti-Malware
API | Description | Auth | HTTPS | CORS |
|---|---|---|---|---|
| [AbuseIPDB](https://docs.abuseipdb.com/) | IP/domain/URL reputation | `apiKey` | Yes | Unknown |
| [AlienVault Open Threat Exchange (OTX)](https://otx.alienvault.com/api) | IP/domain/URL reputation | `apiKey` | Yes | Unknown |
| [Google Safe Browsing](https://developers.google.com/safe-browsing/) | Google Link/Domain Flagging | `apiKey` | Yes | Unknown |
| [Metacert](https://metacert.com/) | Metacert Link Flagging | `apiKey` | Yes | Unknown |
| [URLScan.io](https://urlscan.io/about-api/) | Scan and Analyse URLs | `apiKey` | Yes | Unknown |
| [VirusTotal](https://www.virustotal.com/en/documentation/public-api/) | VirusTotal File/URL Analysis | `apiKey` | Yes | Unknown |

**[⬆ Back to Index](#index)**
### Art & Design
API | Description | Auth | HTTPS | CORS |
|---|---|---|---|---|
| [Art Institute of Chicago](https://api.artic.edu/docs/) | Art | No | Yes | Yes |
| [Behance](https://www.behance.net/dev) | Design | `apiKey` | Yes | Unknown |
| [ColourLovers](http://www.colourlovers.com/api) | Get various patterns, palettes and images | No | No | Unknown |
| [Cooper Hewitt](https://collection.cooperhewitt.org/api) | Smithsonian Design Museum | `apiKey` | Yes | Unknown |
| [Dribbble](http://developer.dribbble.com/v2/) | Design | `OAuth` | No | Unknown |
| [Europeana](https://pro.europeana.eu/resources/apis/search) | European Museum and Galleries content | `apiKey` | Yes | Unknown |
| [Harvard Art Museums](https://github.com/harvardartmuseums/api-docs) | Art | `apiKey` | No | Unknown |
| [Iconfinder](https://developer.iconfinder.com) | Icons | `apiKey` | Yes | Unknown |
| [Icons8](http://docs.icons8.apiary.io/#reference/0/meta) | Icons | `OAuth` | Yes | Unknown |
| [Metropolitan Museum of Art](https://metmuseum.github.io/) | Met Museum of Art | No | Yes | Unknown |
| [Noun Project](http://api.thenounproject.com/index.html) | Icons | `OAuth` | No | Unknown |
| [Rijksmuseum](https://www.rijksmuseum.nl/en/api) | Art | `apiKey` | Yes | Unknown |

**[⬆ Back to Index](#index)**
### Books
API | Description | Auth | HTTPS | CORS |
|---|---|---|---|---|
| [Bhagavad Gita](https://bhagavadgita.io/api) | Bhagavad Gita text | `OAuth` | Yes | Yes |
| [Bible](https://bibleapi.co/) | RESTful Bible API with 7 versions, 4 languages and multiple features | `apiKey` | Yes | Unknown |
| [British National Bibliography](http://bnb.data.bl.uk/) | Books | No | No | Unknown |
| [Crossref Metadata Search](https://github.com/CrossRef/rest-api-doc) | Books & Articles Metadata | No | Yes | Unknown |
| [Google Books](https://developers.google.com/books/) | Books | `OAuth` | Yes | Unknown |
| [LibGen](https://garbage.world/posts/libgen/) | Library Genesis search engine | No | No | Unknown |
| [New York Times Books](https://developer.nytimes.com/docs/books-product/1/overview) | Book reviews and The New York Times Best Sellers lists | `apiKey` | Yes | Unknown |
| [Open Library](https://openlibrary.org/developers/api) | Books, book covers and related data | No | Yes | No |
| [Penguin Publishing](http://www.penguinrandomhouse.biz/webservices/rest/) | Books, book covers and related data | No | Yes | Yes |
| [Rig Veda](https://aninditabasu.github.io/indica/html/rv.html) | Gods and poets, their categories, and the verse meters, with the mandal and sukta number | No | Yes | Unknown |
| [Shrimad Bhagavad Gita](https://vedicscriptures.github.io/) | Open Source Shrimad Bhagavad Gita API including 21+ authors translation in Sanskrit/English/Hindi | No | Yes | Yes |
| [Thirukkural](https://api-thirukkural.web.app/) | 1330 Thirukkural poems and explanation in Tamil and English | No | Yes | Yes |
| [Vedic Society](https://aninditabasu.github.io/indica/html/vs.html) | Descriptions of all nouns (names, places, animals, things) from vedic literature | No | Yes | Unknown |

**[⬆ Back to Index](#index)**
### Business
API | Description | Auth | HTTPS | CORS |
|---|---|---|---|---|
| [Charity Search](http://charityapi.orghunter.com/) | Non-profit charity data | `apiKey` | No | Unknown |
| [Clearbit Logo](https://clearbit.com/docs#logo-api) | Search for company logos and embed them in your projects | `apiKey` | Yes | Unknown |
| [Domainsdb.info](https://domainsdb.info/) | Registered Domain Names Search | No | Yes | No |
| [Freelancer](https://developers.freelancer.com) | Hire freelancers to get work done | `OAuth` | Yes | Unknown |
| [Gmail](https://developers.google.com/gmail/api/) | Flexible, RESTful access to the user's inbox | `OAuth` | Yes | Unknown |
| [Google Analytics](https://developers.google.com/analytics/) | Collect, configure and analyze your data to reach the right audience | `OAuth` | Yes | Unknown |
| [MailboxValidator](https://www.mailboxvalidator.com/api-email-free) | Validate email address to improve deliverability | `apiKey` | Yes | Unknown |
| [mailgun](https://www.mailgun.com/) | Email Service | `apiKey` | Yes | Unknown |
| [markerapi](http://www.markerapi.com/) | Trademark Search | No | No | Unknown |
| [Trello](https://developers.trello.com/) | Boards, lists and cards to help you organize and prioritize your projects | `OAuth` | Yes | Unknown |

**[⬆ Back to Index](#index)**
### Calendar
API | Description | Auth | HTTPS | CORS |
|---|---|---|---|---|
| [Abstract Public Holidays](https://www.abstractapi.com/holidays-api) | Data on national, regional, and religious holidays via API | `apiKey` | Yes | Yes |
| [Calendar Index](https://www.calendarindex.com/) | Worldwide Holidays and Working Days | `apiKey` | Yes | Yes |
| [Church Calendar](http://calapi.inadiutorium.cz/) | Catholic liturgical calendar | No | No | Unknown |
| [Czech Namedays Calendar](https://svatky.adresa.info) | Lookup for a name and returns nameday date | No | No | Unknown |
| [Google Calendar](https://developers.google.com/google-apps/calendar/) | Display, create and modify Google calendar events | `OAuth` | Yes | Unknown |
| [Hebrew Calendar](https://www.hebcal.com/home/developer-apis) | Convert between Gregorian and Hebrew, fetch Shabbat and Holiday times, etc | No | No | Unknown |
| [Holidays](https://holidayapi.com/) | Historical data regarding holidays | `apiKey` | Yes | Unknown |
| [LectServe](http://www.lectserve.com) | Protestant liturgical calendar | No | No | Unknown |
| [Nager.Date](https://date.nager.at) | Public holidays for more than 90 countries | No | Yes | No |
| [Namedays Calendar](https://api.abalin.net/) | Provides namedays for multiple countries | No | Yes | Yes |
| [Non-Working Days](https://github.com/gadael/icsdb) | Database of ICS files for non working days | No | Yes | Unknown |
| [Non-Working Days](https://isdayoff.ru) | Simple REST API for checking working, non-working or short days for Russia, CIS, USA and other | No | Yes | Yes |
| [Russian Calendar](https://github.com/egno/work-calendar) | Check if a date is a Russian holiday or not | No | Yes | No |
| [UK Bank Holidays](https://www.gov.uk/bank-holidays.json) | Bank holidays in England and Wales, Scotland and Northern Ireland | No | Yes | Unknown |
| [UnixTime Converter](https://unixtime.co.za) | A REST API to convert UnixTime to DateTime and DateTime to UnixTime | No | Yes | Unknown |

**[⬆ Back to Index](#index)**
### Cloud Storage & File Sharing
API | Description | Auth | HTTPS | CORS |
|---|---|---|---|---|
| [Box](https://developer.box.com/) | File Sharing and Storage | `OAuth` | Yes | Unknown |
| [Dropbox](https://www.dropbox.com/developers) | File Sharing and Storage | `OAuth` | Yes | Unknown |
| [GoFile](https://gofile.io/api) | Unlimited size file uploads for free | `apiKey` | Yes | Unknown |
| [Google Drive](https://developers.google.com/drive/) | File Sharing and Storage | `OAuth` | Yes | Unknown |
| [OneDrive](https://dev.onedrive.com/) | File Sharing and Storage | `OAuth` | Yes | Unknown |
| [Pantry](https://getpantry.cloud/) | Free JSON storage for small projects | No | Yes | Yes |
| [Pastebin](https://pastebin.com/api/) | Plain Text Storage | `apiKey` | Yes | Unknown |

**[⬆ Back to Index](#index)**
### Continuous Integration
API | Description | Auth | HTTPS | CORS |
|---|---|---|---|---|
| [CircleCI](https://circleci.com/docs/api/v1-reference/) | Automate the software development process using continuous integration and continuous delivery | `apiKey` | Yes | Unknown |
| [Codeship](https://apidocs.codeship.com/) | Codeship is a Continuous Integration Platform in the cloud | `apiKey` | Yes | Unknown |
| [Travis CI](https://docs.travis-ci.com/api/) | Sync your GitHub projects with Travis CI to test your code in minutes | `apiKey` | Yes | Unknown |

**[⬆ Back to Index](#index)**
### Cryptocurrency
API | Description | Auth | HTTPS | CORS |
|---|---|---|---|---|
| [Binance](https://github.com/binance/binance-spot-api-docs) | Exchange for Trading Cryptocurrencies based in China | `apiKey` | Yes | Unknown |
| [BitcoinAverage](https://apiv2.bitcoinaverage.com/) | Digital Asset Price Data for the blockchain industry | `apiKey` | Yes | Unknown |
| [BitcoinCharts](https://bitcoincharts.com/about/exchanges/) | Financial and Technical Data related to the Bitcoin Network | No | Yes | Unknown |
| [Bitfinex](https://docs.bitfinex.com/docs) | Cryptocurrency Trading Platform | `apiKey` | Yes | Unknown |
| [Bitmex](https://www.bitmex.com/app/apiOverview) | Real-Time Cryptocurrency derivatives trading platform based in Hong Kong | `apiKey` | Yes | Unknown |
| [Bittrex](https://bittrex.com/Home/Api) | Next Generation Crypto Trading Platform | `apiKey` | Yes | Unknown |
| [Block](https://www.block.io/docs/basic) | Bitcoin Payment, Wallet & Transaction Data | `apiKey` | Yes | Unknown |
| [Blockchain](https://www.blockchain.info/api) | Bitcoin Payment, Wallet & Transaction Data | No | Yes | Unknown |
| [BlockFacts](https://blockfacts.io/) | Real-time crypto data from multiple exchanges via a single unified API, and much more | `apiKey` | Yes | Unknown |
| [CoinAPI](https://docs.coinapi.io/) | All Currency Exchanges integrate under a single api | `apiKey` | Yes | No |
| [Coinbase](https://developers.coinbase.com) | Bitcoin, Bitcoin Cash, Litecoin and Ethereum Prices | `apiKey` | Yes | Unknown |
| [Coinbase Pro](https://docs.pro.coinbase.com/#api) | Cryptocurrency Trading Platform | `apiKey` | Yes | Unknown |
| [CoinCap](https://docs.coincap.io/) | Real time Cryptocurrency prices through a RESTful API | No | Yes | Unknown |
| [CoinDesk](http://www.coindesk.com/api/) | Bitcoin Price Index | No | No | Unknown |
| [CoinGecko](http://www.coingecko.com/api) | Cryptocurrency Price, Market, and Developer/Social Data | No | Yes | Yes |
| [Coinigy](https://coinigy.docs.apiary.io) | Interacting with Coinigy Accounts and Exchange Directly | `apiKey` | Yes | Unknown |
| [coinlayer](https://coinlayer.com) | Real-time Crypto Currency Exchange Rates | `apiKey` | Yes | Unknown |
| [Coinlib](https://coinlib.io/apidocs) | Crypto Currency Prices | `apiKey` | Yes | Unknown |
| [Coinlore](https://www.coinlore.com/cryptocurrency-data-api) | Cryptocurrencies prices, volume and more | No | Yes | Unknown |
| [CoinMarketCap](https://coinmarketcap.com/api/) | Cryptocurrencies Prices | `apiKey` | Yes | Unknown |
| [Coinpaprika](https://api.coinpaprika.com) | Cryptocurrencies prices, volume and more | No | Yes | Yes |
| [CoinRanking](https://developers.coinranking.com/api/documentation/) | Live Cryptocurrency data | No | Yes | Unknown |
| [CryptoCompare](https://www.cryptocompare.com/api#) | Cryptocurrencies Comparison | No | Yes | Unknown |
| [CryptoMarket](https://developers.cryptomkt.com) | Cryptocurrencies Trading platform | `apiKey` | Yes | Yes |
| [Cryptonator](https://www.cryptonator.com/api/) | Cryptocurrencies Exchange Rates | No | Yes | Unknown |
| [Gemini](https://docs.gemini.com/rest-api/) | Cryptocurrencies Exchange | No | Yes | Unknown |
| [ICObench](https://icobench.com/developers) | Various information on listing, ratings, stats, and more | `apiKey` | Yes | Unknown |
| [MercadoBitcoin](https://www.mercadobitcoin.net/api-doc/) | Brazilian Cryptocurrency Information | No | Yes | Unknown |
| [Nexchange](https://nexchange2.docs.apiary.io/) | Automated cryptocurrency exchange service | No | No | Yes |
| [Poloniex](https://poloniex.com/support/api/) | US based digital asset exchange | `apiKey` | Yes | Unknown |
| [Technical Analysis](https://technical-analysis-api.com) | Cryptocurrency prices and technical analysis | `apiKey` | Yes | No |
| [VALR](https://docs.valr.com/) | Cryptocurrency Exchange based in South Africa | `apiKey` | Yes | Unknown |
| [WorldCoinIndex](https://www.worldcoinindex.com/apiservice) | Cryptocurrencies Prices | `apiKey` | Yes | Unknown |

**[⬆ Back to Index](#index)**
### Currency Exchange
API | Description | Auth | HTTPS | CORS |
|---|---|---|---|---|
| [1Forge](https://1forge.com/forex-data-api/api-documentation) | Forex currency market data | `apiKey` | Yes | Unknown |
| [apilayer fixer.io](http://fixer.io) | Exchange rates and currency conversion | `apiKey` | Yes | Unknown |
| [Currencylayer](https://currencylayer.com/documentation) | Exchange rates and currency conversion | `apiKey` | Yes | Unknown |
| [CurrencyScoop](https://currencyscoop.com/api-documentation) | Real-time and historical currency rates JSON API | `apiKey` | Yes | Yes |
| [Czech National Bank](https://www.cnb.cz/cs/financni_trhy/devizovy_trh/kurzy_devizoveho_trhu/denni_kurz.xml) | A collection of exchange rates | No | Yes | Unknown |
| [ExchangeRate-API](https://www.exchangerate-api.com) | Free currency conversion | No | Yes | Yes |
| [Exchangeratesapi.io](https://exchangeratesapi.io) | Exchange rates with currency conversion | No | Yes | Yes |
| [Frankfurter](https://www.frankfurter.app/docs) | Exchange rates, currency conversion and time series | No | Yes | Yes |
| [National Bank of Poland](http://api.nbp.pl/en.html) | A collection of currency exchange rates (data in XML and JSON) | No | Yes | Yes |
| [ratesapi](https://ratesapi.io) | Free exchange rates and historical rates | No | Yes | Unknown |
| [VATComply.com](https://www.vatcomply.com/documentation) | Exchange rates, geolocation and VAT number validation | No | Yes | Yes |

**[⬆ Back to Index](#index)**
### Data Validation
API | Description | Auth | HTTPS | CORS |
|---|---|---|---|---|
| [Abstract Email Validation](https://www.abstractapi.com/email-verification-validation-api) | Validate email addresses for deliverability and spam | `apiKey` | Yes | Yes |
| [Cloudmersive Validate](https://cloudmersive.com/validate-api) | Validate email addresses, phone numbers, VAT numbers and domain names | `apiKey` | Yes | Yes |
| [EVA](https://eva.pingutil.com/) | Validate email addresses | No | Yes | Unknown |
| [Lob.com](https://lob.com/) | US Address Verification | `apiKey` | Yes | Unknown |
| [mailboxlayer](https://mailboxlayer.com) | Email address validation | No | Yes | Unknown |
| [PurgoMalum](http://www.purgomalum.com) | Content validator against profanity & obscenity | No | No | Unknown |
| [US Autocomplete](https://smartystreets.com/docs/cloud/us-autocomplete-api) | Enter address data quickly with real-time address suggestions | `apiKey` | Yes | Yes |
| [US Extract](https://smartystreets.com/products/apis/us-extract-api) | Extract postal addresses from any text including emails | `apiKey` | Yes | Yes |
| [US Street Address](https://smartystreets.com/docs/cloud/us-street-api) | Validate and append data for any US postal address | `apiKey` | Yes | Yes |
| [vatlayer](https://vatlayer.com) | VAT number validation | No | Yes | Unknown |
| [Veriphone](https://veriphone.io) | Phone number validation & carrier lookup | `apiKey` | Yes | Yes |

**[⬆ Back to Index](#index)**
### Development
API | Description | Auth | HTTPS | CORS |
|---|---|---|---|---|
| [24 Pull Requests](https://24pullrequests.com/api) | Project to promote open source collaboration during December | No | Yes | Yes |
| [Abstract Screenshot](https://www.abstractapi.com/website-screenshot-api) | Take programmatic screenshots of web pages from any website | `apiKey` | Yes | Yes |
| [Agify.io](https://agify.io) | Estimates the age from a first name | No | Yes | Yes |
| [ApiFlash](https://apiflash.com/) | Chrome based screenshot API for developers | `apiKey` | Yes | Unknown |
| [APIs.guru](https://apis.guru/api-doc/) | Wikipedia for Web APIs, OpenAPI/Swagger specs for public APIs | No | Yes | Unknown |
| [BetterMeta](http://bettermeta.io) | Return a site's meta tags in JSON format | `X-Mashape-Key` | Yes | Unknown |
| [Bitbucket](https://developer.atlassian.com/bitbucket/api/2/reference/) | Bitbucket API | `OAuth` | Yes | Unknown |
| [Blitapp](https://blitapp.com/api/) | Schedule screenshots of web pages and sync them to your cloud | `apiKey` | Yes | Unknown |
| [Bored](https://www.boredapi.com/) | Find random activities to fight boredom | No | Yes | Unknown |
| [Browshot](https://browshot.com/api/documentation) | Easily make screenshots of web pages in any screen size, as any device | `apiKey` | Yes | Yes |
| [CDNJS](https://api.cdnjs.com/libraries/jquery) | Library info on CDNJS | No | Yes | Unknown |
| [Changelogs.md](https://changelogs.md) | Structured changelog metadata from open source projects | No | Yes | Unknown |
| [CountAPI](https://countapi.xyz) | Free and simple counting service. You can use it to track page hits and specific events | No | Yes | Yes |
| [DigitalOcean Status](https://status.digitalocean.com/api) | Status of all DigitalOcean services | No | Yes | Unknown |
| [DomainDb Info](https://api.domainsdb.info/) | Domain name search to find all domains containing particular words/phrases/etc | No | Yes | Unknown |
| [ExtendsClass JSON Storage](https://extendsclass.com/json-storage.html) | A simple JSON store API | No | Yes | Yes |
| [Form2Channel](https://form2channel.com/) | Send static html form submissions to Google Sheets, Email, Slack or Telegram | No | Yes | Yes |
| [Genderize.io](https://genderize.io) | Estimates a gender from a first name | No | Yes | Yes |
| [GETPing](https://www.getping.info) | Trigger an email notification with a simple GET request | `apiKey` | Yes | Unknown |
| [GitHub](https://docs.github.com/en/free-pro-team@latest/rest) | Make use of GitHub repositories, code and user info programmatically | `OAuth` | Yes | Yes |
| [Gitlab](https://docs.gitlab.com/ee/api/) | Automate GitLab interaction programmatically | `OAuth` | Yes | Unknown |
| [Gitter](https://developer.gitter.im/docs/welcome) | Chat for Developers | `OAuth` | Yes | Unknown |
| [Hexabin](https://hexabin.herokuapp.com/) | Convert and retrieve hexadecimal, binary, decimal, and octal values with ease | No | No | Unknown |
| [Host.io](https://host.io) | Domains Data API for Developers | `apiKey` | Yes | Yes |
| [HTTP2.Pro](https://http2.pro/doc/api) | Test endpoints for client and server HTTP/2 protocol support | No | Yes | Unknown |
| [IBM Text to Speech](https://cloud.ibm.com/docs/text-to-speech/getting-started.html) | Convert text to speech | `apiKey` | Yes | Yes |
| [IFTTT](https://platform.ifttt.com/docs/connect_api) | IFTTT Connect API | No | Yes | Unknown |
| [Image-Charts](https://documentation.image-charts.com/) | Generate charts, QR codes and graph images | No | Yes | Yes |
| [import.io](http://api.docs.import.io/) | Retrieve structured data from a website or RSS feed | `apiKey` | Yes | Unknown |
| [IP2WHOIS Information Lookup](https://www.ip2whois.com/) | WHOIS domain name lookup | `apiKey` | Yes | Unknown |
| [IPify](https://www.ipify.org/) | A simple IP Address API | No | Yes | Unknown |
| [IPinfo](https://ipinfo.io/developers) | Another simple IP Address API | No | Yes | Unknown |
| [jsDelivr](https://github.com/jsdelivr/data.jsdelivr.com) | Package info and download stats on jsDelivr CDN | No | Yes | Yes |
| [JSON 2 JSONP](https://json2jsonp.com/) | Convert JSON to JSONP (on-the-fly) for easy cross-domain data requests using client-side JavaScript | No | Yes | Unknown |
| [JSONbin.io](https://jsonbin.io) | Free JSON storage service. Ideal for small scale Web apps, Websites and Mobile apps | `apiKey` | Yes | Yes |
| [Judge0](https://api.judge0.com/) | Compile and run source code | No | Yes | Unknown |
| [Kroki](https://kroki.io) | Creates diagrams from textual descriptions | No | Yes | Yes |
| [License-API](https://github.com/cmccandless/license-api/blob/master/README.md) | Unofficial REST API for choosealicense.com | No | Yes | No |
| [MAC address vendor lookup](https://macaddress.io/api) | Retrieve vendor details and other information regarding a given MAC address or an OUI | `apiKey` | Yes | Yes |
| [MicroENV](https://microenv.com/) | Fake Rest API for developers | No | Yes | Unknown |
| [Nationalize.io](https://nationalize.io) | Estimate the nationality of a first name | No | Yes | Yes |
| [OOPSpam](https://oopspam.com/) | Multiple spam filtering service | No | Yes | Yes |
| [PageCDN](https://pagecdn.com/docs/public-api) | Public API for javascript, css and font libraries on PageCDN | `apiKey` | Yes | Yes |
| [Postman](https://docs.api.getpostman.com/) | Tool for testing APIs | `apiKey` | Yes | Unknown |
| [ProxyCrawl](https://proxycrawl.com) | Scraping and crawling anticaptcha service | `apiKey` | Yes | Unknown |
| [Public APIs](https://github.com/davemachado/public-api) | A collective list of free JSON APIs for use in web development | No | Yes | Unknown |
| [Pusher Beams](https://pusher.com/beams) | Push notifications for Android & iOS | `apiKey` | Yes | Unknown |
| [QR Code](https://fungenerators.com/api/qrcode/) | Create new QR Code or decode existing one | `apiKey` | Yes | Yes |
| [QR code](http://qrtag.net/api/) | Create an easy to read QR code and URL shortener | No | Yes | Yes |
| [QR code](http://goqr.me/api/) | Generate and decode / read QR code graphics | No | Yes | Unknown |
| [QuickChart](https://quickchart.io/) | Generate chart and graph images | No | Yes | Yes |
| [ReqRes](https://reqres.in/ ) | A hosted REST-API ready to respond to your AJAX requests | No | Yes | Unknown |
| [Scraper.AI](https://docs.scraper.ai/#/) | Extract and monitor data from any website | `apiKey` | Yes | Unknown |
| [ScraperApi](https://www.scraperapi.com) | Easily build scalable web scrapers | `apiKey` | Yes | Unknown |
| [scraperBox](https://scraperbox.com/) | Undetectable web scraping API | `apiKey` | Yes | Yes |
| [scrapestack](https://scrapestack.com/) | Real-time, Scalable Proxy & Web Scraping REST API | `apiKey` | Yes | Unknown |
| [ScrapingAnt](https://scrapingant.com) | Headless Chrome scraping with a simple API | `apiKey` | Yes | Unknown |
| [ScrapingDog](https://www.scrapingdog.com/) | Proxy API for Web scraping | `apiKey` | Yes | Unknown |
| [ScreenshotAPI.net](https://screenshotapi.net/) | Create pixel-perfect website screenshots | `apiKey` | Yes | Yes |
| [serpstack](https://serpstack.com/) | Real-Time & Accurate Google Search Results API | `apiKey` | Yes | Yes |
| [SHOUTCLOUD](http://shoutcloud.io/) | ALL-CAPS AS A SERVICE | No | No | Unknown |
| [StackExchange](https://api.stackexchange.com/) | Q&A forum for developers | `OAuth` | Yes | Unknown |
| [userstack](https://userstack.com/) | Secure User-Agent String Lookup JSON API | `OAuth` | Yes | Unknown |
| [WebScraping.AI](https://webscraping.ai/) | Web Scraping API with built-in proxies and JS rendering | `apiKey` | Yes | Yes |

**[⬆ Back to Index](#index)**
### Dictionaries
API | Description | Auth | HTTPS | CORS |
|---|---|---|---|---|
| [Lingua Robot](https://www.linguarobot.io) | Word definitions, pronunciations, synonyms, antonyms and others | `apiKey` | Yes | Yes |
| [Merriam-Webster](https://dictionaryapi.com/) | Dictionary and Thesaurus Data | `apiKey` | Yes | Unknown |
| [OwlBot](https://owlbot.info/) | Definitions with example sentence and photo if available | `apiKey` | Yes | Yes |
| [Oxford](https://developer.oxforddictionaries.com/) | Dictionary Data | `apiKey` | Yes | No |
| [Wordnik](http://developer.wordnik.com) | Dictionary Data | `apiKey` | No | Unknown |
| [Words](https://www.wordsapi.com/) | Definitions and synonyms for more than 150,000 words | `apiKey` | Yes | Unknown |

**[⬆ Back to Index](#index)**
### Documents & Productivity
API | Description | Auth | HTTPS | CORS |
|---|---|---|---|---|
| [Cloudmersive Document and Data Conversion](https://cloudmersive.com/convert-api) | HTML/URL to PDF/PNG, Office documents to PDF, image conversion | `apiKey` | Yes | Yes |
| [Code::Stats](https://codestats.net/api-docs) | Automatic time tracking for programmers | `apiKey` | Yes | No |
| [File.io](https://www.file.io) | File Sharing | No | Yes | Unknown |
| [Mercury](https://mercury.postlight.com/web-parser/) | Web parser | `apiKey` | Yes | Unknown |
| [pdflayer](https://pdflayer.com) | HTML/URL to PDF | `apiKey` | Yes | Unknown |
| [Pocket](https://getpocket.com/developer/) | Bookmarking service | `OAuth` | Yes | Unknown |
| [PrexView](https://prexview.com) | Data from XML or JSON to PDF, HTML or Image | `apiKey` | Yes | Unknown |
| [Restpack](https://restpack.io/) | Provides screenshot, HTML to PDF and content extraction APIs | `apiKey` | Yes | Unknown |
| [Salesfly PDF](https://salesflypdf.com) | HTML/URL to PDF | `apiKey` | Yes | Yes |
| [Todoist](https://developer.todoist.com) | Todo Lists | `OAuth` | Yes | Unknown |
| [Vector Express v2.0](https://vector.express) | Free vector file converting API | No | Yes | No |
| [WakaTime](https://wakatime.com/developers) | Automated time tracking leaderboards for programmers | No | Yes | Unknown |
| [Zube](https://zube.io/docs/api) | Full stack project management | `OAuth` | Yes | Unknown |

**[⬆ Back to Index](#index)**
### Environment
API | Description | Auth | HTTPS | CORS |
|---|---|---|---|---|
| [AirVisual](https://airvisual.com/api) | Air quality and weather data | `apiKey` | Yes | Unknown |
| [Carbon Interface](https://docs.carboninterface.com/) | API to calculate carbon (C02) emissions estimates for common C02 emitting activities | `apiKey` | Yes | Yes |
| [GrünstromIndex](https://www.corrently.de/hintergrund/gruenstromindex/index.html) | Green Power Index for Germany (Grünstromindex/GSI) | No | No | Yes |
| [La Data Verte](https://ladataverte.fr) | Aggregation of multiple environmental indicators (CO2 emissions, Average temperature, etc) | No | Yes | Unknown |
| [OpenAQ](https://docs.openaq.org/) | Open air quality data | `apiKey` | Yes | Unknown |
| [PM2.5 Open Data Portal](https://pm25.lass-net.org/#apis) | Open low-cost PM2.5 sensor data | No | Yes | Unknown |
| [PM25.in](http://www.pm25.in/api_doc) | Air quality of China | `apiKey` | No | Unknown |
| [PVWatts](https://developer.nrel.gov/docs/solar/pvwatts/v6/) | Energy production photovoltaic (PV) energy systems | `apiKey` | Yes | Unknown |
| [UK Carbon Intensity](https://carbon-intensity.github.io/api-definitions/#carbon-intensity-api-v1-0-0) | The Official Carbon Intensity API for Great Britain developed by National Grid | No | Yes | Unknown |

**[⬆ Back to Index](#index)**
### Events
API | Description | Auth | HTTPS | CORS |
|---|---|---|---|---|
| [Eventbrite](https://www.eventbrite.com/developer/v3/) | Find events | `OAuth` | Yes | Unknown |
| [Picatic](http://developer.picatic.com/?utm_medium=web&utm_source=github&utm_campaign=public-apis%20repo&utm_content=toddmotto) | Sell tickets anywhere | `apiKey` | Yes | Unknown |
| [Ticketmaster](http://developer.ticketmaster.com/products-and-docs/apis/getting-started/) | Search events, attractions, or venues | `apiKey` | Yes | Unknown |

**[⬆ Back to Index](#index)**
### Finance
API | Description | Auth | HTTPS | CORS |
|---|---|---|---|---|
| [Abstract VAT Validation](https://www.abstractapi.com/vat-validation-rates-api) | Validate VAT numbers and calculate VAT rates | `apiKey` | Yes | Yes |
| [Alpha Vantage](https://www.alphavantage.co/) | Realtime and historical stock data | `apiKey` | Yes | Unknown |
| [Banco do Brasil](https://developers.bb.com.br/home) | All Banco do Brasil financial transaction APIs | `OAuth` | Yes | Yes |
| [IEX Cloud](https://iexcloud.io/docs/api/) | Realtime & Historical Stock and Market Data | `apiKey` | Yes | Yes |
| [IG](https://labs.ig.com/gettingstarted) | Spreadbetting and CFD Market Data | `apiKey` | Yes | Unknown |
| [Intrinio](https://intrinio.com/) | A wide selection of financial data feeds | `apiKey` | Yes | Unknown |
| [marketstack](https://marketstack.com/) | Real-Time, Intraday & Historical Market Data API | `apiKey` | Yes | Unknown |
| [Plaid](https://plaid.com/) | Connect with users’ bank accounts and access transaction data | `apiKey` | Yes | Unknown |
| [Razorpay IFSC](https://ifsc.razorpay.com/) | Indian Financial Systems Code (Bank Branch Codes) | No | Yes | Unknown |
| [Real Time Finance](https://github.com/Real-time-finance/finance-websocket-API/) | Websocket API to access realtime stock data | `apiKey` | No | Unknown |
| [Tradier](https://developer.tradier.com) | US equity/option market data (delayed, intraday, historical) | `OAuth` | Yes | Yes |
| [Twelve Data](https://twelvedata.com/) | Stock market data (real-time & historical) | `apiKey` | Yes | Unknown |
| [YNAB](https://api.youneedabudget.com/) | Budgeting & Planning | `OAuth` | Yes | Yes |

**[⬆ Back to Index](#index)**
### Food & Drink
API | Description | Auth | HTTPS | CORS |
|---|---|---|---|---|
| [Edamam nutrition](https://developer.edamam.com/edamam-docs-nutrition-api) | Nutrition Analysis | `apiKey` | Yes | Unknown |
| [Edamam recipes](https://developer.edamam.com/edamam-docs-recipe-api) | Recipe Search | `apiKey` | Yes | Unknown |
| [Foodish](https://github.com/surhud004/Foodish#readme) | Random pictures of food dishes | No | Yes | Yes |
| [LCBO](https://lcboapi.com/) | Alcohol | `apiKey` | Yes | Unknown |
| [Open Brewery DB](https://www.openbrewerydb.org) | Breweries, Cideries and Craft Beer Bottle Shops | No | Yes | Yes |
| [Open Food Facts](https://world.openfoodfacts.org/data) | Food Products Database | No | Yes | Unknown |
| [PunkAPI](https://punkapi.com/) | Brewdog Beer Recipes | No | Yes | Unknown |
| [Recipe Puppy](http://www.recipepuppy.com/about/api/) | Food | No | No | Unknown |
| [Spoonacular](https://spoonacular.com/food-api) | Recipes and Food product | `apiKey` | Yes | Unknown |
| [TacoFancy](https://github.com/evz/tacofancy-api) | Community-driven taco database | No | No | Unknown |
| [The Report of the Week](https://github.com/andyklimczak/TheReportOfTheWeek-API) | Food & Drink Reviews | No | Yes | Unknown |
| [TheCocktailDB](https://www.thecocktaildb.com/api.php) | Cocktail Recipes | `apiKey` | Yes | Yes |
| [TheMealDB](https://www.themealdb.com/api.php) | Meal Recipes | `apiKey` | Yes | Yes |
| [What's on the menu?](http://nypl.github.io/menus-api/) | NYPL human-transcribed historical menu collection | `apiKey` | No | Unknown |
| [WhiskyHunter](https://whiskyhunter.net/api/) | Past online whisky auctions statistical data | No | Yes | Unknown |
| [Zestful](https://zestfuldata.com/) | Parse recipe ingredients | `apiKey` | Yes | Yes |

**[⬆ Back to Index](#index)**
### Games & Comics
API | Description | Auth | HTTPS | CORS |
|---|---|---|---|---|
| [Age of Empires II](https://age-of-empires-2-api.herokuapp.com) | Get information about Age of Empires II resources | No | Yes | No |
| [AmiiboAPI](https://amiiboapi.com/) | Nintendo Amiibo Information | No | Yes | Yes |
| [Autochess VNG](https://github.com/didadadida93/autochess-vng-api) | Rest Api for Autochess VNG | No | Yes | Yes |
| [Board Game Geek](https://boardgamegeek.com/wiki/page/BGG_XML_API2) | Board games, RPG and videogames | No | Yes | No |
| [Brawl Stars](https://developer.brawlstars.com) | Brawl Stars Game Information | `apiKey` | Yes | Unknown |
| [CheapShark](https://www.cheapshark.com/api) | Steam/PC Game Prices and Deals | No | Yes | Yes |
| [Chuck Norris Database](http://www.icndb.com/api/) | Jokes | No | No | Unknown |
| [Clash of Clans](https://developer.clashofclans.com) | Clash of Clans Game Information | `apiKey` | Yes | Unknown |
| [Clash Royale](https://developer.clashroyale.com) | Clash Royale Game Information | `apiKey` | Yes | Unknown |
| [Comic Vine](https://comicvine.gamespot.com/api/documentation) | Comics | No | Yes | Unknown |
| [Dark Souls 3](https://blog.mugenmonkey.com/2017/09/10/ds3-api.html) | Information about Dark Souls 3 Items | No | Yes | Unknown |
| [Deck of Cards](http://deckofcardsapi.com/) | Deck of Cards | No | No | Unknown |
| [Destiny The Game](https://github.com/Bungie-net/api) | Bungie Platform API | `apiKey` | Yes | Unknown |
| [Dota 2](https://docs.opendota.com/) | Provides information about Player stats , Match stats, Rankings for Dota 2 | No | Yes | Unknown |
| [Dungeons and Dragons](http://www.dnd5eapi.co/) | Reference for 5th edition spells, classes, monsters, and more | No | No | No |
| [Eve Online](https://esi.evetech.net/ui) | Third-Party Developer Documentation | `OAuth` | Yes | Unknown |
| [FIFA Ultimate Team](https://www.easports.com/fifa/ultimate-team/api/fut/item) | FIFA Ultimate Team items API | No | Yes | Unknown |
| [Final Fantasy XIV](https://xivapi.com/) | Final Fantasy XIV Game data API | No | Yes | Yes |
| [Fortnite](https://fortnitetracker.com/site-api) | Fortnite Stats | `apiKey` | Yes | Unknown |
| [Giant Bomb](https://www.giantbomb.com/api/documentation) | Video Games | `apiKey` | Yes | Unknown |
| [Guild Wars 2](https://wiki.guildwars2.com/wiki/API:Main) | Guild Wars 2 Game Information | `apiKey` | Yes | Unknown |
| [GW2Spidy](https://github.com/rubensayshi/gw2spidy/wiki) | GW2Spidy API, Items data on the Guild Wars 2 Trade Market | No | Yes | Unknown |
| [Halo](https://developer.haloapi.com/) | Halo 5 and Halo Wars 2 Information | `apiKey` | Yes | Unknown |
| [Hearthstone](http://hearthstoneapi.com/) | Hearthstone Cards Information | `X-Mashape-Key` | Yes | Unknown |
| [Humble Bundle](https://rapidapi.com/Ziggoto/api/humble-bundle) | Humble Bundle's current bundles | `apiKey` | Yes | Unknown |
| [Hypixel](https://api.hypixel.net/) | Hypixel player stats | `apiKey` | Yes | Unknown |
| [Hyrule Compendium](https://github.com/gadhagod/Hyrule-Compendium-API) | Data on all interactive items from The Legend of Zelda: BOTW | No | Yes | Unknown |
| [Hytale](https://hytale-api.com/) | Hytale blog posts and jobs | No | Yes | Unknown |
| [IGDB.com](https://api.igdb.com/) | Video Game Database | `apiKey` | Yes | Unknown |
| [JokeAPI](https://sv443.net/jokeapi/v2/) | Programming, Miscellaneous and Dark Jokes | No | Yes | Yes |
| [Jokes](https://github.com/15Dkatz/official_joke_api) | Programming and general jokes | No | Yes | Unknown |
| [Jokes One](https://jokes.one/api/joke/) | Joke of the day and large category of jokes accessible via REST API | `apiKey` | Yes | Yes |
| [Jservice](http://jservice.io) | Jeopardy Question Database | No | No | Unknown |
| [Lichess](https://lichess.org/api) | Access to all data of users, games, puzzles and etc on Lichess | `OAuth` | Yes | Unknown |
| [Magic The Gathering](http://magicthegathering.io/) | Magic The Gathering Game Information | No | No | Unknown |
| [Marvel](http://developer.marvel.com) | Marvel Comics | `apiKey` | No | Unknown |
| [mod.io](https://docs.mod.io) | Cross Platform Mod API | `apiKey` | Yes | Unknown |
| [Open Trivia](https://opentdb.com/api_config.php) | Trivia Questions | No | Yes | Unknown |
| [PandaScore](https://developers.pandascore.co/) | E-sports games and results | `apiKey` | Yes | Unknown |
| [PlayerUnknown's Battlegrounds](https://pubgtracker.com/site-api) | PUBG Stats | `apiKey` | Yes | Unknown |
| [Pokéapi](https://pokeapi.co) | Pokémon Information | No | Yes | Unknown |
| [Pokémon TCG](https://pokemontcg.io) | Pokémon TCG Information | No | Yes | Unknown |
| [Random Facts](https://fungenerators.com/api/facts/) | Random Facts from hundreds of categories | `apiKey` | Yes | Yes |
| [Rick and Morty](https://rickandmortyapi.com) | All the Rick and Morty information, including images | No | Yes | Yes |
| [Riot Games](https://developer.riotgames.com/) | League of Legends Game Information | `apiKey` | Yes | Unknown |
| [RuneScape](https://runescape.wiki/w/Application_programming_interface) | RuneScape and OSRS RPGs information | No | Yes | No |
| [Scryfall](https://scryfall.com/docs/api) | Magic: The Gathering database | No | Yes | Yes |
| [Steam](https://developer.valvesoftware.com/wiki/Steam_Web_API) | Steam Client Interaction | `OAuth` | Yes | Unknown |
| [SuperHeroes](https://superheroapi.com) | All SuperHeroes and Villains data from all universes under a single API | `apiKey` | Yes | Unknown |
| [Tronald Dump](https://www.tronalddump.io/) | The dumbest things Donald Trump has ever said | No | Yes | Unknown |
| [Wargaming.net](https://developers.wargaming.net/) | Wargaming.net info and stats | `apiKey` | Yes | No |
| [xkcd](https://xkcd.com/json.html) | Retrieve xkcd comics as JSON | No | Yes | No |

**[⬆ Back to Index](#index)**
### Geocoding
API | Description | Auth | HTTPS | CORS |
|---|---|---|---|---|
| [Abstract IP Geolocation](https://www.abstractapi.com/ip-geolocation-api) | Geolocate website visitors from their IPs | `apiKey` | Yes | Yes |
| [adresse.data.gouv.fr](https://adresse.data.gouv.fr) | Address database of France, geocoding and reverse | No | Yes | Unknown |
| [Airtel IP](https://sys.airtel.lv/ip2country/1.1.1.1/?full=true) | IP Geolocation API. Collecting data from multiple sources | No | Yes | Unknown |
| [apilayer ipstack](https://ipstack.com/) | Locate and identify website visitors by IP address | `apiKey` | Yes | Unknown |
| [Battuta](http://battuta.medunes.net) | A (country/region/city) in-cascade location API | `apiKey` | No | Unknown |
| [BigDataCloud](https://www.bigdatacloud.com/ip-geolocation-apis) | Provides fast and accurate IP geolocation APIs along with security checks and confidence area | `apiKey` | Yes | Unknown |
| [Bing Maps](https://www.microsoft.com/maps/) | Create/customize digital maps based on Bing Maps data | `apiKey` | Yes | Unknown |
| [bng2latlong](https://www.getthedata.com/bng2latlong) | Convert British OSGB36 easting and northing (British National Grid) to WGS84 latitude and longitude | No | Yes | Yes |
<<<<<<< HEAD
| [Cartes.io](https://github.com/M-Media-Group/Cartes.io/wiki/API) | Create maps and markers for anything | No | Yes | Unknown |
=======
| [Cep.la](http://cep.la/) | Brazil RESTful API to find information about streets, zip codes, neighborhoods, cities and states | No | No | Unknown |
>>>>>>> 7e4f713d
| [CitySDK](http://www.citysdk.eu/citysdk-toolkit/) | Open APIs for select European cities | No | Yes | Unknown |
| [Country](http://country.is/) | Get your visitors' country from their IP | No | Yes | Yes |
| [Daum Maps](http://apis.map.daum.net/) | Daum Maps provide multiple APIs for Korean maps | `apiKey` | No | Unknown |
| [FreeGeoIP](https://freegeoip.app/) | Free geo ip information, no registration required. 15k/hour rate limit | No | Yes | Yes |
| [GeoApi](https://api.gouv.fr/api/geoapi.html) | French geographical data | No | Yes | Unknown |
| [Geoapify](https://www.geoapify.com/api/geocoding-api/) | Forward and reverse geocoding, address autocomplete | `apiKey` | Yes | Yes |
| [Geocod.io](https://www.geocod.io/) | Address geocoding / reverse geocoding in bulk | `apiKey` | Yes | Unknown |
| [Geocode.xyz](https://geocode.xyz/api) | Provides worldwide forward/reverse geocoding, batch geocoding and geoparsing | No | Yes | Unknown |
| [Geocodify.com](https://geocodify.com/) | Worldwide geocoding, geoparsing and autocomplete for addresses | `apiKey` | Yes | Yes |
| [Geocoding.ai](https://nominatim.geocoding.ai/) | Provides worldwide forward / reverse geocoding | No | Yes | Yes |
| [GeoDataSource](https://www.geodatasource.com/web-service) | Geocoding of city name by using latitude and longitude coordinates | `apiKey` | Yes | Unknown |
| [GeoJS](https://geojs.io/) | IP geolocation with ChatOps integration | No | Yes | Yes |
| [GeoNames](http://www.geonames.org/export/web-services.html) | Place names and other geographical data | No | No | Unknown |
| [geoPlugin](https://www.geoplugin.com) | IP geolocation and currency conversion | No | Yes | Yes |
| [Google Earth Engine](https://developers.google.com/earth-engine/) | A cloud-based platform for planetary-scale environmental data analysis | `apiKey` | Yes | Unknown |
| [Google Maps](https://developers.google.com/maps/) | Create/customize digital maps based on Google Maps data | `apiKey` | Yes | Unknown |
| [Graph Countries](https://github.com/lennertVanSever/graphcountries) | Country-related data like currencies, languages, flags, regions+subregions and bordering countries | No | Yes | Unknown |
| [HelloSalut](https://www.fourtonfish.com/hellosalut/hello/) | Get hello translation following user language | No | Yes | Unknown |
| [HERE Maps](https://developer.here.com) | Create/customize digital maps based on HERE Maps data | `apiKey` | Yes | Unknown |
| [Hong Kong GeoData Store](https://geodata.gov.hk/gs/) | API for accessing geo-data of Hong Kong | No | Yes | Unknown |
| [IP 2 Country](https://ip2country.info) | Map an IP to a country | No | Yes | Unknown |
| [IP Address Details](https://ipinfo.io/) | Find geolocation with ip address | No | Yes | Unknown |
| [IP Location](https://ipapi.co/api/#introduction) | Find IP address location information | No | Yes | Unknown |
| [IP Location](https://ip-api.com/docs) | Find location with ip address | No | No | Unknown |
| [IP Sidekick](https://ipsidekick.com) | Geolocation API that returns extra information about an IP address | `apiKey` | Yes | Unknown |
| [IP Vigilante](https://www.ipvigilante.com/) | Free IP Geolocation API | No | Yes | Unknown |
| [IP2Location](https://www.ip2location.com/web-service/ip2location) | IP geolocation web service to get more than 55 parameters | `apiKey` | Yes | Unknown |
| [IP2Proxy](https://www.ip2location.com/web-service/ip2proxy) | Detect proxy and VPN using IP address | `apiKey` | Yes | Unknown |
| [ipapi](https://ipapi.com/) | Real-time Geolocation & Reverse IP Lookup REST API | `apiKey` | Yes | Unknown |
| [IPGEO](https://api.techniknews.net/ipgeo/) | Unlimited free IP Address API with useful information | No | Yes | Unknown |
| [IPGeolocationAPI.com](https://ipgeolocationapi.com/) | Locate your visitors by IP with country details | No | Yes | Yes |
| [IPInfoDB](https://ipinfodb.com/api) | Free Geolocation tools and APIs for country, region, city and time zone lookup by IP address | `apiKey` | Yes | Unknown |
| [Localizr](https://docs.localizr.xyz) | Get a list of countries,currencies or locales translated from a locale/language code | No | Yes | Yes |
| [LocationIQ](https://locationiq.org/docs/) | Provides forward/reverse geocoding and batch geocoding | `apiKey` | Yes | Yes |
| [Mapbox](https://www.mapbox.com/developers/) | Create/customize beautiful digital maps | `apiKey` | Yes | Unknown |
| [Mexico](https://github.com/IcaliaLabs/sepomex) | Mexico RESTful zip codes API | No | Yes | Unknown |
| [One Map, Singapore](https://docs.onemap.sg/) | Singapore Land Authority REST API services for Singapore addresses | `apiKey` | Yes | Unknown |
| [OnWater](https://onwater.io/) | Determine if a lat/lon is on water or land | No | Yes | Unknown |
| [Open Topo Data](https://www.opentopodata.org) | Elevation and ocean depth for a latitude and longitude | No | Yes | No |
| [OpenCage](https://opencagedata.com) | Forward and reverse geocoding using open data | `apiKey` | Yes | Yes |
| [openrouteservice.org](https://openrouteservice.org/) | Directions, POIs, isochrones, geocoding (+reverse), elevation, and more | `apiKey` | Yes | Unknown |
| [OpenStreetMap](http://wiki.openstreetmap.org/wiki/API) | Navigation, geolocation and geographical data | `OAuth` | No | Unknown |
| [positionstack](https://positionstack.com/) | Forward & Reverse Batch Geocoding REST API | `apiKey` | Yes | Unknown |
| [PostcodeData.nl](http://api.postcodedata.nl/v1/postcode/?postcode=1211EP&streetnumber=60&ref=domeinnaam.nl&type=json) | Provide geolocation data based on postcode for Dutch addresses | No | No | Unknown |
| [Postcodes.io](https://postcodes.io) | Postcode lookup & Geolocation for the UK | No | Yes | Yes |
| [REST Countries](https://restcountries.eu) | Get information about countries via a RESTful API | No | Yes | Unknown |
| [SpotSense](https://www.spotsense.io) | Add location based interactions to your mobile app | `apiKey` | Yes | Unknown |
| [Uebermaps](https://uebermaps.com/api/v2) | Discover and share maps with friends | `apiKey` | Yes | Unknown |
| [US ZipCode](https://smartystreets.com/docs/cloud/us-zipcode-api) | Validate and append data for any US ZipCode | `apiKey` | Yes | Yes |
| [Utah AGRC](https://api.mapserv.utah.gov) | Utah Web API for geocoding Utah addresses | `apiKey` | Yes | Unknown |
| [ViaCep](https://viacep.com.br) | Brazil RESTful zip codes API | No | Yes | Unknown |
| [ZipCodeAPI](https://www.zipcodeapi.com) | US zip code distance, radius and location API | `apiKey` | Yes | Unknown |
| [Zippopotam.us](http://www.zippopotam.us) | Get information about place such as country, city, state, etc | No | No | Unknown |
| [Ziptastic](https://ziptasticapi.com/) | Get the country, state, and city of any US zip-code | No | Yes | Unknown |

**[⬆ Back to Index](#index)**
### Government
API | Description | Auth | HTTPS | CORS |
|---|---|---|---|---|
| [BCLaws](http://www.bclaws.ca/civix/template/complete/api/index.html) | Access to the laws of British Columbia | No | No | Unknown |
| [Brazil Central Bank Open Data](https://dadosabertos.bcb.gov.br/) | Brazil Central Bank Open Data | No | Yes | Unknown |
| [Brazilian Chamber of Deputies Open Data](https://dadosabertos.camara.leg.br/swagger/api.html) | Provides legislative information in Apis XML and JSON, as well as files in various formats | No | Yes | No |
| [BusinessUSA](https://business.usa.gov/developer) | Authoritative information on U.S. programs, events, services and more | `apiKey` | Yes | Unknown |
| [Census.gov](https://www.census.gov/data/developers/data-sets.html) | The US Census Bureau provides various APIs and data sets on demographics and businesses | No | Yes | Unknown |
| [City, Lyon Opendata](https://data.beta.grandlyon.com/fr/accueil) | Lyon(FR) City Open Data | `apiKey` | Yes | Unknown |
| [City, Nantes Opendata](https://data.nantesmetropole.fr/pages/home/) | Nantes(FR) City Open Data | `apiKey` | Yes | Unknown |
| [City, New York Opendata](https://opendata.cityofnewyork.us/) | New York (US) City Open Data | No | Yes | Unknown |
| [City, Prague Opendata](http://opendata.praha.eu/en) | Prague(CZ) City Open Data | No | No | Unknown |
| [Code.gov](https://code.gov) | The primary platform for Open Source and code sharing for the U.S. Federal Government | `apiKey` | Yes | Unknown |
| [Colorado Information Marketplace](https://data.colorado.gov/) | Colorado State Government Open Data | No | Yes | Unknown |
| [Data USA](https://datausa.io/about/api/) | US Public Data | No | Yes | Unknown |
| [Data.gov](https://api.data.gov/) | US Government Data | `apiKey` | Yes | Unknown |
| [Data.parliament.uk](https://explore.data.parliament.uk/?learnmore=Members) | Contains live datasets including information about petitions, bills, MP votes, attendance and more | No | No | Unknown |
| [District of Columbia Open Data](http://opendata.dc.gov/pages/using-apis) | Contains D.C. government public datasets, including crime, GIS, financial data, and so on | No | Yes | Unknown |
| [duma.gov.ru](http://api.duma.gov.ru) | Russian State Duma Open Data | `apiKey` | No | Unknown |
| [EPA](https://developer.epa.gov/category/apis/) | Web services and data sets from the US Environmental Protection Agency | No | Yes | Unknown |
| [FBI Wanted](https://www.fbi.gov/wanted/api) | Access information on the FBI Wanted program | No | Yes | Unknown |
| [FEC](https://api.open.fec.gov/developers/) | Information on campaign donations in federal elections | `apiKey` | Yes | Unknown |
| [Federal Register](https://www.federalregister.gov/reader-aids/developer-resources) | The Daily Journal of the United States Government | No | Yes | Unknown |
| [Food Standards Agency](http://ratings.food.gov.uk/open-data/en-GB) | UK food hygiene rating data API | No | No | Unknown |
| [Open Government, Australia](https://www.data.gov.au/) | Australian Government Open Data | No | Yes | Unknown |
| [Open Government, Belgium](https://data.gov.be/) | Belgium Government Open Data | No | Yes | Unknown |
| [Open Government, Canada](http://open.canada.ca/en) | Canadian Government Open Data | No | No | Unknown |
| [Open Government, France](https://www.data.gouv.fr/) | French Government Open Data | `apiKey` | Yes | Unknown |
| [Open Government, India](https://data.gov.in/) | Indian Government Open Data | `apiKey` | Yes | Unknown |
| [Open Government, Italy](https://www.dati.gov.it/) | Italy Government Open Data | No | Yes | Unknown |
| [Open Government, New Zealand](https://www.data.govt.nz/) | New Zealand Government Open Data | No | Yes | Unknown |
| [Open Government, Romania](http://data.gov.ro/) | Romania Government Open Data | No | No | Unknown |
| [Open Government, Saudi Arabia](https://data.gov.sa) | Saudi Arabia Government Open Data | No | Yes | Unknown |
| [Open Government, Taiwan](https://data.gov.tw/) | Taiwan Government Open Data | No | Yes | Unknown |
| [Open Government, Thailand](https://data.go.th/) | Thailand Government Open Data | `apiKey` | Yes | Unknown |
| [Open Government, UK](https://data.gov.uk/) | UK Government Open Data | No | Yes | Unknown |
| [Open Government, USA](https://www.data.gov/) | United States Government Open Data | No | Yes | Unknown |
| [Represent by Open North](https://represent.opennorth.ca/) | Find Canadian Government Representatives | No | Yes | Unknown |
| [UK government API catalogue](https://alphagov.github.io/api-catalogue) | APIs from UK government organisations | No | Yes | Unknown |
| [USAspending.gov](https://api.usaspending.gov/) | US federal spending data | No | Yes | Unknown |

**[⬆ Back to Index](#index)**
### Health
API | Description | Auth | HTTPS | CORS |
|---|---|---|---|---|
| [Coronavirus in the UK](https://coronavirus.data.gov.uk/details/developers-guide) | UK Government coronavirus data, including deaths and cases by region | No | Yes | Unknown |
| [Covid-19](https://covid19api.com/) | Covid 19 spread, infection and recovery | No | Yes | Yes |
| [Covid-19](https://github.com/M-Media-Group/Covid-19-API) | Covid 19 cases, deaths and recovery per country | No | Yes | Yes |
| [Covid-19 Government Response](https://covidtracker.bsg.ox.ac.uk) | Government measures tracker to fight against the Covid-19 pandemic | No | Yes | Yes |
| [Dataflow Kit COVID-19](https://covid-19.dataflowkit.com) | COVID-19 live statistics into sites per hour | No | Yes | Unknown |
| [Diabetes](http://predictbgl.com/api/) | Logging and retrieving diabetes information | No | No | Unknown |
| [Healthcare.gov](https://www.healthcare.gov/developers/) | Educational content about the US Health Insurance Marketplace | No | Yes | Unknown |
| [Lexigram](https://docs.lexigram.io/v1/welcome) | NLP that extracts mentions of clinical concepts from text, gives access to clinical ontology | `apiKey` | Yes | Unknown |
| [Makeup](http://makeup-api.herokuapp.com/) | Makeup Information | No | No | Unknown |
| [Medicare](https://data.medicare.gov/developers) | Access to the data from the CMS - medicare.gov | No | Yes | Unknown |
| [NPPES](https://npiregistry.cms.hhs.gov/registry/help-api) | National Plan & Provider Enumeration System, info on healthcare providers registered in US | No | Yes | Unknown |
| [Nutritionix](https://developer.nutritionix.com/) | Worlds largest verified nutrition database | `apiKey` | Yes | Unknown |
| [openFDA](https://open.fda.gov) | Public FDA data about drugs, devices and foods | No | Yes | Unknown |
| [Orion Health](https://developer.orionhealth.io/) | Medical platform which allows the development of applications for different healthcare scenarios | `OAuth` | Yes | Unknown |
| [Quarantine](https://quarantine.country/coronavirus/api/) | Coronavirus API with free COVID-19 live updates | No | Yes | Yes |
| [USDA Nutrients](https://fdc.nal.usda.gov/) | National Nutrient Database for Standard Reference | `apiKey` | Yes | Unknown |

**[⬆ Back to Index](#index)**
### Jobs
API | Description | Auth | HTTPS | CORS |
|---|---|---|---|---|
| [Adzuna](https://developer.adzuna.com/overview) | Job board aggregator | `apiKey` | Yes | Unknown |
| [Careerjet](https://www.careerjet.com/partners/api/) | Job search engine | `apiKey` | No | Unknown |
| [GitHub Jobs](https://jobs.github.com/api) | Jobs for software developers | No | Yes | Yes |
| [GraphQL Jobs](https://graphql.jobs/docs/api/) | Jobs with GraphQL | No | Yes | Yes |
| [Jobs2Careers](http://api.jobs2careers.com/api/spec.pdf) | Job aggregator | `apiKey` | Yes | Unknown |
| [Jooble](https://us.jooble.org/api/about) | Job search engine | `apiKey` | Yes | Unknown |
| [Juju](http://www.juju.com/publisher/spec/) | Job search engine | `apiKey` | No | Unknown |
| [Open Skills](https://github.com/workforce-data-initiative/skills-api/wiki/API-Overview) | Job titles, skills and related jobs data | No | No | Unknown |
| [Reed](https://www.reed.co.uk/developers) | Job board aggregator | `apiKey` | Yes | Unknown |
| [The Muse](https://www.themuse.com/developers/api/v2) | Job board and company profiles | `apiKey` | Yes | Unknown |
| [Upwork](https://developers.upwork.com/) | Freelance job board and management system | `OAuth` | Yes | Unknown |
| [USAJOBS](https://developer.usajobs.gov/) | US government job board | `apiKey` | Yes | Unknown |
| [ZipRecruiter](https://www.ziprecruiter.com/publishers) | Job search app and website | `apiKey` | Yes | Unknown |

**[⬆ Back to Index](#index)**
### Machine Learning
API | Description | Auth | HTTPS | CORS |
|---|---|---|---|---|
| [Clarifai](https://docs.clarifai.com) | Computer Vision | `OAuth` | Yes | Unknown |
| [Cloudmersive](https://www.cloudmersive.com/image-recognition-and-processing-api) | Image captioning, face recognition, NSFW classification | `apiKey` | Yes | Yes |
| [Deepcode](https://www.deepcode.ai) | AI for code review | No | Yes | Unknown |
| [Dialogflow](https://dialogflow.com) | Natural Language Processing | `apiKey` | Yes | Unknown |
| [EXUDE-API](http://uttesh.com/exude-api/) | Used for the primary ways for filtering the stopping, stemming words from the text data | No | Yes | Yes |
| [IPS Online](https://docs.identity.ps/docs) | Face and License Plate Anonymization | `apiKey` | Yes | Unknown | 
| [Keen IO](https://keen.io/) | Data Analytics | `apiKey` | Yes | Unknown |
| [NLP Cloud](https://nlpcloud.io) | NLP API using spaCy and transformers for NER, sentiments, classification, summarization, and more | `apiKey` | Yes | Unknown |
| [Time Door](https://timedoor.io) | A time series analysis API | `apiKey` | Yes | Yes |
| [Unplugg](https://unplu.gg/test_api.html) | Forecasting API for timeseries data | `apiKey` | Yes | Unknown |
| [Wit.ai](https://wit.ai/) | Natural Language Processing | `OAuth` | Yes | Unknown |

**[⬆ Back to Index](#index)**
### Music
API | Description | Auth | HTTPS | CORS |
|---|---|---|---|---|
| [AI Mastering](https://aimastering.com/api_docs/) | Automated Music Mastering | `apiKey` | Yes | Yes |
| [Bandsintown](https://app.swaggerhub.com/apis/Bandsintown/PublicAPI/3.0.0) | Music Events | No | Yes | Unknown |
| [Deezer](https://developers.deezer.com/api) | Music | `OAuth` | Yes | Unknown |
| [Discogs](https://www.discogs.com/developers/) | Music | `OAuth` | Yes | Unknown |
| [Freesound](https://freesound.org/docs/api/) | Music Samples | `apiKey` | Yes | Unknown |
| [Genius](https://docs.genius.com/) | Crowdsourced lyrics and music knowledge | `OAuth` | Yes | Unknown |
| [Genrenator](https://binaryjazz.us/genrenator-api/) | Music genre generator | No | Yes | Unknown |
| [iTunes Search](https://affiliate.itunes.apple.com/resources/documentation/itunes-store-web-service-search-api/) | Software products | No | Yes | Unknown |
| [Jamendo](https://developer.jamendo.com/v3.0/docs) | Music | `OAuth` | Yes | Unknown |
| [KKBOX](https://developer.kkbox.com) | Get music libraries, playlists, charts, and perform out of KKBOX's platform | `OAuth` | Yes | Unknown |
| [LastFm](https://www.last.fm/api) | Music | `apiKey` | Yes | Unknown |
| [Lyrics.ovh](http://docs.lyricsovh.apiary.io/) | Simple API to retrieve the lyrics of a song | No | Yes | Unknown |
| [Mixcloud](https://www.mixcloud.com/developers/) | Music | `OAuth` | Yes | Yes |
| [MusicBrainz](https://musicbrainz.org/doc/Development/XML_Web_Service/Version_2) | Music | No | Yes | Unknown |
| [Musixmatch](https://developer.musixmatch.com/) | Music | `apiKey` | Yes | Unknown |
| [Openwhyd](https://openwhyd.github.io/openwhyd/API) | Download curated playlists of streaming tracks (YouTube, SoundCloud, etc...) | No | Yes | No |
| [Songkick](https://www.songkick.com/developer/) | Music Events | `OAuth` | Yes | Unknown |
| [Songsterr](https://www.songsterr.com/a/wa/api/) | Provides guitar, bass and drums tabs and chords | No | Yes | Unknown |
| [SoundCloud](https://developers.soundcloud.com/) | Allow users to upload and share sounds | `OAuth` | Yes | Unknown |
| [Spotify](https://beta.developer.spotify.com/documentation/web-api/) | View Spotify music catalog, manage users' libraries, get recommendations and more | `OAuth` | Yes | Unknown |
| [TasteDive](https://tastedive.com/read/api) | Similar artist API (also works for movies and TV shows) | `apiKey` | Yes | Unknown |
| [TheAudioDB](https://www.theaudiodb.com/api_guide.php) | Music | `apiKey` | Yes | Unknown |
| [Vagalume](https://api.vagalume.com.br/docs/) | Crowdsourced lyrics and music knowledge | `apiKey` | Yes | Unknown |

**[⬆ Back to Index](#index)**
### News
API | Description | Auth | HTTPS | CORS |
|---|---|---|---|---|
| [Associated Press](https://developer.ap.org/) | Search for news and metadata from Associated Press | `apiKey` | Yes | Unknown |
| [Chronicling America](http://chroniclingamerica.loc.gov/about/api/) | Provides access to millions of pages of historic US newspapers from the Library of Congress | No | No | Unknown |
| [Currents](https://currentsapi.services/) | Latest news published in various news sources, blogs and forums | `apiKey` | Yes | Yes |
| [Feedbin](https://github.com/feedbin/feedbin-api) | RSS reader | `OAuth` | Yes | Unknown |
| [Graphs for Coronavirus](https://corona.dnsforfamily.com/api.txt) | Each Country separately and Worldwide Graphs for Coronavirus. Daily updates | No | Yes | Yes |
| [mediastack](https://mediastack.com/) | Free, Simple REST API for Live News & Blog Articles | `apiKey` | Yes | Unknown |
| [New York Times](https://developer.nytimes.com/) | Provides news | `apiKey` | Yes | Unknown |
| [News](https://newsapi.org/) | Headlines currently published on a range of news sources and blogs | `apiKey` | Yes | Unknown |
| [NPR One](http://dev.npr.org/api/) | Personalized news listening experience from NPR | `OAuth` | Yes | Unknown |
| [Spaceflight News](https://spaceflightnewsapi.net) | Spaceflight related news 🚀 | No | Yes | Yes |
| [The Guardian](http://open-platform.theguardian.com/) | Access all the content the Guardian creates, categorised by tags and section | `apiKey` | Yes | Unknown |
| [The Old Reader](https://github.com/theoldreader/api) | RSS reader | `apiKey` | Yes | Unknown |

**[⬆ Back to Index](#index)**
### Open Data
API | Description | Auth | HTTPS | CORS |
|---|---|---|---|---|
| [18F](http://18f.github.io/API-All-the-X/) | Unofficial US Federal Government API Development | No | No | Unknown |
| [Archive.org](https://archive.readme.io/docs) | The Internet Archive | No | Yes | Unknown |
| [Callook.info](https://callook.info) | United States ham radio callsigns | No | Yes | Unknown |
| [CARTO](https://carto.com/) | Location Information Prediction | `apiKey` | Yes | Unknown |
| [CivicFeed](https://developers.civicfeed.com/) | News articles and public datasets | `apiKey` | Yes | Unknown |
| [Enigma Public](http://docs.enigma.com/public/public_v20_api_about) | Broadest collection of public data | `apiKey` | Yes | Yes |
| [French Address Search](https://geo.api.gouv.fr/adresse) | Address search via the French Government | No | Yes | Unknown |
| [Kaggle](https://www.kaggle.com/docs/api) | Create and interact with Datasets, Notebooks, and connect with Kaggle | `apiKey` | Yes | Unknown |
| [LinkPreview](https://www.linkpreview.net) | Get JSON formatted summary with title, description and preview image for any requested URL | `apiKey` | Yes | Yes |
| [Marijuana Strains](http://strains.evanbusse.com/) | Marijuana strains, races, flavors and effects | `apiKey` | No | Unknown |
| [Microlink.io](https://microlink.io) | Extract structured data from any website | No | Yes | Yes |
| [OpenCorporates](http://api.opencorporates.com/documentation/API-Reference) | Data on corporate entities and directors in many countries | `apiKey` | Yes | Unknown |
| [Quandl](https://www.quandl.com/) | Stock Market Data | No | Yes | Unknown |
| [Recreation Information Database](https://ridb.recreation.gov/) | Recreational areas, federal lands, historic sites, museums, and other attractions/resources(US) | `apiKey` | Yes | Unknown |
| [Scoop.it](http://www.scoop.it/dev) | Content Curation Service | `apiKey` | No | Unknown |
| [Teleport](https://developers.teleport.org/) | Quality of Life Data | No | Yes | Unknown |
| [Universities List](https://github.com/Hipo/university-domains-list) | University names, countries and domains | No | Yes | Unknown |
| [University of Oslo](https://data.uio.no/) | Courses, lecture videos, detailed information for courses etc. for the University of Oslo (Norway) | No | Yes | Unknown |
| [UPC database](https://upcdatabase.org/api) | More than 1.5 million barcode numbers from all around the world | `apiKey` | Yes | Unknown |
| [Wikidata](https://www.wikidata.org/w/api.php?action=help) | Collaboratively edited knowledge base operated by the Wikimedia Foundation | `OAuth` | Yes | Unknown |
| [Wikipedia](https://www.mediawiki.org/wiki/API:Main_page) | Mediawiki Encyclopedia | No | Yes | Unknown |
| [Yelp](https://www.yelp.com/developers/documentation/v3) | Find Local Business | `OAuth` | Yes | Unknown |

**[⬆ Back to Index](#index)**
### Open Source Projects
API | Description | Auth | HTTPS | CORS |
|---|---|---|---|---|
| [Countly](https://api.count.ly/reference) | Countly web analytics | No | No | Unknown |
| [Creative Commons Catalog](https://api.creativecommons.engineering/) | Search among openly licensed and public domain works | `OAuth` | Yes | Yes |
| [Drupal.org](https://www.drupal.org/drupalorg/docs/api) | Drupal.org | No | Yes | Unknown |
| [Evil Insult Generator](https://evilinsult.com/api) | Evil Insults | No | Yes | Yes |

**[⬆ Back to Index](#index)**
### Patent
API | Description | Auth | HTTPS | CORS |
|---|---|---|---|---|
| [EPO](https://developers.epo.org/) | European patent search system api | `OAuth` | Yes | Unknown |
| [TIPO](https://tiponet.tipo.gov.tw/Gazette/OpenData/OD/OD05.aspx?QryDS=API00) | Taiwan patent search system api | `apiKey` | Yes | Unknown |
| [USPTO](https://www.uspto.gov/learning-and-resources/open-data-and-mobility) | USA patent api services | No | Yes | Unknown |

**[⬆ Back to Index](#index)**
### Personality
API | Description | Auth | HTTPS | CORS |
|---|---|---|---|---|
| [Advice Slip](http://api.adviceslip.com/) | Generate random advice slips | No | Yes | Unknown |
| [Biriyani As A Service](https://biriyani.anoram.com/) | Biriyani images placeholder | No | Yes | No |
| [chucknorris.io](https://api.chucknorris.io) | JSON API for hand curated Chuck Norris jokes | No | Yes | Unknown |
| [Dictum](https://github.com/fisenkodv/dictum) | API to get access to the collection of the most inspiring expressions of mankind | No | Yes | Unknown |
| [FavQs.com](https://favqs.com/api) | FavQs allows you to collect, discover and share your favorite quotes | `apiKey` | Yes | Unknown |
| [FOAAS](http://www.foaas.com/) | Fuck Off As A Service | No | No | Unknown |
| [Forismatic](http://forismatic.com/en/api/) | Inspirational Quotes | No | No | Unknown |
| [icanhazdadjoke](https://icanhazdadjoke.com/api) | The largest selection of dad jokes on the internet | No | Yes | Unknown |
| [Imgflip](https://imgflip.com/api) | Gets an array of popular memes | No | Yes | Unknown |
| [kanye.rest](https://kanye.rest) | REST API for random Kanye West quotes | No | Yes | Yes |
| [Medium](https://github.com/Medium/medium-api-docs) | Community of readers and writers offering unique perspectives on ideas | `OAuth` | Yes | Unknown |
| [NaMoMemes](https://github.com/theIYD/NaMoMemes) | Memes on Narendra Modi | No | Yes | Unknown |
| [Programming Quotes](https://github.com/skolakoda/programming-quotes-api) | Programming Quotes API for open source projects | No | Yes | Unknown |
| [Quotable Quotes](https://github.com/lukePeavey/quotable) | Quotable is a free, open source quotations API | No | Yes | Unknown |
| [Quote Garden](https://pprathameshmore.github.io/QuoteGarden/) | REST API for more than 5000 famous quotes | No | Yes | Unknown |
| [Quotes on Design](https://quotesondesign.com/api/) | Inspirational Quotes | No | Yes | Unknown |
| [taylor.rest](https://taylor.rest) | REST API for random Taylor Swift quotes | No | Yes | No |
| [Traitify](https://app.traitify.com/developer) | Assess, collect and analyze Personality | No | Yes | Unknown |
| [Vadivelu HTTP Codes](https://vadivelu.anoram.com/) | On demand HTTP Codes with images | No | Yes | No |

**[⬆ Back to Index](#index)**
### Phone
API | Description | Auth | HTTPS | CORS |
|---|---|---|---|---|
| [Abstract Phone Validation](https://www.abstractapi.com/phone-validation-api) | Validate phone numbers globally | `apiKey` | Yes | Yes |
| [apilayer numverify](https://numverify.com) | Phone number validation | `apiKey` | Yes | Unknown |
| [Cloudmersive Validate](https://cloudmersive.com/phone-number-validation-API) | Validate international phone numbers | `apiKey` | Yes | Yes |
| [NumValidate](https://numvalidate.com) | Open Source phone number validation | No | Yes | Unknown |

**[⬆ Back to Index](#index)**
### Photography
API | Description | Auth | HTTPS | CORS |
|---|---|---|---|---|
| [Flickr](https://www.flickr.com/services/api/) | Flickr Services | `OAuth` | Yes | Unknown |
| [Getty Images](http://developers.gettyimages.com/en/) | Build applications using the world's most powerful imagery | `OAuth` | Yes | Unknown |
| [Gfycat](https://developers.gfycat.com/api/) | Jiffier GIFs | `OAuth` | Yes | Unknown |
| [Giphy](https://developers.giphy.com/docs/) | Get all your gifs | `apiKey` | Yes | Unknown |
| [Gyazo](https://gyazo.com/api/docs) | Upload images | `apiKey` | Yes | Unknown |
| [Imgur](https://apidocs.imgur.com/) | Images | `OAuth` | Yes | Unknown |
| [Lorem Picsum](https://picsum.photos/) | Images from Unsplash | No | Yes | Unknown |
| [ObjectCut](https://objectcut.com/) | Image Background removal | `apiKey` | Yes | Yes |
| [Pexels](https://www.pexels.com/api/) | Free Stock Photos and Videos | `apiKey` | Yes | Yes |
| [Pixabay](https://pixabay.com/sk/service/about/api/) | Photography | `apiKey` | Yes | Unknown |
| [PlaceKitten](https://placekitten.com/) | Resizable kitten placeholder images | No | Yes | Unknown |
| [ReSmush.it](https://resmush.it/api) | Photo optimization | No | No | Unknown |
| [ScreenShotLayer](https://screenshotlayer.com) | URL 2 Image | No | Yes | Unknown |
| [Unsplash](https://unsplash.com/developers) | Photography | `OAuth` | Yes | Unknown |
| [Wallhaven](https://wallhaven.cc/help/api) | Wallpapers | `apiKey` | Yes | Unknown |

**[⬆ Back to Index](#index)**
### Science & Math
API | Description | Auth | HTTPS | CORS |
|---|---|---|---|---|
| [arcsecond.io](https://api.arcsecond.io/) | Multiple astronomy data sources | No | Yes | Unknown |
| [CORE](https://core.ac.uk/services#api) | Access the world's Open Access research papers | `apiKey` | Yes | Unknown |
| [GBIF](https://www.gbif.org/developer/summary) | Global Biodiversity Information Facility | No | Yes | Yes |
| [hubblesite](https://hubblesite.org/api/documentation/) | Space Telescope News Releases | No | Yes | Unknown |
| [iDigBio](https://github.com/idigbio/idigbio-search-api/wiki) | Access millions of museum specimens from organizations around the world | No | Yes | Unknown |
| [inspirehep.net](https://inspirehep.net/info/hep/api?ln=en) | High Energy Physics info. system | No | Yes | Unknown |
| [isEven (humor)](https://isevenapi.xyz/) | Check if a number is even | No | Yes | Unknown |
| [ITIS](https://www.itis.gov/ws_description.html) | Integrated Taxonomic Information System | No | Yes | Unknown |
| [Launch Library 2](https://thespacedevs.com/llapi) | Spaceflight launches and events database | No | Yes | Yes |
| [Materials Platform for Data Science](https://mpds.io) | Curated experimental data for materials science | `apiKey` | Yes | No |
| [Minor Planet Center](http://www.asterank.com/mpc) | Asterank.com Information | No | No | Unknown |
| [NASA](https://api.nasa.gov) | NASA data, including imagery | No | Yes | Unknown |
| [NASA APOD (unofficial API)](https://apodapi.herokuapp.com/) | API for getting APOD (Astronomy Image of the Day) images along with metadata | No | Yes | Yes |
| [Newton](https://newton.now.sh/) | Symbolic and Arithmetic Math Calculator | No | Yes | Unknown |
| [Numbers](https://math.tools/api/numbers/) | Number of the day, random number, number facts and anything else you want to do with numbers | `apiKey` | Yes | Yes |
| [Numbers](http://numbersapi.com) | Facts about numbers | No | No | Unknown |
| [Open Notify](http://open-notify.org/Open-Notify-API/) | ISS astronauts, current location, etc | No | No | Unknown |
| [Open Science Framework](https://developer.osf.io) | Repository and archive for study designs, research materials, data, manuscripts, etc | No | Yes | Unknown |
| [Satellite Passes](https://satellites.fly.dev) | Query next satellite passes above you | No | Yes | Yes |
| [SHARE](https://share.osf.io/api/v2/) | A free, open, dataset about research and scholarly activities | No | Yes | Unknown |
| [SpaceX](https://github.com/r-spacex/SpaceX-API) | Company, vehicle, launchpad and launch data | No | Yes | Unknown |
| [Sunrise and Sunset](https://sunrise-sunset.org/api) | Sunset and sunrise times for a given latitude and longitude | No | Yes | Unknown |
| [Trefle](https://trefle.io/) | Botanical data for plant species | `apiKey` | Yes | Unknown |
| [USGS Earthquake Hazards Program](https://earthquake.usgs.gov/fdsnws/event/1/) | Earthquakes data real-time | No | Yes | Unknown |
| [USGS Water Services](https://waterservices.usgs.gov/) | Water quality and level info for rivers and lakes | No | Yes | Unknown |
| [World Bank](https://datahelpdesk.worldbank.org/knowledgebase/topics/125589) | World Data | No | No | Unknown |

**[⬆ Back to Index](#index)**
### Security
API | Description | Auth | HTTPS | CORS |
|---|---|---|---|---|
| [Censys.io](https://censys.io/api) | Search engine for Internet connected host and devices | `apiKey` | Yes | No |
| [CRXcavator](https://crxcavator.io/apidocs) | Chrome extension risk scoring | `apiKey` | Yes | Unknown |
| [FilterLists](https://filterlists.com) | Lists of filters for adblockers and firewalls | No | Yes | Unknown |
| [FraudLabs Pro](https://www.fraudlabspro.com/developer/api/screen-order) | Screen order information using AI to detect frauds | `apiKey` | Yes | Unknown |
| [GitGuardian](https://api.gitguardian.com/doc) | Scan files for secrets (API Keys, database credentials, ...) | `apiKey` | Yes | No |
| [HaveIBeenPwned](https://haveibeenpwned.com/API/v3) | Passwords which have previously been exposed in data breaches | `apiKey` | Yes | Unknown |
| [Intelligence X](https://github.com/IntelligenceX/SDK/blob/master/Intelligence%20X%20API.pdf) | Perform OSINT via Intelligence X | `apiKey` | Yes | Unknown |
| [LoginRadius](https://www.loginradius.com/docs/) | Managed User Authentication Service | `apiKey` | Yes | Yes |
| [Mozilla http scanner](https://github.com/mozilla/http-observatory/blob/master/httpobs/docs/api.md) | Mozilla observatory http scanner | No | Yes | Unknown |
| [Mozilla tls scanner](https://github.com/mozilla/tls-observatory#api-endpoints) | Mozilla observatory tls scanner | No | Yes | Unknown |
| [National Vulnerability Database](https://nvd.nist.gov/vuln/Data-Feeds/JSON-feed-changelog) | U.S. National Vulnerability Database | No | Yes | Unknown |
| [PhishStats](https://phishstats.info/) | Phishing database | No | Yes | Unknown |
| [Pulsedive](https://pulsedive.com/api/) | Scan, search and collect threat intelligence data in real-time | `apiKey` | Yes | Unknown |
| [SecurityTrails](https://securitytrails.com/corp/apidocs) | Domain and IP related information such as current and historical WHOIS and DNS records | `apiKey` | Yes | Unknown |
| [Shodan](https://developer.shodan.io/) | Search engine for Internet connected devices | `apiKey` | Yes | Unknown |
| [UK Police](https://data.police.uk/docs/) | UK Police data | No | Yes | Unknown |
| [Virushee](https://api.virushee.com/) | Virushee file/data scanning | No | Yes | Yes |

**[⬆ Back to Index](#index)**
### Shopping
API | Description | Auth | HTTPS | CORS |
|---|---|---|---|---|
| [Best Buy](https://bestbuyapis.github.io/api-documentation/#overview) | Products, Buying Options, Categories, Recommendations, Stores and Commerce | `apiKey` | Yes | Unknown |
| [Bratabase](https://developers.bratabase.com/) | Database of different types of Bra Sizes | `OAuth` | Yes | Unknown |
| [Dummy Products](https://dummyproducts-api.herokuapp.com/) | An api to fetch dummy e-commerce products JSON data with placeholder images | `apiKey` | Yes | Yes |
| [eBay](https://go.developer.ebay.com/) | Sell and Buy on eBay | `OAuth` | Yes | Unknown |
| [Etsy](https://www.etsy.com/developers/documentation/getting_started/api_basics) | Manage shop and interact with listings | `OAuth` | Yes | Unknown |
| [Wal-Mart](https://developer.walmartlabs.com/docs) | Item price and availability | `apiKey` | Yes | Unknown |
| [Wegmans](https://dev.wegmans.io) | Wegmans Food Markets | `apiKey` | Yes | Unknown |

**[⬆ Back to Index](#index)**
### Social
API | Description | Auth | HTTPS | CORS |
|---|---|---|---|---|
| [4chan](https://github.com/4chan/4chan-API) | Simple image-based bulletin board dedicated to a variety of topics | No | Yes | Yes |
| [Buffer](https://buffer.com/developers/api) | Access to pending and sent updates in Buffer | `OAuth` | Yes | Unknown |
| [Carro Score](https://docs.score.getcarro.com/) | Social Media Influence Rating | `apiKey` | Yes | Yes |
| [Cisco Spark](https://developer.ciscospark.com) | Team Collaboration Software | `OAuth` | Yes | Unknown |
| [Discord](https://discord.com/developers/docs/intro) | Make bots for Discord, integrate Discord onto an external platform | `OAuth` | Yes | Unknown |
| [Disqus](https://disqus.com/api/docs/auth/) | Communicate with Disqus data | `OAuth` | Yes | Unknown |
| [Facebook](https://developers.facebook.com/) | Facebook Login, Share on FB, Social Plugins, Analytics and more | `OAuth` | Yes | Unknown |
| [Foursquare](https://developer.foursquare.com/) | Interact with Foursquare users and places (geolocation-based checkins, photos, tips, events, etc) | `OAuth` | Yes | Unknown |
| [Fuck Off as a Service](https://www.foaas.com) | Asks someone to fuck off | No | Yes | Unknown |
| [Full Contact](https://www.fullcontact.com/developer/docs/) | Get Social Media profiles and contact Information | `OAuth` | Yes | Unknown |
| [HackerNews](https://github.com/HackerNews/API) | Social news for CS and entrepreneurship | No | Yes | Unknown |
| [Instagram](https://www.instagram.com/developer/) | Instagram Login, Share on Instagram, Social Plugins and more | `OAuth` | Yes | Unknown |
| [Meetup.com](https://www.meetup.com/meetup_api/) | Data about Meetups from Meetup.com | `apiKey` | Yes | Unknown |
| [MySocialApp](https://mysocialapp.io) | Seamless Social Networking features, API, SDK to any app | `apiKey` | Yes | Unknown |
| [Open Collective](https://docs.opencollective.com/help/developers/api) | Get Open Collective data | No | Yes | Unknown |
| [Pinterest](https://developers.pinterest.com/) | The world's catalog of ideas | `OAuth` | Yes | Unknown |
| [Reddit](https://www.reddit.com/dev/api) | Homepage of the internet | `OAuth` | Yes | Unknown |
| [Saidit](https://www.saidit.net/dev/api) | Open Source Reddit Clone | `OAuth` | Yes | Unknown |
| [Slack](https://api.slack.com/) | Team Instant Messaging | `OAuth` | Yes | Unknown |
| [Telegram Bot](https://core.telegram.org/bots/api) | Simplified HTTP version of the MTProto API for bots | `apiKey` | Yes | Unknown |
| [Telegram MTProto](https://core.telegram.org/api#getting-started) | Read and write Telegram data | `OAuth` | Yes | Unknown |
| [Trash Nothing](https://trashnothing.com/developer) | A freecycling community with thousands of free items posted every day | `OAuth` | Yes | Yes |
| [Tumblr](https://www.tumblr.com/docs/en/api/v2) | Read and write Tumblr Data | `OAuth` | Yes | Unknown |
| [Twitch](https://dev.twitch.tv/docs) | Game Streaming API | `OAuth` | Yes | Unknown |
| [Twitter](https://developer.twitter.com/en/docs) | Read and write Twitter data | `OAuth` | Yes | No |
| [vk](https://vk.com/dev/sites) | Read and write vk data | `OAuth` | Yes | Unknown |

**[⬆ Back to Index](#index)**
### Sports & Fitness
API | Description | Auth | HTTPS | CORS |
|---|---|---|---|---|
| [balldontlie](https://balldontlie.io) | Balldontlie provides access to stats data from the NBA | No | Yes | Yes |
| [BikeWise](https://www.bikewise.org/documentation/api_v2) | Bikewise is a place to learn about and report bike crashes, hazards and thefts | No | Yes | Unknown |
| [Canadian Football League (CFL)](http://api.cfl.ca/) | Official JSON API providing real-time league, team and player statistics about the CFL | `apiKey` | Yes | No |
| [City Bikes](http://api.citybik.es/v2/) | City Bikes around the world | No | No | Unknown |
| [Ergast F1](http://ergast.com/mrd/) | F1 data from the beginning of the world championships in 1950 | No | Yes | Unknown |
| [Fitbit](https://dev.fitbit.com/) | Fitbit Information | `OAuth` | Yes | Unknown |
| [Football (Soccer) Videos](https://www.scorebat.com/video-api/) | Embed codes for goals and highlights from Premier League, Bundesliga, Serie A and many more | No | Yes | Yes |
| [Football Prediction](https://boggio-analytics.com/fp-api/) | Predictions for upcoming football matches, odds, results and stats | `X-Mashape-Key` | Yes | Unknown |
| [Football-Data.org](http://api.football-data.org/index) | Football Data | No | No | Unknown |
| [JCDecaux Bike](https://developer.jcdecaux.com/) | JCDecaux's self-service bicycles | `apiKey` | Yes | Unknown |
| [MLB Records and Stats](https://appac.github.io/mlb-data-api-docs/) | Current and historical MLB statistics | No | No | Unknown |
| [NBA Stats](https://any-api.com/nba_com/nba_com/docs/API_Description) | Current and historical NBA Statistics | No | Yes | Unknown |
| [NHL Records and Stats](https://gitlab.com/dword4/nhlapi) | NHL historical data and statistics | No | Yes | Unknown |
| [Sport List & Data](https://developers.decathlon.com/products/sports) | List of and resources related to sports | No | Yes | Yes |
| [Strava](https://strava.github.io/api/) | Connect with athletes, activities and more | `OAuth` | Yes | Unknown |
| [SuredBits](https://suredbits.com/api/) | Query sports data, including teams, players, games, scores and statistics | No | No | No |
| [TheSportsDB](https://www.thesportsdb.com/api.php) | Crowd-Sourced Sports Data and Artwork | `apiKey` | Yes | Yes |
| [Wger](https://wger.de/en/software/api) | Workout manager data as exercises, muscles or equipment | `apiKey` | Yes | Unknown |

**[⬆ Back to Index](#index)**
### Test Data
API | Description | Auth | HTTPS | CORS |
|---|---|---|---|---|
| [Bacon Ipsum](https://baconipsum.com/json-api/) | A Meatier Lorem Ipsum Generator | No | Yes | Unknown |
| [Dicebear Avatars](https://avatars.dicebear.com/) | Generate random pixel-art avatars | No | Yes | No |
| [FakeJSON](https://fakejson.com) | Service to generate test and fake data | `apiKey` | Yes | Yes |
| [FakerAPI](https://fakerapi.it/en) | APIs collection to get fake data | No | Yes | Yes |
| [JSONPlaceholder](http://jsonplaceholder.typicode.com/) | Fake data for testing and prototyping | No | No | Unknown |
| [Loripsum](http://loripsum.net/) | The "lorem ipsum" generator that doesn't suck | No | No | Unknown |
| [PIPL](https://pipl.ir/) | Free and public API that generates random and fake people's data in JSON | No | Yes | No |
| [Randommer](https://randommer.io/randommer-api) | Random data generator | `apiKey` | Yes | Yes |
| [RandomUser](https://randomuser.me) | Generates random user data | No | Yes | Unknown |
| [RoboHash](https://robohash.org/) | Generate random robot/alien avatars | No | Yes | Unknown |
| [This Person Does not Exist](https://thispersondoesnotexist.com) | Generates real-life faces of people who do not exist | No | Yes | Unknown |
| [UUID Generator](https://www.uuidtools.com/docs) | Generate UUIDs | No | Yes | No |
| [Yes No](https://yesno.wtf/api) | Generate yes or no randomly | No | Yes | Unknown |

**[⬆ Back to Index](#index)**
### Text Analysis
API | Description | Auth | HTTPS | CORS |
|---|---|---|---|---|
| [Aylien Text Analysis](https://docs.aylien.com/textapi/#getting-started) | A collection of information retrieval and natural language APIs | `apiKey` | Yes | Unknown |
| [Cloudmersive Natural Language Processing](https://www.cloudmersive.com/nlp-api) | Natural language processing and text analysis | `apiKey` | Yes | Yes |
| [Detect Language](https://detectlanguage.com/) | Detects text language | `apiKey` | Yes | Unknown |
| [Google Cloud Natural](https://cloud.google.com/natural-language/docs/) | Natural language understanding technology, including sentiment, entity and syntax analysis | `apiKey` | Yes | Unknown |
| [languagelayer](https://languagelayer.com/) | Language Detection JSON API supporting 173 languages | `OAuth` | Yes | Unknown |
| [Semantria](https://semantria.readme.io/docs) | Text Analytics with sentiment analysis, categorization & named entity extraction | `OAuth` | Yes | Unknown |
| [Sentiment Analysis](https://www.meaningcloud.com/developer/sentiment-analysis) | Multilingual sentiment analysis of texts from different sources | `apiKey` | Yes | Yes |
| [Sentium](https://sentim-api.herokuapp.com/) | Free API for Text Sentimental analysis | No | Yes | Unknown |
| [Tisane](https://tisane.ai/) | Text Analytics with focus on detection of abusive content and law enforcement applications | `OAuth` | Yes | Yes |
| [Watson Natural Language Understanding](https://cloud.ibm.com/apidocs/natural-language-understanding/natural-language-understanding) | Natural language processing for advanced text analysis | `OAuth` | Yes | Unknown |

**[⬆ Back to Index](#index)**
### Tracking
API | Description | Auth | HTTPS | CORS |
|---|---|---|---|---|
| [Pixela](https://pixe.la) | API for recording and tracking habits or effort, routines | `X-Mashape-Key` | Yes | Yes |
| [Postmon](http://postmon.com.br) | An API to query Brazilian ZIP codes and orders easily, quickly and free | No | No | Unknown |
| [Sweden](https://developer.postnord.com/docs2) | Provides information about parcels in transport | `apiKey` | No | Unknown |
| [UPS](https://www.ups.com/upsdeveloperkit) | Shipment and Address information | `apiKey` | Yes | Unknown |
| [WeCanTrack](https://docs.wecantrack.com) | Automatically place subids in affiliate links to attribute affiliate conversions to click data | `apiKey` | Yes | Yes |
| [WhatPulse](https://whatpulse.org/pages/webapi/) | Small application that measures your keyboard/mouse usage | No | Yes | Unknown |

**[⬆ Back to Index](#index)**
### Transportation
API | Description | Auth | HTTPS | CORS |
|---|---|---|---|---|
| [ADS-B Exchange](https://www.adsbexchange.com/data/) | Access real-time and historical data of any and all airborne aircraft | No | Yes | Unknown |
| [AIS Hub](http://www.aishub.net/api) | Real-time data of any marine and inland vessel equipped with AIS tracking system | `apiKey` | No | Unknown |
| [Amadeus for Developers](https://developers.amadeus.com/self-service) | Travel Search - Limited usage | `OAuth` | Yes | Unknown |
| [aviationstack](https://aviationstack.com/) | Real-time Flight Status & Global Aviation Data API | `OAuth` | Yes | Unknown |
| [Bay Area Rapid Transit](http://api.bart.gov) | Stations and predicted arrivals for BART | `apiKey` | No | Unknown |
| [BlaBlaCar](https://dev.blablacar.com) | Search car sharing trips | `apiKey` | Yes | Unknown |
| [Boston MBTA Transit](https://www.mbta.com/developers/v3-api) | Stations and predicted arrivals for MBTA | `apiKey` | Yes | Unknown |
| [Community Transit](https://github.com/transitland/transitland-datastore/blob/master/README.md#api-endpoints) | Transitland API | No | Yes | Unknown |
| [GraphHopper](https://graphhopper.com/api/1/docs/) | A-to-B routing with turn-by-turn instructions | `apiKey` | Yes | Unknown |
| [Icelandic APIs](http://docs.apis.is/) | Open APIs that deliver services in or regarding Iceland | No | Yes | Unknown |
| [Izi](http://api-docs.izi.travel/) | Audio guide for travellers | `apiKey` | Yes | Unknown |
| [Metro Lisboa](http://app.metrolisboa.pt/status/getLinhas.php) | Delays in subway lines | No | No | No |
| [Navitia](https://api.navitia.io/) | The open API for building cool stuff with transport data | `apiKey` | Yes | Unknown |
| [Open Charge Map](https://openchargemap.org/site/develop/api) | Global public registry of electric vehicle charging locations | No | Yes | Unknown |
| [REFUGE Restrooms](https://www.refugerestrooms.org/api/docs/#!/restrooms) | Provides safe restroom access for transgender, intersex and gender nonconforming individuals | No | Yes | Unknown |
| [Schiphol Airport](https://developer.schiphol.nl/) | Schiphol | `apiKey` | Yes | Unknown |
| [TransitLand](https://transit.land/documentation/datastore/api-endpoints.html) | Transit Aggregation | No | Yes | Unknown |
| [Transport for Atlanta, US](http://www.itsmarta.com/app-developer-resources.aspx) | Marta | No | No | Unknown |
| [Transport for Auckland, New Zealand](https://api.at.govt.nz/) | Auckland Transport | No | Yes | Unknown |
| [Transport for Belgium](https://hello.irail.be/api/) | Belgian transport API | No | Yes | Unknown |
| [Transport for Berlin, Germany](https://github.com/derhuerst/vbb-rest/blob/3/docs/index.md) | Third-party VBB API | No | Yes | Unknown |
| [Transport for Bordeaux, France](https://opendata.bordeaux-metropole.fr/explore/) | Bordeaux Métropole public transport and more (France) | `apiKey` | Yes | Unknown |
| [Transport for Boston, US](https://mbta.com/developers/v3-api) | MBTA API | No | No | Unknown |
| [Transport for Budapest, Hungary](https://bkkfutar.docs.apiary.io) | Budapest public transport API | No | Yes | Unknown |
| [Transport for Chicago, US](http://www.transitchicago.com/developers/) | CTA | No | No | Unknown |
| [Transport for Czech Republic](https://www.chaps.cz/eng/products/idos-internet) | Czech transport API | No | Yes | Unknown |
| [Transport for Denver, US](http://www.rtd-denver.com/gtfs-developer-guide.shtml) | RTD | No | No | Unknown |
| [Transport for Finland](https://digitransit.fi/en/developers/ ) | Finnish transport API | No | Yes | Unknown |
| [Transport for Germany](http://data.deutschebahn.com/dataset/api-fahrplan) | Deutsche Bahn (DB) API | `apiKey` | No | Unknown |
| [Transport for Grenoble, France](https://www.metromobilite.fr/pages/opendata/OpenDataApi.html) | Grenoble public transport | No | No | No |
| [Transport for Honolulu, US](http://hea.thebus.org/api_info.asp) | Honolulu Transportation Information | `apiKey` | No | Unknown |
| [Transport for India](https://data.gov.in/sector/transport) | India Public Transport API | `apiKey` | Yes | Unknown |
| [Transport for Lisbon, Portugal](https://emel.city-platform.com/opendata/) | Data about buses routes, parking and traffic | `apiKey` | Yes | Unknown |
| [Transport for London, England](https://api.tfl.gov.uk) | TfL API | `apiKey` | Yes | Unknown |
| [Transport for Manchester, England](https://developer.tfgm.com/) | TfGM transport network data | `apiKey` | Yes | No |
| [Transport for Paris, France](http://data.ratp.fr/api/v1/console/datasets/1.0/search/) | RATP Open Data API | No | No | Unknown |
| [Transport for Philadelphia, US](http://www3.septa.org/hackathon/) | SEPTA APIs | No | No | Unknown |
| [Transport for Sao Paulo, Brazil](http://www.sptrans.com.br/desenvolvedores/api-do-olho-vivo-guia-de-referencia/documentacao-api/) | SPTrans | `OAuth` | No | Unknown |
| [Transport for Sweden](https://www.trafiklab.se/api) | Public Transport consumer | `OAuth` | Yes | Unknown |
| [Transport for Switzerland](https://opentransportdata.swiss/en/) | Official Swiss Public Transport Open Data | `apiKey` | Yes | Unknown |
| [Transport for Switzerland](https://transport.opendata.ch/) | Swiss public transport API | No | Yes | Unknown |
| [Transport for The Netherlands](http://www.ns.nl/reisinformatie/ns-api) | NS, only trains | `apiKey` | No | Unknown |
| [Transport for The Netherlands](https://github.com/skywave/KV78Turbo-OVAPI/wiki) | OVAPI, country-wide public transport | No | Yes | Unknown |
| [Transport for Toronto, Canada](https://myttc.ca/developers) | TTC | No | Yes | Unknown |
| [Transport for United States](http://www.nextbus.com/xmlFeedDocs/NextBusXMLFeed.pdf) | NextBus API | No | No | Unknown |
| [Transport for Vancouver, Canada](https://developer.translink.ca/) | TransLink | `OAuth` | Yes | Unknown |
| [Transport for Washington, US](https://developer.wmata.com/) | Washington Metro transport API | `OAuth` | Yes | Unknown |
| [Uber](https://developer.uber.com/products) | Uber ride requests and price estimation | `OAuth` | Yes | Yes |
| [WhereIsMyTransport](https://developer.whereismytransport.com/) | Platform for public transport data in emerging cities | `OAuth` | Yes | Unknown |

**[⬆ Back to Index](#index)**
### URL Shorteners
API | Description | Auth | HTTPS | CORS |
|---|---|---|---|---|
| [Bitly](http://dev.bitly.com/get_started.html) | URL shortener and link management | `OAuth` | Yes | Unknown |
| [CleanURI](https://cleanuri.com/docs) | URL shortener service | No | Yes | Yes |
| [ClickMeter](https://support.clickmeter.com/hc/en-us/categories/201474986) | Monitor, compare and optimize your marketing links | `apiKey` | Yes | Unknown |
| [Git.io](https://github.blog/2011-11-10-git-io-github-url-shortener/) | Git.io URL shortener | `No` | Yes | Unknown |
| [Is.gd](https://is.gd/developers.php) | URL Shortening API | `No` | Yes | Unknown |
| [LiteLink](https://litelink.ml/) | Simple URL Shortener | `No` | Yes | Yes |
| [Rebrandly](https://developers.rebrandly.com/v1/docs) | Custom URL shortener for sharing branded links | `apiKey` | Yes | Unknown |
| [Shrtlnk](https://shrtlnk.dev/developer) | Simple and efficient short link creation | `apiKey` | Yes | Yes |
| [T.LY](https://t.ly/docs) | URL shortener API | No | Yes | No |
| [TinyUID](https://tinyuid.com/docs) | Shorten long URLs | No | Yes | Yes |
| [Zero Width Shortener](https://docs.zws.im) | Shortens URLs using spaces that have zero width, making them invisible to humans | No | Yes | Unknown |


**[⬆ Back to Index](#index)**
### Vehicle
API | Description | Auth | HTTPS | CORS |
|---|---|---|---|---|
| [Brazilian Vehicles and Prices](https://deividfortuna.github.io/fipe/) | Vehicles information from Fundação Instituto de Pesquisas Econômicas - Fipe | No | Yes | Unknown |
| [Kelley Blue Book](http://developer.kbb.com/#!/data/1-Default) | Vehicle info, pricing, configuration, plus much more | `apiKey` | Yes | No |
| [Mercedes-Benz](https://developer.mercedes-benz.com/apis) | Telematics data, remotely access vehicle functions, car configurator, locate service dealers | `apiKey` | Yes | No |
| [NHTSA](https://vpic.nhtsa.dot.gov/api/) | NHTSA Product Information Catalog and Vehicle Listing | No | Yes | Unknown |
| [Smartcar](https://smartcar.com/docs/) | Lock and unlock vehicles and get data like odometer reading and location. Works on most new cars | `OAuth` | Yes | Yes |

**[⬆ Back to Index](#index)**
### Video
API | Description | Auth | HTTPS | CORS |
|---|---|---|---|---|
| [An API of Ice And Fire](https://anapioficeandfire.com/) | Game Of Thrones API | No | Yes | Unknown |
| [Breaking Bad](https://breakingbadapi.com/documentation) | Breaking Bad API | No | Yes | Unknown |
| [Breaking Bad Quotes](https://github.com/shevabam/breaking-bad-quotes) | Some Breaking Bad quotes | No | Yes | Unknown |
| [Czech Television](http://www.ceskatelevize.cz/xml/tv-program/) | TV programme of Czech TV | No | No | Unknown |
| [Dailymotion](https://developer.dailymotion.com/) | Dailymotion Developer API | `OAuth` | Yes | Unknown |
| [Final Space](https://finalspaceapi.com/docs/) | Final Space API | No | Yes | Yes |
| [Game of Thrones Quotes](https://gameofthronesquotes.xyz/) | Some Game of Thrones quotes | No | Yes | Unknown |
| [Harry Potter](https://www.potterapi.com/) | Harry Potter API | `apiKey` | Yes | Yes |
| [MCU Countdown](https://github.com/DiljotSG/MCU-Countdown) | A Countdown to the next MCU Film | No | Yes | Yes |
| [Open Movie Database](http://www.omdbapi.com/) | Movie information | `apiKey` | Yes | Unknown |
| [Ron Swanson Quotes](https://github.com/jamesseanwright/ron-swanson-quotes#ron-swanson-quotes-api) | Television | No | Yes | Unknown |
| [STAPI](http://stapi.co) | Information on all things Star Trek | No | No | No |
| [SWAPI](https://swapi.dev/) | All the Star Wars data you've ever wanted | No | Yes | Yes |
| [SWAPI](https://www.swapi.tech) | All things Star Wars | No | Yes | Yes |
| [The Lord of the Rings](https://the-one-api.dev/) | The Lord of the Rings API | `apiKey` | Yes | Unknown |
| [The Vampire Diaries](https://vampire-diaries-api.netlify.app/) | TV Show Data | `apiKey` | Yes | Yes |
| [TMDb](https://www.themoviedb.org/documentation/api) | Community-based movie data | `apiKey` | Yes | Unknown |
| [Trakt](https://trakt.tv/b/api-docs) | Movie and TV Data | `apiKey` | Yes | Yes |
| [TVDB](https://api.thetvdb.com/swagger) | Television data | `apiKey` | Yes | Unknown |
| [TVMaze](http://www.tvmaze.com/api) | TV Show Data | No | No | Unknown |
| [Vimeo](https://developer.vimeo.com/) | Vimeo Developer API | `OAuth` | Yes | Unknown |
| [YouTube](https://developers.google.com/youtube/) | Add YouTube functionality to your sites and apps | `OAuth` | Yes | Unknown |
| [YTS](https://yts.mx/api) | Movie Data | No | Yes | Unknown |

**[⬆ Back to Index](#index)**
### Weather
API | Description | Auth | HTTPS | CORS |
|---|---|---|---|---|
| [7Timer!](http://www.7timer.info/doc.php?lang=en) | Weather, especially for Astroweather | No | No | Unknown |
| [APIXU](https://www.apixu.com/doc/request.aspx) | Weather | `apiKey` | Yes | Unknown |
| [ColorfulClouds](https://open.caiyunapp.com/ColorfulClouds_Weather_API) | Weather | `apiKey` | Yes | Yes |
| [Dark Sky](https://darksky.net/dev/) | Weather | `apiKey` | Yes | No |
| [Foreca](https://developer.foreca.com) | Weather | `OAuth` | Yes | Unknown |
| [MetaWeather](https://www.metaweather.com/api/) | Weather | No | Yes | No |
| [Meteorologisk Institutt](https://api.met.no/weatherapi/documentation) | Weather and climate data | `User-Agent` | Yes | Unknown |
| [NOAA Climate Data](https://www.ncdc.noaa.gov/cdo-web/) | Weather and climate data | `apiKey` | Yes | Unknown |
| [ODWeather](http://api.oceandrivers.com/static/docs.html) | Weather and weather webcams | No | No | Unknown |
| [openSenseMap](https://api.opensensemap.org/) | Data from Personal Weather Stations called senseBoxes | No | Yes | Yes |
| [OpenUV](https://www.openuv.io) | Real-time UV Index Forecast | `apiKey` | Yes | Unknown |
| [OpenWeatherMap](https://openweathermap.org/api) | Weather | `apiKey` | Yes | Unknown |
| [QWeather](https://dev.qweather.com/) | Location-based weather data | `apiKey` | Yes | Yes |
| [Storm Glass](https://stormglass.io/) | Global marine weather from multiple sources | `apiKey` | Yes | Yes |
| [TheRainery](https://therainery.com/documentation/) | Forecast models from meteorological institutes | `apiKey` | Yes | No |
| [Troposphere](https://www.troposphere.io/developer) | Global weather and climate data | `apiKey` | Yes | Yes |
| [Visual Crossing](https://www.visualcrossing.com/weather-api) | Global historical and weather forecast data | `apiKey` | Yes | Yes |
| [weather-api](https://github.com/robertoduessmann/weather-api) | A RESTful free API to check the weather | No | Yes | No |
| [Weatherbit](https://www.weatherbit.io/api) | Weather | `apiKey` | Yes | Unknown |
| [weatherstack](https://weatherstack.com/) | Real-Time & Historical World Weather Data API | `apiKey` | Yes | Unknown |

**[⬆ Back to Index](#index)**

<br>

## License
[MIT](LICENSE)<|MERGE_RESOLUTION|>--- conflicted
+++ resolved
@@ -490,11 +490,8 @@
 | [BigDataCloud](https://www.bigdatacloud.com/ip-geolocation-apis) | Provides fast and accurate IP geolocation APIs along with security checks and confidence area | `apiKey` | Yes | Unknown |
 | [Bing Maps](https://www.microsoft.com/maps/) | Create/customize digital maps based on Bing Maps data | `apiKey` | Yes | Unknown |
 | [bng2latlong](https://www.getthedata.com/bng2latlong) | Convert British OSGB36 easting and northing (British National Grid) to WGS84 latitude and longitude | No | Yes | Yes |
-<<<<<<< HEAD
 | [Cartes.io](https://github.com/M-Media-Group/Cartes.io/wiki/API) | Create maps and markers for anything | No | Yes | Unknown |
-=======
 | [Cep.la](http://cep.la/) | Brazil RESTful API to find information about streets, zip codes, neighborhoods, cities and states | No | No | Unknown |
->>>>>>> 7e4f713d
 | [CitySDK](http://www.citysdk.eu/citysdk-toolkit/) | Open APIs for select European cities | No | Yes | Unknown |
 | [Country](http://country.is/) | Get your visitors' country from their IP | No | Yes | Yes |
 | [Daum Maps](http://apis.map.daum.net/) | Daum Maps provide multiple APIs for Korean maps | `apiKey` | No | Unknown |
