# Public APIs

A collective list of JSON APIs for use in web development.

> While I appreciate the masses of pull requests and community involement, some PRs have been specifically to market company APIs that offer paid for solutions. This API list is not a marketing tool, but a tool to help the community build applications and use free public APIs quickly and easily. Pull requests that explicitly are marketing attempts won't be accepted, thanks for understanding! :)

### Animals
| API | Description | OAuth |Link |
|---|---|---|---|
| Petfinder | Adoption | No | [Go!](https://www.petfinder.com/developers/api-docs/) |
| RescueGroups | Adoption | No | [Go!](https://userguide.rescuegroups.org/display/APIDG/API+Developers+Guide+Home) |

### Anime

| API | Description | OAuth |Link |
|---|---|---|---|
| Hummingbird | Hummingbird Anime API | No | [Go!](https://hummingbird.me/) |
| AniList | AniList Anime API | Yes | [Go!](http://anilist-api.readthedocs.org/en/latest/#) |

### Calendar

| API | Description | OAuth |Link |
|---|---|---|---|
| Church Calendar API | Catholic liturgical calendar | No | [Go!](http://calapi.inadiutorium.cz/) |
| Non-working days API | Database of ICS files for non working days | No | [Go!](https://github.com/gadael/icsdb) |
| Date and Time | Global Date and Time | No | [Go!](http://www.timeanddate.com/services/api/) |

### Development

| API | Description | OAuth |Link |
|---|---|---|---|
| RandomUser | Generates random user data | No | [Go!](https://randomuser.me) |
| UI Faces | Find and generate sample avatars for user interfaces | No | [Go!](http://uifaces.com/api) |
| UI Names | Generate random fake names | No | [Go!](https://github.com/thm/uinames) |
| Adorable Avatars | Generate random cartoon avatars | No | [Go!](http://avatars.adorable.io) |
| Github - User Data | Pull public information for a user's github | No | [Go!](https://api.github.com/users/hackeryou) |
| Gitter | Chat for GitHub | Yes | [Go!](https://developer.gitter.im/docs/) |
| JSONPlaceholder | Fake data for testing and prototyping | No | [Go!](http://jsonplaceholder.typicode.com/) |
| RoboHash | Generate random robot/alien avatars | No | [Go!](https://robohash.org/) |
| API Only | Several APIs free. | No | [Go!](http://apionly.com/) |
| Lorem Text | Generates Lorem Ipsum text | Yes | [Go!] (https://market.mashape.com/montanaflynn/lorem-text-generator)
| Hipster Ipsum | Generates Hipster Ipsum text | No | [Go!] (http://hipsterjesus.com/)
| Loripsum | The "lorem ipsum" generator that doesn't suck | No | [Go!] (http://loripsum.net/)

### Drinks

| API | Description | OAuth |Link |
|---|---|---|---|
| BreweryDB | Beer | No, but apiKey query string |[Go!](http://www.brewerydb.com/developers) |
| LCBO API | Alcohol | No, but apiKey query string |[Go!](https://lcboapi.com/) |

### Data Access

| API | Description | OAuth |Link |
|---|---|---|---|
| Abbreviation API | Get abbreviations and meanings | No |[Go!](https://market.mashape.com/daxeel/abbreviations) |
| Callook.info API | United States ham radio callsigns | No |[Go!](https://callook.info) |
| Celebinfo API | Celebrity information API | No |[Go!](https://market.mashape.com/daxeel/celebinfo/) |
| Open Government | United State Government Open Data | No |[Go!](https://www.data.gov/) |
| Yelp | Find Local Business | Yes |[Go!](https://www.yelp.com/developers) |
| Quandl API | Stock Market Data | No |[Go!](https://www.quandl.com/) |

### Exchange

| API | Description | OAuth |Link |
|---|---|---|---|
| Currencylayer | Exchange rates and currency conversion | No | [Go!](https://currencylayer.com/documentation) |

### Games & Comics

| API | Description | OAuth |Link |
|---|---|---|---|
| Marvel | Marvel Comics API | No | [Go!](http://developer.marvel.com) |
| SWAPI | Star Wars API | No |[Go!](https://swapi.co) |
| Pokéapi | The RESTful Pokémon API | No |[Go!](http://pokeapi.co) |
| Giant Bomb | Video Games | No |[Go!](http://www.giantbomb.com/api/documentation) |
| Comic Vine | Comics | No | [Go!](http://comicvine.gamespot.com/api/documentation) |
| Steam | Steam Client API | Yes | [Go!] (https://developer.valvesoftware.com/wiki/Steam_Web_API) |

### Geocoding

| API | Description | OAuth |Link |
|---|---|---|---|
| OpenCage | Forward and reverse geocoding using open data | No | [Go!](https://geocoder.opencagedata.com) |

### Media

| API | Description | OAuth |Link |
|---|---|---|---|
| Noun Project | Icons | Yes | [Go!](http://api.thenounproject.com/index.html) |
| Unsplash | Photography | Yes | [Go!](https://unsplash.com/developers) |
| Giphy | Get all your gifs | No | [Go!](https://github.com/Giphy/GiphyAPI) |
| TVMaze | TV Show Data | No | [Go!](http://www.tvmaze.com/api) |
| OMDB | Open movie database | No | [Go!](http://omdbapi.com) |
| MovieDB | Movie Data | No | [Go!](https://www.themoviedb.org/documentation/api) |
| Netflix Roulette | Netflix database | No | [Go!](http://netflixroulette.net/api/) |
| Good Reads | Books | No | [Go!](https://www.goodreads.com/api) |
| Dribbble | Design | Yes | [Go!](http://developer.dribbble.com/v1/) |
| Ron Swanson Quotes | Television | No | [Go!](https://github.com/jamesseanwright/ron-swanson-quotes#ron-swanson-quotes-api) |
| Rijksmuseum| Art | No | [Go!](https://www.rijksmuseum.nl/en/api) |
| iTunes Search | Software products API | No | [Go!](https://affiliate.itunes.apple.com/resources/documentation/itunes-store-web-service-search-api/) |
| Twitch | Game Streaming API | Yes | [Go!](https://github.com/justintv/Twitch-API) |
| Wordnik | Dictionary Data API | No | [Go!](http://developer.wordnik.com) |
| Imgur | Images | Yes | [Go!](https://api.imgur.com/#overview) |
| Chuck Norris Database | Jokes | No | [Go!](http://www.icndb.com/api) |
| Medium | community of readers and writers offering unique perspectives on ideas. | Yes | [Go!](https://github.com/Medium/medium-api-docs)
| Flickr | Flickr Services | Yes | [Go!](https://www.flickr.com/services/api/)
| Reddit | Homepage of the internet | Parts | [Go!](https://www.reddit.com/dev/api)

### Music
| API | Description | OAuth |Link |
|---|---|---|---|
| Discogs | Music | No | [Go!](https://www.discogs.com/developers/) |
| EchoNest | Music | No | [Go!](http://developer.echonest.com/docs/v4) |
| Jamendo | Music | Yes | [Go!](https://developer.jamendo.com/v3.0) |
| LastFm | Music | No | [Go!](http://www.last.fm/api) |
| Mixcloud | Music | No | [Go!](https://www.mixcloud.com/developers/) |
| MusicBrainz | Music | No | [Go!](https://musicbrainz.org/doc/Development/XML_Web_Service/Version_2) |
| Soundcloud | Music | No | [Go!](https://developers.soundcloud.com/) |
| Spotify | Music | No | [Go!](https://developer.spotify.com/web-api/migration-guide/) |
| Musixmatch | Music | No, but `apikey` query string | [Go!](https://developer.musixmatch.com/) |

### Open Source projects
| API | Description | OAuth |Link |
|---|---|---|---|
| Drupal.org | Drupal.org API | No | [Go!](https://www.drupal.org/drupalorg/api) |
| Libraries.io | Open source software libraries | No | [Go!](https://libraries.io/api) |

### Security

| API | Description | OAuth |Link |
|---|---|---|---|
| UK Police | UK Police data | No | [Go!](https://data.police.uk/docs/) |

### Science

| API | Description | OAuth |Link |
|---|---|---|---|
| TED Talks | TED API | No | [Go!](http://developer.ted.com/API_Docs) |
| NASA | NASA data, including imagery | No | [Go!](https://api.nasa.gov) |
| Wunderground | Weather | No | [Go!](http://www.wunderground.com/weather/api/) |
| OpenWeatherMap | Weather | No | [Go!](http://openweathermap.org/api) |
| Yahoo! Weather | Weather | No | [Go!](https://developer.yahoo.com/weather/) |
| World Bank | World Data | No | [Go!](http://data.worldbank.org/developers) |
| Open Notify | ISS astronauts, current location API | No | [Go!](http://open-notify.org/Open-Notify-API/) |
| Fedger.io | Query machine intelligence data | No | [Go!](https://dev.fedger.io/docs/) |
| inspirehep.net | High Energy Physics info. system | No | [Go!](https://inspirehep.net/info/hep/api?ln=en) |

### Social

| API | Description | OAuth |Link |
|---|---|---|---|
| Full Contact | Get Social Media profiles and contact Information | Yes | [Go!](https://www.fullcontact.com/developer/docs/) |
| LinkedIn REST-API | The foundation of all digital integrations with LinkedIn | Yes | [Go!](https://developer.linkedin.com/docs/rest-api) |
| Facebook API | Facebook Login, Share on FB, Social Plugins, Analytics and more | Yes | [Go!](https://developers.facebook.com/) |
| Twitter API | Read and write Twitter data | Yes | [Go!](https://dev.twitter.com/rest/public) |
| Telegram API | Read and write Telegram data | Yes | [Go!](https://core.telegram.org/api#getting-started) |

### Sports/Fitness

| API | Description | OAuth |Link |
|---|---|---|---|
| Football-Data.org | Football Data | No | [Go!](http://api.football-data.org) |
| FitBit | FitBit API | No | [Go!](https://dev.fitbit.com) |
| Stattleship | MLB, NBA, NHL, NFL | No, but a token is required | [Go!](https://www.stattleship.com/#) |
| JCDecaux Bike API | JCDecaux's self-service bicycles | No, but `apiKey` query string | [Go!](https://developer.jcdecaux.com/) |
| City Bikes API | City Bikes around the world | No | [Go!](http://api.citybik.es/v2/) |

### Transportation
| API | Description | OAuth |Link |
|---|---|---|---|
| Transport for London | TFL API | No | [Go!](https://api.tfl.gov.uk) |
| Transport for Belgium | Belgian transport API | No | [Go!](https://hello.irail.be/api/) |
| Transport for Germany | Deutsche Bahn (DB) API | No | [Go!](http://data.deutschebahn.com/apis/fahrplan/) |
| Transport for Switzerland | Swiss public transport API | No | [Go!](https://transport.opendata.ch/) |
| Transport for Budapest | Budapest public transport API | No | [Go!](http://docs.bkkfutar.apiary.io/) |
| Transport for Norway | Norwegian transport API | No | [Go!](http://reisapi.ruter.no/help) |
| Transport for Toronto | TTC | No| [Go!](https://myttc.ca/developers) |
| Transport for Vancouver, Canada | TransLink | Yes | [Go!](https://developer.translink.ca/) |
| Transport for Washington, US | Washington Metro transport API | Yes | [Go!](https://developer.wmata.com/) |
| Transport for Paris, France | RATP Open Data API | No | [Go!](http://data.ratp.fr/api/v1/console/datasets/1.0/search/) |
| Transport for Sao Paulo, Brazil | SPTrans | Yes | [Go!](http://www.sptrans.com.br/desenvolvedores/APIOlhoVivo/Documentacao.aspx) |
| Transport for The Netherlands | NS | No | [Go!](http://www.ns.nl/reisinformatie/ns-api) |
| Schiphol Airport API | Schiphol | Yes | [Go!](https://flight-info.3scale.net/)

### Vehicle
| API | Description | OAuth |Link |
|---|---|---|---|
| Vehicle API | Lot of vehicles informations | No, but `apiKey` query string | [Go!](http://developer.edmunds.com/api-documentation/overview/) |

### Video
| API | Description | OAuth |Link |
|---|---|---|---|
<<<<<<< HEAD
| Vimeo | Vimeo Developer API | Yes | [Go!](https://developer.vimeo.com/)
=======
| YouTube | Add YouTube functionality to your sites and apps. | Yes / No | [Go!](https://developers.google.com/youtube/)
>>>>>>> 7bd2661d
<|MERGE_RESOLUTION|>--- conflicted
+++ resolved
@@ -191,8 +191,5 @@
 ### Video
 | API | Description | OAuth |Link |
 |---|---|---|---|
-<<<<<<< HEAD
 | Vimeo | Vimeo Developer API | Yes | [Go!](https://developer.vimeo.com/)
-=======
-| YouTube | Add YouTube functionality to your sites and apps. | Yes / No | [Go!](https://developers.google.com/youtube/)
->>>>>>> 7bd2661d
+| YouTube | Add YouTube functionality to your sites and apps. | Yes / No | [Go!](https://developers.google.com/youtube/)