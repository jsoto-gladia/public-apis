--- conflicted
+++ resolved
@@ -116,6 +116,7 @@
 | IP Address Details| Find geolocation with ip address | No | [Go!](https://ipinfo.io/) |
 | IP 2 Country | Map an IP to a country | No | [Go!](https://ip2country.info) |
 | GeoNames | Place names and other geographical data | No | [Go!](http://www.geonames.org/export/web-services.html) |
+| Mexico | Mexico RESTful zip codes API | No | [Go!](https://github.com/IcaliaLabs/sepomex) |
 
 ### Health
 
@@ -213,14 +214,11 @@
 | Facebook API | Facebook Login, Share on FB, Social Plugins, Analytics and more | Yes | [Go!](https://developers.facebook.com/) |
 | Twitter API | Read and write Twitter data | Yes | [Go!](https://dev.twitter.com/rest/public) |
 | Telegram API | Read and write Telegram data | Yes | [Go!](https://core.telegram.org/api#getting-started) |
-<<<<<<< HEAD
 | Fuck Off as a Service | Asks someone to fuck off | No | [Go!](https://www.foaas.com) |
 | vk API | Read and write vk dat | Yes | [Go!](https://vk.com/dev/sites) |
 | Oculus API | Develop games for VR | Yes | [Go!](https://developer.oculus.com/) |
 | Wit.ai API | Turn speech and text into actionable data | Yes | [Go!](https://wit.ai/docs) |
-=======
-| Tumblr API | Posts, Likes, Info, ... on Tumblr blogs | Yes | [Go!](https://www.tumblr.com/docs/en/api/v2) |
->>>>>>> cceaf74311921ac46fd13415d38fa29791d2e36e
+| Tumblr API | Read and write Tumblr Data | Yes | [Go!](https://www.tumblr.com/docs/en/api/v2) |
 
 ### Sports/Fitness
 
@@ -272,7 +270,6 @@
 |---|---|---|---|
 | Vehicle API | Lot of vehicles informations | No, but `apiKey` query string | [Go!](http://developer.edmunds.com/api-documentation/overview/) |
 
-<<<<<<< HEAD
 ### Video
 | API | Description | OAuth |Link |
 |---|---|---|---|
@@ -286,9 +283,3 @@
 | OpenWeatherMap | Weather | No | [Go!](http://openweathermap.org/api) |
 | Yahoo! Weather | Weather | No | [Go!](https://developer.yahoo.com/weather/) |
 | Dark Sky Forecast API | Weather | No, but  `apiKey` query string | [Go!](https://developer.forecast.io/) |
-=======
-### Zip Codes
-| API | Description | OAuth |Link |
-|---|---|---|---|
-| Mexico | Mexico RESTful zip codes API | No | [Go!](https://github.com/IcaliaLabs/sepomex) |
->>>>>>> 319ca83e
