--- conflicted
+++ resolved
@@ -304,12 +304,8 @@
 | [Judge0](https://api.judge0.com/) | Compile and run source code | No | Yes | Unknown |
 | [Kroki](https://kroki.io) | Creates diagrams from textual descriptions | No | Yes | Yes |
 | [License-API](https://github.com/cmccandless/license-api/blob/master/README.md) | Unofficial REST API for choosealicense.com | No | Yes | No |
-<<<<<<< HEAD
-| [MAC address vendor lookup](https://macaddress.io) | Retrieve vendor details and other information regarding a given MAC address or an OUI | `apiKey` | Yes | Yes |
+| [MAC address vendor lookup](https://macaddress.io/api) | Retrieve vendor details and other information regarding a given MAC address or an OUI | `apiKey` | Yes | Yes |
 | [MicroENV](https://microenv.com/) | Fake Rest API for developers | No | Yes | Unknown |
-=======
-| [MAC address vendor lookup](https://macaddress.io/api) | Retrieve vendor details and other information regarding a given MAC address or an OUI | `apiKey` | Yes | Yes |
->>>>>>> 00dcfea2
 | [Nationalize.io](https://nationalize.io) | Estimate the nationality of a first name | No | Yes | Yes |
 | [OOPSpam](https://oopspam.com/) | Multiple spam filtering service | No | Yes | Yes |
 | [PageCDN](https://pagecdn.com/docs/public-api) | Public API for javascript, css and font libraries on PageCDN | `apiKey` | Yes | Yes |
