# Public APIs [![Run tests](https://github.com/public-apis/public-apis/workflows/Run%20tests/badge.svg)](https://github.com/public-apis/public-apis/actions?query=workflow%3A%22Run+tests%22) [![Validate links](https://github.com/public-apis/public-apis/workflows/Validate%20links/badge.svg?branch=master)](https://github.com/public-apis/public-apis/actions?query=workflow%3A%22Validate+links%22)

A collective list of free APIs for use in software and web development.

A public API for this project can be found [here](https://github.com/davemachado/public-api)!

For information on contributing to this project, please see the [contributing guide](.github/CONTRIBUTING.md).

Please note a passing build status indicates all listed APIs are available since the last update. A failing build status indicates that 1 or more services may be unavailable at the moment.

## Index

* [Animals](#animals)
* [Anime](#anime)
* [Anti-Malware](#anti-malware)
* [Art & Design](#art--design)
* [Books](#books)
* [Business](#business)
* [Calendar](#calendar)
* [Cloud Storage & File Sharing](#cloud-storage--file-sharing)
* [Continuous Integration](#continuous-integration)
* [Cryptocurrency](#cryptocurrency)
* [Currency Exchange](#currency-exchange)
* [Data Validation](#data-validation)
* [Development](#development)
* [Dictionaries](#dictionaries)
* [Documents & Productivity](#documents--productivity)
* [Environment](#environment)
* [Events](#events)
* [Finance](#finance)
* [Food & Drink](#food--drink)
* [Games & Comics](#games--comics)
* [Geocoding](#geocoding)
* [Government](#government)
* [Health](#health)
* [Jobs](#jobs)
* [Machine Learning](#machine-learning)
* [Music](#music)
* [News](#news)
* [Open Data](#open-data)
* [Open Source Projects](#open-source-projects)
* [Patent](#patent)
* [Personality](#personality)
* [Phone](#phone)
* [Photography](#photography)
* [Science & Math](#science--math)
* [Security](#security)
* [Shopping](#shopping)
* [Social](#social)
* [Sports & Fitness](#sports--fitness)
* [Test Data](#test-data)
* [Text Analysis](#text-analysis)
* [Tracking](#tracking)
* [Transportation](#transportation)
* [URL Shorteners](#url-shorteners)
* [Vehicle](#vehicle)
* [Video](#video)
* [Weather](#weather)

### Animals
API | Description | Auth | HTTPS | CORS |
|---|---|---|---|---|
| [Cat Facts](https://alexwohlbruck.github.io/cat-facts/) | Daily cat facts | No | Yes | No |
| [Cats](https://docs.thecatapi.com/) | Pictures of cats from Tumblr | `apiKey` | Yes | Unknown |
| [Dogs](https://dog.ceo/dog-api/) | Based on the Stanford Dogs Dataset | No | Yes | Yes |
| [HTTPCat](https://http.cat/) | Cat for every HTTP Status | No | Yes | Unknown |
| [IUCN](http://apiv3.iucnredlist.org/api/v3/docs) | IUCN Red List of Threatened Species | `apiKey` | No | Unknown |
| [Movebank](https://github.com/movebank/movebank-api-doc) | Movement and Migration data of animals | No | Yes | Unknown |
| [RandomCat](https://aws.random.cat/meow) | Random pictures of cats | No | Yes | Yes |
| [RandomDog](https://random.dog/woof.json) | Random pictures of dogs | No | Yes | Yes |
| [RandomFox](https://randomfox.ca/floof/) | Random pictures of foxes | No | Yes | No |
| [RescueGroups](https://userguide.rescuegroups.org/display/APIDG/API+Developers+Guide+Home) | Adoption | No | Yes | Unknown |
| [Shibe.Online](http://shibe.online/) | Random pictures of Shibu Inu, cats or birds | No | Yes | Yes |

**[⬆ Back to Index](#index)**
### Anime
API | Description | Auth | HTTPS | CORS |
|---|---|---|---|---|
| [AniList](https://github.com/AniList/ApiV2-GraphQL-Docs) | Anime discovery & tracking | `OAuth` | Yes | Unknown |
| [AnimeChan](https://github.com/RocktimSaikia/anime-chan) | Anime quotes (over 10k+) | No | Yes | No |
| [AnimeNewsNetwork](https://www.animenewsnetwork.com/encyclopedia/api.php) | Anime industry news | No | Yes | Yes |
| [Jikan](https://jikan.moe) | Unofficial MyAnimeList API | No | Yes | Yes |
| [Kitsu](https://kitsu.docs.apiary.io/) | Anime discovery platform | `OAuth` | Yes | Yes |
| [MyAnimeList](https://myanimelist.net/clubs.php?cid=13727) | Anime and Manga Database and Community | `OAuth` | Yes | Unknown |
| [Studio Ghibli](https://ghibliapi.herokuapp.com) | Resources from Studio Ghibli films | No | Yes | Yes |
| [What Anime](https://soruly.github.io/trace.moe/) | Scan anime image to get specific detail | No | Yes | Yes |

**[⬆ Back to Index](#index)**
### Anti-Malware
API | Description | Auth | HTTPS | CORS |
|---|---|---|---|---|
| [AbuseIPDB](https://docs.abuseipdb.com/) | IP/domain/URL reputation | `apiKey` | Yes | Unknown |
| [AlienVault Open Threat Exchange (OTX)](https://otx.alienvault.com/api) | IP/domain/URL reputation | `apiKey` | Yes | Unknown |
| [Google Safe Browsing](https://developers.google.com/safe-browsing/) | Google Link/Domain Flagging | `apiKey` | Yes | Unknown |
| [Metacert](https://metacert.com/) | Metacert Link Flagging | `apiKey` | Yes | Unknown |
| [URLScan.io](https://urlscan.io/about-api/) | Scan and Analyse URLs | `apiKey` | Yes | Unknown |
| [VirusTotal](https://www.virustotal.com/en/documentation/public-api/) | VirusTotal File/URL Analysis | `apiKey` | Yes | Unknown |
| [Web Of Trust (WOT)](https://support.mywot.com/hc/en-us/articles/360024398673-3-Using-the-API) | Website reputation | `apiKey` | Yes | Unknown |

**[⬆ Back to Index](#index)**
### Art & Design
API | Description | Auth | HTTPS | CORS |
|---|---|---|---|---|
| [Behance](https://www.behance.net/dev) | Design | `apiKey` | Yes | Unknown |
| [Cooper Hewitt](https://collection.cooperhewitt.org/api) | Smithsonian Design Museum | `apiKey` | Yes | Unknown |
| [Dribbble](http://developer.dribbble.com/v2/) | Design | `OAuth` | No | Unknown |
| [Europeana](https://pro.europeana.eu/resources/apis/search) | European Museum and Galleries content | `apiKey` | Yes | Unknown |
| [Harvard Art Museums](https://github.com/harvardartmuseums/api-docs) | Art | `apiKey` | No | Unknown |
| [Iconfinder](https://developer.iconfinder.com) | Icons | `apiKey` | Yes | Unknown |
| [Icons8](http://docs.icons8.apiary.io/#reference/0/meta) | Icons | `OAuth` | Yes | Unknown |
| [Metropolitan Museum of Art](https://metmuseum.github.io/) | Met Museum of Art | No | Yes | Unknown |
| [Noun Project](http://api.thenounproject.com/index.html) | Icons | `OAuth` | No | Unknown |
| [Rijksmuseum](https://www.rijksmuseum.nl/en/api) | Art | `apiKey` | Yes | Unknown |

**[⬆ Back to Index](#index)**
### Books
API | Description | Auth | HTTPS | CORS |
|---|---|---|---|---|
| [Bhagavad Gita](https://bhagavadgita.io/api) | Bhagavad Gita text | `OAuth` | Yes | Yes |
| [Bible](https://bibleapi.co/) | RESTful Bible API with 7 versions, 4 languages and multiple features | `apiKey` | Yes | Unknown |
| [British National Bibliography](http://bnb.data.bl.uk/) | Books | No | No | Unknown |
| [Google Books](https://developers.google.com/books/) | Books | `OAuth` | Yes | Unknown |
| [LibGen](https://garbage.world/posts/libgen/) | Library Genesis search engine | No | No | Unknown |
| [New York Times Books](https://developer.nytimes.com/docs/books-product/1/overview) | Book reviews and The New York Times Best Sellers lists | `apiKey` | Yes | Unknown |
| [Open Library](https://openlibrary.org/developers/api) | Books, book covers and related data | No | Yes | No |
| [Penguin Publishing](http://www.penguinrandomhouse.biz/webservices/rest/) | Books, book covers and related data | No | Yes | Yes |
| [Rig Veda](https://aninditabasu.github.io/indica/html/rv.html) | Gods and poets, their categories, and the verse meters, with the mandal and sukta number | No | Yes | Unknown |
| [Vedic Society](https://aninditabasu.github.io/indica/html/vs.html) | Descriptions of all nouns (names, places, animals, things) from vedic literature | No | Yes | Unknown |

**[⬆ Back to Index](#index)**
### Business
API | Description | Auth | HTTPS | CORS |
|---|---|---|---|---|
| [Charity Search](http://charityapi.orghunter.com/) | Non-profit charity data | `apiKey` | No | Unknown |
| [Clearbit Logo](https://clearbit.com/docs#logo-api) | Search for company logos and embed them in your projects | `apiKey` | Yes | Unknown |
| [Domainsdb.info](https://domainsdb.info/) | Registered Domain Names Search | No | Yes | No |
| [Freelancer](https://developers.freelancer.com) | Hire freelancers to get work done | `OAuth` | Yes | Unknown |
| [Gmail](https://developers.google.com/gmail/api/) | Flexible, RESTful access to the user's inbox | `OAuth` | Yes | Unknown |
| [Google Analytics](https://developers.google.com/analytics/) | Collect, configure and analyze your data to reach the right audience | `OAuth` | Yes | Unknown |
| [MailboxValidator](https://www.mailboxvalidator.com/api-email-free) | Validate email address to improve deliverability | `apiKey` | Yes | Unknown |
| [mailgun](https://www.mailgun.com/) | Email Service | `apiKey` | Yes | Unknown |
| [markerapi](http://www.markerapi.com/) | Trademark Search | No | No | Unknown |
| [Trello](https://developers.trello.com/) | Boards, lists and cards to help you organize and prioritize your projects | `OAuth` | Yes | Unknown |

**[⬆ Back to Index](#index)**
### Calendar
API | Description | Auth | HTTPS | CORS |
|---|---|---|---|---|
| [Abstract Public Holidays](https://www.abstractapi.com/holidays-api) | Data on national, regional, and religious holidays via API | `apiKey` | Yes | Yes |
| [Calendar Index](https://www.calendarindex.com/) | Worldwide Holidays and Working Days | `apiKey` | Yes | Yes |
| [Church Calendar](http://calapi.inadiutorium.cz/) | Catholic liturgical calendar | No | No | Unknown |
| [Czech Namedays Calendar](https://svatky.adresa.info) | Lookup for a name and returns nameday date | No | No | Unknown |
| [Google Calendar](https://developers.google.com/google-apps/calendar/) | Display, create and modify Google calendar events | `OAuth` | Yes | Unknown |
| [Hebrew Calendar](https://www.hebcal.com/home/developer-apis) | Convert between Gregorian and Hebrew, fetch Shabbat and Holiday times, etc | No | No | Unknown |
| [Holidays](https://holidayapi.com/) | Historical data regarding holidays | `apiKey` | Yes | Unknown |
| [LectServe](http://www.lectserve.com) | Protestant liturgical calendar | No | No | Unknown |
| [Nager.Date](https://date.nager.at) | Public holidays for more than 90 countries | No | Yes | No |
| [Namedays Calendar](https://api.abalin.net/) | Provides namedays for multiple countries | No | Yes | Yes |
| [Non-Working Days](https://github.com/gadael/icsdb) | Database of ICS files for non working days | No | Yes | Unknown |
| [Non-Working Days](https://isdayoff.ru) | Simple REST API for checking working, non-working or short days for Russia, CIS, USA and other | No | Yes | Yes |
| [Russian Calendar](https://github.com/egno/work-calendar) | Check if a date is a Russian holiday or not | No | Yes | No |
| [UK Bank Holidays](https://www.gov.uk/bank-holidays.json) | Bank holidays in England and Wales, Scotland and Northern Ireland | No | Yes | Unknown |
| [UnixTime Converter](https://unixtime.co.za) | A REST API to convert UnixTime to DateTime and DateTime to UnixTime | No | Yes | Unknown |

**[⬆ Back to Index](#index)**
### Cloud Storage & File Sharing
API | Description | Auth | HTTPS | CORS |
|---|---|---|---|---|
| [Box](https://developer.box.com/) | File Sharing and Storage | `OAuth` | Yes | Unknown |
| [Dropbox](https://www.dropbox.com/developers) | File Sharing and Storage | `OAuth` | Yes | Unknown |
| [Google Drive](https://developers.google.com/drive/) | File Sharing and Storage | `OAuth` | Yes | Unknown |
| [OneDrive](https://dev.onedrive.com/) | File Sharing and Storage | `OAuth` | Yes | Unknown |
| [Pastebin](https://pastebin.com/api/) | Plain Text Storage | `apiKey` | Yes | Unknown |

**[⬆ Back to Index](#index)**
### Continuous Integration
API | Description | Auth | HTTPS | CORS |
|---|---|---|---|---|
| [CircleCI](https://circleci.com/docs/api/v1-reference/) | Automate the software development process using continuous integration and continuous delivery | `apiKey` | Yes | Unknown |
| [Codeship](https://apidocs.codeship.com/) | Codeship is a Continuous Integration Platform in the cloud | `apiKey` | Yes | Unknown |
| [Travis CI](https://docs.travis-ci.com/api/) | Sync your GitHub projects with Travis CI to test your code in minutes | `apiKey` | Yes | Unknown |

**[⬆ Back to Index](#index)**
### Cryptocurrency
API | Description | Auth | HTTPS | CORS |
|---|---|---|---|---|
| [Binance](https://github.com/binance/binance-spot-api-docs) | Exchange for Trading Cryptocurrencies based in China | `apiKey` | Yes | Unknown |
| [BitcoinAverage](https://apiv2.bitcoinaverage.com/) | Digital Asset Price Data for the blockchain industry | `apiKey` | Yes | Unknown |
| [BitcoinCharts](https://bitcoincharts.com/about/exchanges/) | Financial and Technical Data related to the Bitcoin Network | No | Yes | Unknown |
| [Bitfinex](https://docs.bitfinex.com/docs) | Cryptocurrency Trading Platform | `apiKey` | Yes | Unknown |
| [Bitmex](https://www.bitmex.com/app/apiOverview) | Real-Time Cryptocurrency derivatives trading platform based in Hong Kong | `apiKey` | Yes | Unknown |
| [Bittrex](https://bittrex.com/Home/Api) | Next Generation Crypto Trading Platform | `apiKey` | Yes | Unknown |
| [Block](https://www.block.io/docs/basic) | Bitcoin Payment, Wallet & Transaction Data | `apiKey` | Yes | Unknown |
| [Blockchain](https://www.blockchain.info/api) | Bitcoin Payment, Wallet & Transaction Data | No | Yes | Unknown |
| [BlockFacts](https://blockfacts.io/) | Real-time crypto data from multiple exchanges via a single unified API, and much more | `apiKey` | Yes | Unknown |
| [CoinAPI](https://docs.coinapi.io/) | All Currency Exchanges integrate under a single api | `apiKey` | Yes | No |
| [Coinbase](https://developers.coinbase.com) | Bitcoin, Bitcoin Cash, Litecoin and Ethereum Prices | `apiKey` | Yes | Unknown |
| [Coinbase Pro](https://docs.pro.coinbase.com/#api) | Cryptocurrency Trading Platform | `apiKey` | Yes | Unknown |
| [CoinDesk](http://www.coindesk.com/api/) | Bitcoin Price Index | No | No | Unknown |
| [CoinGecko](http://www.coingecko.com/api) | Cryptocurrency Price, Market, and Developer/Social Data | No | Yes | Yes |
| [Coinigy](https://coinigy.docs.apiary.io) | Interacting with Coinigy Accounts and Exchange Directly | `apiKey` | Yes | Unknown |
| [coinlayer](https://coinlayer.com) | Real-time Crypto Currency Exchange Rates | `apiKey` | Yes | Unknown |
| [Coinlib](https://coinlib.io/apidocs) | Crypto Currency Prices | `apiKey` | Yes | Unknown |
| [Coinlore](https://www.coinlore.com/cryptocurrency-data-api) | Cryptocurrencies prices, volume and more | No | Yes | Unknown |
| [CoinMarketCap](https://coinmarketcap.com/api/) | Cryptocurrencies Prices | `apiKey` | Yes | Unknown |
| [Coinpaprika](https://api.coinpaprika.com) | Cryptocurrencies prices, volume and more | No | Yes | Yes |
| [CoinRanking](https://developers.coinranking.com/api/documentation/) | Live Cryptocurrency data | No | Yes | Unknown |
| [CryptoCompare](https://www.cryptocompare.com/api#) | Cryptocurrencies Comparison | No | Yes | Unknown |
| [Cryptonator](https://www.cryptonator.com/api/) | Cryptocurrencies Exchange Rates | No | Yes | Unknown |
| [Gemini](https://docs.gemini.com/rest-api/) | Cryptocurrencies Exchange | No | Yes | Unknown |
| [ICObench](https://icobench.com/developers) | Various information on listing, ratings, stats, and more | `apiKey` | Yes | Unknown |
| [MercadoBitcoin](https://www.mercadobitcoin.net/api-doc/) | Brazilian Cryptocurrency Information | No | Yes | Unknown |
| [Nexchange](https://nexchange2.docs.apiary.io/) | Automated cryptocurrency exchange service | No | No | Yes |
| [Poloniex](https://poloniex.com/support/api/) | US based digital asset exchange | `apiKey` | Yes | Unknown |
| [WorldCoinIndex](https://www.worldcoinindex.com/apiservice) | Cryptocurrencies Prices | `apiKey` | Yes | Unknown |

**[⬆ Back to Index](#index)**
### Currency Exchange
API | Description | Auth | HTTPS | CORS |
|---|---|---|---|---|
| [1Forge](https://1forge.com/forex-data-api/api-documentation) | Forex currency market data | `apiKey` | Yes | Unknown |
| [Currencylayer](https://currencylayer.com/documentation) | Exchange rates and currency conversion | `apiKey` | Yes | Unknown |
| [CurrencyScoop](https://currencyscoop.com/api-documentation) | Real-time and historical currency rates JSON API | `apiKey` | Yes | Yes |
| [Czech National Bank](https://www.cnb.cz/cs/financni_trhy/devizovy_trh/kurzy_devizoveho_trhu/denni_kurz.xml) | A collection of exchange rates | No | Yes | Unknown |
| [ExchangeRate-API](https://www.exchangerate-api.com) | Free currency conversion | No | Yes | Yes |
| [Exchangeratesapi.io](https://exchangeratesapi.io) | Exchange rates with currency conversion | No | Yes | Yes |
| [Fixer.io](http://fixer.io) | Exchange rates and currency conversion | `apiKey` | Yes | Unknown |
| [Frankfurter](https://www.frankfurter.app/docs) | Exchange rates, currency conversion and time series | No | Yes | Yes |
| [ratesapi](https://ratesapi.io) | Free exchange rates and historical rates | No | Yes | Unknown |
| [VATComply.com](https://www.vatcomply.com/documentation) | Exchange rates, geolocation and VAT number validation | No | Yes | Yes |

**[⬆ Back to Index](#index)**
### Data Validation
API | Description | Auth | HTTPS | CORS |
|---|---|---|---|---|
| [Abstract Email Validation](https://www.abstractapi.com/email-verification-validation-api) | Validate email addresses for deliverability and spam | `apiKey` | Yes | Yes |
| [Cloudmersive Validate](https://cloudmersive.com/validate-api) | Validate email addresses, phone numbers, VAT numbers and domain names | `apiKey` | Yes | Yes |
| [Lob.com](https://lob.com/) | US Address Verification | `apiKey` | Yes | Unknown |
| [mailboxlayer](https://mailboxlayer.com) | Email address validation | No | Yes | Unknown |
| [PurgoMalum](http://www.purgomalum.com) | Content validator against profanity & obscenity | No | No | Unknown |
| [US Autocomplete](https://smartystreets.com/docs/cloud/us-autocomplete-api) | Enter address data quickly with real-time address suggestions | `apiKey` | Yes | Yes |
| [US Extract](https://smartystreets.com/products/apis/us-extract-api) | Extract postal addresses from any text including emails | `apiKey` | Yes | Yes |
| [US Street Address](https://smartystreets.com/docs/cloud/us-street-api) | Validate and append data for any US postal address | `apiKey` | Yes | Yes |
| [vatlayer](https://vatlayer.com) | VAT number validation | No | Yes | Unknown |
| [Veriphone](https://veriphone.io) | Phone number validation & carrier lookup | `apiKey` | Yes | Yes |

**[⬆ Back to Index](#index)**
### Development
API | Description | Auth | HTTPS | CORS |
|---|---|---|---|---|
| [24 Pull Requests](https://24pullrequests.com/api) | Project to promote open source collaboration during December | No | Yes | Yes |
| [Abstract Screenshot](https://www.abstractapi.com/website-screenshot-api) | Take programmatic screenshots of web pages from any website | `apiKey` | Yes | Yes |
| [Agify.io](https://agify.io) | Estimates the age from a first name | No | Yes | Yes |
| [ApiFlash](https://apiflash.com/) | Chrome based screenshot API for developers | `apiKey` | Yes | Unknown |
| [APIs.guru](https://apis.guru/api-doc/) | Wikipedia for Web APIs, OpenAPI/Swagger specs for public APIs | No | Yes | Unknown |
| [BetterMeta](http://bettermeta.io) | Return a site's meta tags in JSON format | `X-Mashape-Key` | Yes | Unknown |
| [Bitbucket](https://developer.atlassian.com/bitbucket/api/2/reference/) | Bitbucket API | `OAuth` | Yes | Unknown |
| [Bored](https://www.boredapi.com/) | Find random activities to fight boredom | No | Yes | Unknown |
| [Browshot](https://browshot.com/api/documentation) | Easily make screenshots of web pages in any screen size, as any device | `apiKey` | Yes | Yes |
| [CDNJS](https://api.cdnjs.com/libraries/jquery) | Library info on CDNJS | No | Yes | Unknown |
| [Changelogs.md](https://changelogs.md) | Structured changelog metadata from open source projects | No | Yes | Unknown |
| [CountAPI](https://countapi.xyz) | Free and simple counting service. You can use it to track page hits and specific events | No | Yes | Yes |
| [DigitalOcean Status](https://status.digitalocean.com/api) | Status of all DigitalOcean services | No | Yes | Unknown |
| [DomainDb Info](https://api.domainsdb.info/) | Domain name search to find all domains containing particular words/phrases/etc | No | Yes | Unknown |
| [Form2Channel](https://form2channel.com/) | Send static html form submissions to Google Sheets, Email, Slack or Telegram | No | Yes | Yes |
| [Genderize.io](https://genderize.io) | Estimates a gender from a first name | No | Yes | Yes |
| [GETPing](https://www.getping.info) | Trigger an email notification with a simple GET request | `apiKey` | Yes | Unknown |
| [GitHub](https://docs.github.com/en/free-pro-team@latest/rest) | Make use of GitHub repositories, code and user info programmatically | `OAuth` | Yes | Yes |
| [Gitlab](https://docs.gitlab.com/ee/api/) | Automate GitLab interaction programmatically | `OAuth` | Yes | Unknown |
| [Gitter](https://developer.gitter.im/docs/welcome) | Chat for Developers | `OAuth` | Yes | Unknown |
| [Host.io](https://host.io) | Domains Data API for Developers | `apiKey` | Yes | Yes |
| [HTTP2.Pro](https://http2.pro/doc/api) | Test endpoints for client and server HTTP/2 protocol support | No | Yes | Unknown |
| [IBM Text to Speech](https://cloud.ibm.com/docs/text-to-speech/getting-started.html) | Convert text to speech | `apiKey` | Yes | Yes |
| [IFTTT](https://platform.ifttt.com/docs/connect_api) | IFTTT Connect API | No | Yes | Unknown |
| [Image-Charts](https://documentation.image-charts.com/) | Generate charts, QR codes and graph images | No | Yes | Yes |
| [import.io](http://api.docs.import.io/) | Retrieve structured data from a website or RSS feed | `apiKey` | Yes | Unknown |
| [IPify](https://www.ipify.org/) | A simple IP Address API | No | Yes | Unknown |
| [IPinfo](https://ipinfo.io/developers) | Another simple IP Address API | No | Yes | Unknown |
| [jsDelivr](https://github.com/jsdelivr/data.jsdelivr.com) | Package info and download stats on jsDelivr CDN | No | Yes | Yes |  
| [JSON 2 JSONP](https://json2jsonp.com/) | Convert JSON to JSONP (on-the-fly) for easy cross-domain data requests using client-side JavaScript | No | Yes | Unknown |
| [JSONbin.io](https://jsonbin.io) | Free JSON storage service. Ideal for small scale Web apps, Websites and Mobile apps | `apiKey` | Yes | Yes |
| [Judge0](https://api.judge0.com/) | Compile and run source code | No | Yes | Unknown |
| [License-API](https://github.com/cmccandless/license-api/blob/master/README.md) | Unofficial REST API for choosealicense.com | No | Yes | No |
| [MAC address vendor lookup](https://macaddress.io/api) | Retrieve vendor details and other information regarding a given MAC address or an OUI | `apiKey` | Yes | Yes |
| [Nationalize.io](https://nationalize.io) | Estimate the nationality of a first name | No | Yes | Yes |
| [OOPSpam](https://oopspam.com/) | Multiple spam filtering service | No | Yes | Yes |
| [PageCDN](https://pagecdn.com/docs/public-api) | Public API for javascript, css and font libraries on PageCDN | `apiKey` | Yes | Yes |
| [Postman](https://docs.api.getpostman.com/) | Tool for testing APIs | `apiKey` | Yes | Unknown |
| [ProxyCrawl](https://proxycrawl.com) | Scraping and crawling anticaptcha service | `apiKey` | Yes | Unknown |
| [Public APIs](https://github.com/davemachado/public-api) | A collective list of free JSON APIs for use in web development | No | Yes | Unknown |
| [Pusher Beams](https://pusher.com/beams) | Push notifications for Android & iOS | `apiKey` | Yes | Unknown |
| [QR Code](https://fungenerators.com/api/qrcode/) | Create new QR Code or decode existing one | `apiKey` | Yes | Yes |
| [QR code](http://qrtag.net/api/) | Create an easy to read QR code and URL shortener | No | Yes | Yes |
| [QR code](http://goqr.me/api/) | Generate and decode / read QR code graphics | No | Yes | Unknown |
| [QuickChart](https://quickchart.io/) | Generate chart and graph images | No | Yes | Yes |
| [ReqRes](https://reqres.in/ ) | A hosted REST-API ready to respond to your AJAX requests | No | Yes | Unknown |
| [Scraper.AI](https://docs.scraper.ai/#/) | Extract and monitor data from any website | `apiKey` | Yes | Unknown |
| [ScraperApi](https://www.scraperapi.com) | Easily build scalable web scrapers | `apiKey` | Yes | Unknown |
| [scrapestack](https://scrapestack.com/) | Real-time, Scalable Proxy & Web Scraping REST API | `apiKey` | Yes | Unknown |
| [ScreenshotAPI.net](https://screenshotapi.net/) | Create pixel-perfect website screenshots | `apiKey` | Yes | Yes |
| [serpstack](https://serpstack.com/) | Real-Time & Accurate Google Search Results API | `apiKey` | Yes | Yes |
| [SHOUTCLOUD](http://shoutcloud.io/) | ALL-CAPS AS A SERVICE | No | No | Unknown |
| [StackExchange](https://api.stackexchange.com/) | Q&A forum for developers | `OAuth` | Yes | Unknown |
| [userstack](https://userstack.com/) | Secure User-Agent String Lookup JSON API | `OAuth` | Yes | Unknown |

**[⬆ Back to Index](#index)**
### Dictionaries
API | Description | Auth | HTTPS | CORS |
|---|---|---|---|---|
| [Lingua Robot](https://www.linguarobot.io) | Word definitions, pronunciations, synonyms, antonyms and others | `apiKey` | Yes | Yes |
| [Merriam-Webster](https://dictionaryapi.com/) | Dictionary and Thesaurus Data | `apiKey` | Yes | Unknown |
| [OwlBot](https://owlbot.info/) | Definitions with example sentence and photo if available | `apiKey` | Yes | Yes |
| [Oxford](https://developer.oxforddictionaries.com/) | Dictionary Data | `apiKey` | Yes | No |
| [Wordnik](http://developer.wordnik.com) | Dictionary Data | `apiKey` | No | Unknown |
| [Words](https://www.wordsapi.com/) | Definitions and synonyms for more than 150,000 words | `apiKey` | Yes | Unknown |

**[⬆ Back to Index](#index)**
### Documents & Productivity
API | Description | Auth | HTTPS | CORS |
|---|---|---|---|---|
| [Cloudmersive Document and Data Conversion](https://cloudmersive.com/convert-api) | HTML/URL to PDF/PNG, Office documents to PDF, image conversion | `apiKey` | Yes | Yes |
| [Code::Stats](https://codestats.net/api-docs) | Automatic time tracking for programmers | `apiKey` | Yes | No |
| [File.io](https://www.file.io) | File Sharing | No | Yes | Unknown |
| [Mercury](https://mercury.postlight.com/web-parser/) | Web parser | `apiKey` | Yes | Unknown |
| [pdflayer](https://pdflayer.com) | HTML/URL to PDF | `apiKey` | Yes | Unknown |
| [Pocket](https://getpocket.com/developer/) | Bookmarking service | `OAuth` | Yes | Unknown |
| [PrexView](https://prexview.com) | Data from XML or JSON to PDF, HTML or Image | `apiKey` | Yes | Unknown |
| [Restpack](https://restpack.io/) | Provides screenshot, HTML to PDF and content extraction APIs | `apiKey` | Yes | Unknown |
| [Todoist](https://developer.todoist.com) | Todo Lists | `OAuth` | Yes | Unknown |
| [Vector Express](http://vector.express) | Free vector file converting API | No | No | Yes |
| [WakaTime](https://wakatime.com/developers) | Automated time tracking leaderboards for programmers | No | Yes | Unknown |
| [Zube](https://zube.io/docs/api) | Full stack project management | `OAuth` | Yes | Unknown |

**[⬆ Back to Index](#index)**
### Environment
API | Description | Auth | HTTPS | CORS |
|---|---|---|---|---|
| [AirVisual](https://airvisual.com/api) | Air quality and weather data | `apiKey` | Yes | Unknown |
| [GrünstromIndex](https://www.corrently.de/hintergrund/gruenstromindex/index.html) | Green Power Index for Germany (Grünstromindex/GSI) | No | No | Yes |
| [OpenAQ](https://docs.openaq.org/) | Open air quality data | `apiKey` | Yes | Unknown |
| [PM2.5 Open Data Portal](https://pm25.lass-net.org/#apis) | Open low-cost PM2.5 sensor data | No | Yes | Unknown |
| [PM25.in](http://www.pm25.in/api_doc) | Air quality of China | `apiKey` | No | Unknown |
| [PVWatts](https://developer.nrel.gov/docs/solar/pvwatts/v6/) | Energy production photovoltaic (PV) energy systems | `apiKey` | Yes | Unknown |
| [UK Carbon Intensity](https://carbon-intensity.github.io/api-definitions/#carbon-intensity-api-v1-0-0) | The Official Carbon Intensity API for Great Britain developed by National Grid | No | Yes | Unknown |

**[⬆ Back to Index](#index)**
### Events
API | Description | Auth | HTTPS | CORS |
|---|---|---|---|---|
| [Eventbrite](https://www.eventbrite.com/developer/v3/) | Find events | `OAuth` | Yes | Unknown |
| [Picatic](http://developer.picatic.com/?utm_medium=web&utm_source=github&utm_campaign=public-apis%20repo&utm_content=toddmotto) | Sell tickets anywhere | `apiKey` | Yes | Unknown |
| [Ticketmaster](http://developer.ticketmaster.com/products-and-docs/apis/getting-started/) | Search events, attractions, or venues | `apiKey` | Yes | Unknown |

**[⬆ Back to Index](#index)**
### Finance
API | Description | Auth | HTTPS | CORS |
|---|---|---|---|---|
| [Abstract VAT Validation](https://www.abstractapi.com/vat-validation-rates-api) | Validate VAT numbers and calculate VAT rates | `apiKey` | Yes | Yes |
| [Alpha Vantage](https://www.alphavantage.co/) | Realtime and historical stock data | `apiKey` | Yes | Unknown |
| [IEX Cloud](https://iexcloud.io/docs/api/) | Realtime & Historical Stock and Market Data | `apiKey` | Yes | Yes |
| [IG](https://labs.ig.com/gettingstarted) | Spreadbetting and CFD Market Data | `apiKey` | Yes | Unknown |
| [Intrinio](https://intrinio.com/) | A wide selection of financial data feeds | `apiKey` | Yes | Unknown |
| [marketstack](https://marketstack.com/) | Real-Time, Intraday & Historical Market Data API | `apiKey` | Yes | Unknown |
| [Plaid](https://plaid.com/) | Connect with users’ bank accounts and access transaction data | `apiKey` | Yes | Unknown |
| [Razorpay IFSC](https://ifsc.razorpay.com/) | Indian Financial Systems Code (Bank Branch Codes) | No | Yes | Unknown |
| [Tradier](https://developer.tradier.com) | US equity/option market data (delayed, intraday, historical) | `OAuth` | Yes | Yes |
| [YNAB](https://api.youneedabudget.com/) | Budgeting & Planning | `OAuth` | Yes | Yes |

**[⬆ Back to Index](#index)**
### Food & Drink
API | Description | Auth | HTTPS | CORS |
|---|---|---|---|---|
| [Edamam nutrition](https://developer.edamam.com/edamam-docs-nutrition-api) | Nutrition Analysis | `apiKey` | Yes | Unknown |
| [Edamam recipes](https://developer.edamam.com/edamam-docs-recipe-api) | Recipe Search | `apiKey` | Yes | Unknown |
| [Foodish](https://github.com/surhud004/Foodish#readme) | Random pictures of food dishes | No | Yes | Yes |
| [LCBO](https://lcboapi.com/) | Alcohol | `apiKey` | Yes | Unknown |
| [Open Brewery DB](https://www.openbrewerydb.org) | Breweries, Cideries and Craft Beer Bottle Shops | No | Yes | Yes |
| [Open Food Facts](https://world.openfoodfacts.org/data) | Food Products Database | No | Yes | Unknown |
| [PunkAPI](https://punkapi.com/) | Brewdog Beer Recipes | No | Yes | Unknown |
| [Recipe Puppy](http://www.recipepuppy.com/about/api/) | Food | No | No | Unknown |
| [TacoFancy](https://github.com/evz/tacofancy-api) | Community-driven taco database | No | No | Unknown |
| [The Report of the Week](https://github.com/andyklimczak/TheReportOfTheWeek-API) | Food & Drink Reviews | No | Yes | Unknown |
| [TheCocktailDB](https://www.thecocktaildb.com/api.php) | Cocktail Recipes | `apiKey` | Yes | Yes |
| [TheMealDB](https://www.themealdb.com/api.php) | Meal Recipes | `apiKey` | Yes | Yes |
| [What's on the menu?](http://nypl.github.io/menus-api/) | NYPL human-transcribed historical menu collection | `apiKey` | No | Unknown |
| [WhiskyHunter](https://whiskyhunter.net/api/) | Past online whisky auctions statistical data | No | Yes | Unknown |
| [Zestful](https://zestfuldata.com/) | Parse recipe ingredients | `apiKey` | Yes | Yes |

**[⬆ Back to Index](#index)**
### Games & Comics
API | Description | Auth | HTTPS | CORS |
|---|---|---|---|---|
| [Age of Empires II](https://age-of-empires-2-api.herokuapp.com) | Get information about Age of Empires II resources | No | Yes | No |
| [AmiiboAPI](https://amiiboapi.com/) | Nintendo Amiibo Information | No | Yes | Yes |
| [Brawl Stars](https://developer.brawlstars.com) | Brawl Stars Game Information | `apiKey` | Yes | Unknown |
| [CheapShark](https://www.cheapshark.com/api) | Steam/PC Game Prices and Deals | No | Yes | Yes |
| [Chuck Norris Database](http://www.icndb.com/api/) | Jokes | No | No | Unknown |
| [Clash of Clans](https://developer.clashofclans.com) | Clash of Clans Game Information | `apiKey` | Yes | Unknown |
| [Clash Royale](https://developer.clashroyale.com) | Clash Royale Game Information | `apiKey` | Yes | Unknown |
| [Comic Vine](https://comicvine.gamespot.com/api/documentation) | Comics | No | Yes | Unknown |
| [Deck of Cards](http://deckofcardsapi.com/) | Deck of Cards | No | No | Unknown |
| [Destiny The Game](https://github.com/Bungie-net/api) | Bungie Platform API | `apiKey` | Yes | Unknown |
| [Dota 2](https://docs.opendota.com/) | Provides information about Player stats , Match stats, Rankings for Dota 2 | No | Yes | Unknown |
| [Dungeons and Dragons](http://www.dnd5eapi.co/) | Reference for 5th edition spells, classes, monsters, and more | No | No | No |
| [Eve Online](https://esi.evetech.net/ui) | Third-Party Developer Documentation | `OAuth` | Yes | Unknown |
| [Final Fantasy XIV](https://xivapi.com/) | Final Fantasy XIV Game data API | No | Yes | Yes |
| [Fortnite](https://fortnitetracker.com/site-api) | Fortnite Stats | `apiKey` | Yes | Unknown |
| [Giant Bomb](https://www.giantbomb.com/api/documentation) | Video Games | No | Yes | Unknown |
| [Guild Wars 2](https://wiki.guildwars2.com/wiki/API:Main) | Guild Wars 2 Game Information | `apiKey` | Yes | Unknown |
| [Halo](https://developer.haloapi.com/) | Halo 5 and Halo Wars 2 Information | `apiKey` | Yes | Unknown |
| [Hearthstone](http://hearthstoneapi.com/) | Hearthstone Cards Information | `X-Mashape-Key` | Yes | Unknown |
| [Hypixel](https://api.hypixel.net/) | Hypixel player stats | `apiKey` | Yes | Unknown |
| [Hytale](https://hytale-api.com/) | Hytale blog posts and jobs | No | Yes | Unknown |
| [IGDB.com](https://api.igdb.com/) | Video Game Database | `apiKey` | Yes | Unknown |
| [JokeAPI](https://sv443.net/jokeapi/v2/) | Programming, Miscellaneous and Dark Jokes | No | Yes | Yes |
| [Jokes](https://github.com/15Dkatz/official_joke_api) | Programming and general jokes | No | Yes | Unknown |
| [Jokes One](https://jokes.one/api/joke/) | Joke of the day and large category of jokes accessible via REST API | `apiKey` | Yes | Yes |
| [Jservice](http://jservice.io) | Jeopardy Question Database | No | No | Unknown |
| [Magic The Gathering](http://magicthegathering.io/) | Magic The Gathering Game Information | No | No | Unknown |
| [Marvel](http://developer.marvel.com) | Marvel Comics | `apiKey` | No | Unknown |
| [mod.io](https://docs.mod.io) | Cross Platform Mod API | `apiKey` | Yes | Unknown |
| [Open Trivia](https://opentdb.com/api_config.php) | Trivia Questions | No | Yes | Unknown |
| [PandaScore](https://developers.pandascore.co/) | E-sports games and results | `apiKey` | Yes | Unknown |
| [PlayerUnknown's Battlegrounds](https://pubgtracker.com/site-api) | PUBG Stats | `apiKey` | Yes | Unknown |
| [Pokéapi](https://pokeapi.co) | Pokémon Information | No | Yes | Unknown |
| [Pokémon TCG](https://pokemontcg.io) | Pokémon TCG Information | No | Yes | Unknown |
| [Random Facts](https://fungenerators.com/api/facts/) | Random Facts from hundreds of categories | `apiKey` | Yes | Yes |
| [Rick and Morty](https://rickandmortyapi.com) | All the Rick and Morty information, including images | No | Yes | Yes |
| [Riot Games](https://developer.riotgames.com/) | League of Legends Game Information | `apiKey` | Yes | Unknown |
| [Scryfall](https://scryfall.com/docs/api) | Magic: The Gathering database | No | Yes | Yes |
| [Steam](https://developer.valvesoftware.com/wiki/Steam_Web_API) | Steam Client Interaction | `OAuth` | Yes | Unknown |
| [SuperHeroes](https://superheroapi.com) | All SuperHeroes and Villains data from all universes under a single API | `apiKey` | Yes | Unknown |
| [Tronald Dump](https://www.tronalddump.io/) | The dumbest things Donald Trump has ever said | No | Yes | Unknown |
| [Wargaming.net](https://developers.wargaming.net/) | Wargaming.net info and stats | `apiKey` | Yes | No |
| [xkcd](https://xkcd.com/json.html) | Retrieve xkcd comics as JSON | No | Yes | No |

**[⬆ Back to Index](#index)**
### Geocoding
API | Description | Auth | HTTPS | CORS |
|---|---|---|---|---|
| [Abstract IP Geolocation](https://www.abstractapi.com/ip-geolocation-api) | Geolocate website visitors from their IPs | `apiKey` | Yes | Yes |
| [adresse.data.gouv.fr](https://adresse.data.gouv.fr) | Address database of France, geocoding and reverse | No | Yes | Unknown |
| [Airtel IP](https://sys.airtel.lv/ip2country/1.1.1.1/?full=true) | IP Geolocation API. Collecting data from multiple sources | No | Yes | Unknown |
| [Battuta](http://battuta.medunes.net) | A (country/region/city) in-cascade location API | `apiKey` | No | Unknown |
| [Bing Maps](https://www.microsoft.com/maps/) | Create/customize digital maps based on Bing Maps data | `apiKey` | Yes | Unknown |
| [bng2latlong](https://www.getthedata.com/bng2latlong) | Convert British OSGB36 easting and northing (British National Grid) to WGS84 latitude and longitude | No | Yes | Yes |
| [CitySDK](http://www.citysdk.eu/citysdk-toolkit/) | Open APIs for select European cities | No | Yes | Unknown |
| [Country](http://country.is/) | Get your visitors' country from their IP | No | Yes | Yes |
| [Daum Maps](http://apis.map.daum.net/) | Daum Maps provide multiple APIs for Korean maps | `apiKey` | No | Unknown |
| [FreeGeoIP](https://freegeoip.app/) | Free geo ip information, no registration required. 15k/hour rate limit | No | Yes | Yes |
| [GeoApi](https://api.gouv.fr/api/geoapi.html) | French geographical data | No | Yes | Unknown |
| [Geocod.io](https://www.geocod.io/) | Address geocoding / reverse geocoding in bulk | `apiKey` | Yes | Unknown |
| [Geocode.xyz](https://geocode.xyz/api) | Provides worldwide forward/reverse geocoding, batch geocoding and geoparsing | No | Yes | Unknown |
| [Geocodify.com](https://geocodify.com/) | Worldwide geocoding, geoparsing and autocomplete for addresses | `apiKey` | Yes | Yes |
| [GeoDataSource](https://www.geodatasource.com/web-service) | Geocoding of city name by using latitude and longitude coordinates | `apiKey` | Yes | Unknown |
| [GeoJS](https://geojs.io/) | IP geolocation with ChatOps integration | No | Yes | Yes |
| [GeoNames](http://www.geonames.org/export/web-services.html) | Place names and other geographical data | No | No | Unknown |
| [geoPlugin](https://www.geoplugin.com) | IP geolocation and currency conversion | No | Yes | Yes |
| [Google Earth Engine](https://developers.google.com/earth-engine/) | A cloud-based platform for planetary-scale environmental data analysis | `apiKey` | Yes | Unknown |
| [Google Maps](https://developers.google.com/maps/) | Create/customize digital maps based on Google Maps data | `apiKey` | Yes | Unknown |
| [Graph Countries](https://github.com/lennertVanSever/graphcountries) | Country-related data like currencies, languages, flags, regions+subregions and bordering countries | No | Yes | Unknown |
| [HelloSalut](https://www.fourtonfish.com/hellosalut/hello/) | Get hello translation following user language | No | Yes | Unknown |
| [HERE Maps](https://developer.here.com) | Create/customize digital maps based on HERE Maps data | `apiKey` | Yes | Unknown |
| [Hong Kong GeoData Store](https://geodata.gov.hk/gs/) | API for accessing geo-data of Hong Kong | No | Yes | Unknown |
| [IP 2 Country](https://ip2country.info) | Map an IP to a country | No | Yes | Unknown |
| [IP Address Details](https://ipinfo.io/) | Find geolocation with ip address | No | Yes | Unknown |
| [IP Location](https://ipapi.co/api/#introduction) | Find IP address location information | No | Yes | Unknown |
| [IP Location](https://ip-api.com/docs) | Find location with ip address | No | No | Unknown |
| [IP Sidekick](https://ipsidekick.com) | Geolocation API that returns extra information about an IP address | `apiKey` | Yes | Unknown |
| [IP Vigilante](https://www.ipvigilante.com/) | Free IP Geolocation API | No | Yes | Unknown |
| [IP2Location](https://www.ip2location.com/web-service/ip2location) | IP geolocation web service to get more than 55 parameters | `apiKey` | Yes | Unknown |
| [IP2Proxy](https://www.ip2location.com/web-service/ip2proxy) | Detect proxy and VPN using IP address | `apiKey` | Yes | Unknown |
| [ipapi](https://ipapi.com/) | Real-time Geolocation & Reverse IP Lookup REST API | `apiKey` | Yes | Unknown |
| [IPGEO](https://api.techniknews.net/ipgeo/) | Unlimited free IP Address API with useful information | No | Yes | Unknown |
| [IPGeolocationAPI.com](https://ipgeolocationapi.com/) | Locate your visitors by IP with country details | No | Yes | Yes |
| [IPInfoDB](https://ipinfodb.com/api) | Free Geolocation tools and APIs for country, region, city and time zone lookup by IP address | `apiKey` | Yes | Unknown |
| [ipstack](https://ipstack.com/) | Locate and identify website visitors by IP address | `apiKey` | Yes | Unknown |
| [LocationIQ](https://locationiq.org/docs/) | Provides forward/reverse geocoding and batch geocoding | `apiKey` | Yes | Yes |
| [Mapbox](https://www.mapbox.com/developers/) | Create/customize beautiful digital maps | `apiKey` | Yes | Unknown |
| [Mexico](https://github.com/IcaliaLabs/sepomex) | Mexico RESTful zip codes API | No | Yes | Unknown |
| [One Map, Singapore](https://docs.onemap.sg/) | Singapore Land Authority REST API services for Singapore addresses | `apiKey` | Yes | Unknown |
| [OnWater](https://onwater.io/) | Determine if a lat/lon is on water or land | No | Yes | Unknown |
| [OpenCage](https://opencagedata.com) | Forward and reverse geocoding using open data | `apiKey` | Yes | Yes |
| [OpenStreetMap](http://wiki.openstreetmap.org/wiki/API) | Navigation, geolocation and geographical data | `OAuth` | No | Unknown |
| [positionstack](https://positionstack.com/) | Forward & Reverse Batch Geocoding REST API | `apiKey` | Yes | Unknown |
| [PostcodeData.nl](http://api.postcodedata.nl/v1/postcode/?postcode=1211EP&streetnumber=60&ref=domeinnaam.nl&type=json) | Provide geolocation data based on postcode for Dutch addresses | No | No | Unknown |
| [Postcodes.io](https://postcodes.io) | Postcode lookup & Geolocation for the UK | No | Yes | Yes |
| [REST Countries](https://restcountries.eu) | Get information about countries via a RESTful API | No | Yes | Unknown |
| [Uebermaps](https://uebermaps.com/api/v2) | Discover and share maps with friends | `apiKey` | Yes | Unknown |
| [US ZipCode](https://smartystreets.com/docs/cloud/us-zipcode-api) | Validate and append data for any US ZipCode | `apiKey` | Yes | Yes |
| [Utah AGRC](https://api.mapserv.utah.gov) | Utah Web API for geocoding Utah addresses | `apiKey` | Yes | Unknown |
| [ViaCep](https://viacep.com.br) | Brazil RESTful zip codes API | No | Yes | Unknown |
| [ZipCodeAPI](https://www.zipcodeapi.com) | US zip code distance, radius and location API | `apiKey` | Yes | Unknown |
| [Zippopotam.us](http://www.zippopotam.us) | Get information about place such as country, city, state, etc | No | No | Unknown |
| [Ziptastic](https://ziptasticapi.com/) | Get the country, state, and city of any US zip-code | No | Yes | Unknown |

**[⬆ Back to Index](#index)**
### Government
API | Description | Auth | HTTPS | CORS |
|---|---|---|---|---|
| [BCLaws](http://www.bclaws.ca/civix/template/complete/api/index.html) | Access to the laws of British Columbia | No | No | Unknown |
| [BusinessUSA](https://business.usa.gov/developer) | Authoritative information on U.S. programs, events, services and more | `apiKey` | Yes | Unknown |
| [Census.gov](https://www.census.gov/data/developers/data-sets.html) | The US Census Bureau provides various APIs and data sets on demographics and businesses | No | Yes | Unknown |
| [City, Lyon Opendata](https://data.beta.grandlyon.com/fr/accueil) | Lyon(FR) City Open Data | `apiKey` | Yes | Unknown |
| [City, Nantes Opendata](https://data.nantesmetropole.fr/pages/home/) | Nantes(FR) City Open Data | `apiKey` | Yes | Unknown |
| [City, New York Opendata](https://opendata.cityofnewyork.us/) | New York (US) City Open Data | No | Yes | Unknown |
| [City, Prague Opendata](http://opendata.praha.eu/en) | Prague(CZ) City Open Data | No | No | Unknown |
| [Code.gov](https://code.gov) | The primary platform for Open Source and code sharing for the U.S. Federal Government | `apiKey` | Yes | Unknown |
| [Colorado Information Marketplace](https://data.colorado.gov/) | Colorado State Government Open Data | No | Yes | Unknown |
| [Data USA](https://datausa.io/about/api/) | US Public Data | No | Yes | Unknown |
| [Data.gov](https://api.data.gov/) | US Government Data | `apiKey` | Yes | Unknown |
| [Data.parliament.uk](https://explore.data.parliament.uk/?learnmore=Members) | Contains live datasets including information about petitions, bills, MP votes, attendance and more | No | No | Unknown |
| [District of Columbia Open Data](http://opendata.dc.gov/pages/using-apis) | Contains D.C. government public datasets, including crime, GIS, financial data, and so on | No | Yes | Unknown |
| [EPA](https://developer.epa.gov/category/apis/) | Web services and data sets from the US Environmental Protection Agency | No | Yes | Unknown |
| [FBI Wanted](https://www.fbi.gov/wanted/api) | Access information on the FBI Wanted program | No | Yes | Unknown |
| [FEC](https://api.open.fec.gov/developers/) | Information on campaign donations in federal elections | `apiKey` | Yes | Unknown |
| [Federal Register](https://www.federalregister.gov/reader-aids/developer-resources) | The Daily Journal of the United States Government | No | Yes | Unknown |
| [Food Standards Agency](http://ratings.food.gov.uk/open-data/en-GB) | UK food hygiene rating data API | No | No | Unknown |
| [Open Government, Australia](https://www.data.gov.au/) | Australian Government Open Data | No | Yes | Unknown |
| [Open Government, Belgium](https://data.gov.be/) | Belgium Government Open Data | No | Yes | Unknown |
| [Open Government, Canada](http://open.canada.ca/en) | Canadian Government Open Data | No | No | Unknown |
| [Open Government, France](https://www.data.gouv.fr/) | French Government Open Data | `apiKey` | Yes | Unknown |
| [Open Government, India](https://data.gov.in/) | Indian Government Open Data | `apiKey` | Yes | Unknown |
| [Open Government, Italy](https://www.dati.gov.it/) | Italy Government Open Data | No | Yes | Unknown |
| [Open Government, New Zealand](https://www.data.govt.nz/) | New Zealand Government Open Data | No | Yes | Unknown |
| [Open Government, Romania](http://data.gov.ro/) | Romania Government Open Data | No | No | Unknown |
| [Open Government, Taiwan](https://data.gov.tw/) | Taiwan Government Open Data | No | Yes | Unknown |
| [Open Government, Thailand](https://data.go.th/) | Thailand Government Open Data | `apiKey` | Yes | Unknown |
| [Open Government, USA](https://www.data.gov/) | United States Government Open Data | No | Yes | Unknown |
| [Represent by Open North](https://represent.opennorth.ca/) | Find Canadian Government Representatives | No | Yes | Unknown |
| [USAspending.gov](https://api.usaspending.gov/) | US federal spending data | No | Yes | Unknown |

**[⬆ Back to Index](#index)**
### Health
API | Description | Auth | HTTPS | CORS |
|---|---|---|---|---|
| [Covid-19](https://covid19api.com/) | Covid 19 spread, infection and recovery | No | Yes | Yes |
| [Covid-19](https://github.com/M-Media-Group/Covid-19-API) | Covid 19 cases, deaths and recovery per country | No | Yes | Yes |
| [Covid-19 Government Response](https://covidtracker.bsg.ox.ac.uk) | Government measures tracker to fight against the Covid-19 pandemic | No | Yes | Yes |
| [Diabetes](http://predictbgl.com/api/) | Logging and retrieving diabetes information | No | No | Unknown |
| [Healthcare.gov](https://www.healthcare.gov/developers/) | Educational content about the US Health Insurance Marketplace | No | Yes | Unknown |
| [Lexigram](https://docs.lexigram.io/v1/welcome) | NLP that extracts mentions of clinical concepts from text, gives access to clinical ontology | `apiKey` | Yes | Unknown |
| [Makeup](http://makeup-api.herokuapp.com/) | Makeup Information | No | No | Unknown |
| [Medicare](https://data.medicare.gov/developers) | Access to the data from the CMS - medicare.gov | No | Yes | Unknown |
| [NPPES](https://npiregistry.cms.hhs.gov/registry/help-api) | National Plan & Provider Enumeration System, info on healthcare providers registered in US | No | Yes | Unknown |
| [Nutritionix](https://developer.nutritionix.com/) | Worlds largest verified nutrition database | `apiKey` | Yes | Unknown |
| [openFDA](https://open.fda.gov) | Public FDA data about drugs, devices and foods | No | Yes | Unknown |
| [Orion Health](https://developer.orionhealth.io/) | Medical platform which allows the development of applications for different healthcare scenarios | `OAuth` | Yes | Unknown |
| [Quarantine](https://quarantine.country/coronavirus/api/) | Coronavirus API with free COVID-19 live updates | No | Yes | Yes |
| [USDA Nutrients](https://fdc.nal.usda.gov/) | National Nutrient Database for Standard Reference | `apiKey` | Yes | Unknown |

**[⬆ Back to Index](#index)**
### Jobs
API | Description | Auth | HTTPS | CORS |
|---|---|---|---|---|
| [Adzuna](https://developer.adzuna.com/overview) | Job board aggregator | `apiKey` | Yes | Unknown |
| [Careerjet](https://www.careerjet.com/partners/api/) | Job search engine | `apiKey` | No | Unknown |
| [Github Jobs](https://jobs.github.com/api) | Jobs for software developers | No | Yes | Yes |
| [GraphQL Jobs](https://graphql.jobs/docs/api/) | Jobs with GraphQL | No | Yes | Yes |
| [Indeed](https://www.indeed.com/publisher) | Job board aggregator | `apiKey` | Yes | Unknown |
| [Jobs2Careers](http://api.jobs2careers.com/api/spec.pdf) | Job aggregator | `apiKey` | Yes | Unknown |
| [Jooble](https://us.jooble.org/api/about) | Job search engine | `apiKey` | Yes | Unknown |
| [Juju](http://www.juju.com/publisher/spec/) | Job search engine | `apiKey` | No | Unknown |
| [Open Skills](https://github.com/workforce-data-initiative/skills-api/wiki/API-Overview) | Job titles, skills and related jobs data | No | No | Unknown |
| [Reed](https://www.reed.co.uk/developers) | Job board aggregator | `apiKey` | Yes | Unknown |
| [The Muse](https://www.themuse.com/developers/api/v2) | Job board and company profiles | `apiKey` | Yes | Unknown |
| [Upwork](https://developers.upwork.com/) | Freelance job board and management system | `OAuth` | Yes | Unknown |
| [USAJOBS](https://developer.usajobs.gov/) | US government job board | `apiKey` | Yes | Unknown |
| [ZipRecruiter](https://www.ziprecruiter.com/publishers) | Job search app and website | `apiKey` | Yes | Unknown |

**[⬆ Back to Index](#index)**
### Machine Learning
API | Description | Auth | HTTPS | CORS |
|---|---|---|---|---|
| [Clarifai](https://docs.clarifai.com) | Computer Vision | `OAuth` | Yes | Unknown |
| [Cloudmersive](https://www.cloudmersive.com/image-recognition-and-processing-api) | Image captioning, face recognition, NSFW classification | `apiKey` | Yes | Yes |
| [Deepcode](https://www.deepcode.ai) | AI for code review | No | Yes | Unknown |
| [Dialogflow](https://dialogflow.com) | Natural Language Processing | `apiKey` | Yes | Unknown |
| [EXUDE-API](http://uttesh.com/exude-api/) | Used for the primary ways for filtering the stopping, stemming words from the text data | No | Yes | Yes |
| [Keen IO](https://keen.io/) | Data Analytics | `apiKey` | Yes | Unknown |
| [Time Door](https://timedoor.io) | A time series analysis API | `apiKey` | Yes | Yes |
| [Unplugg](https://unplu.gg/test_api.html) | Forecasting API for timeseries data | `apiKey` | Yes | Unknown |
| [Wit.ai](https://wit.ai/) | Natural Language Processing | `OAuth` | Yes | Unknown |

**[⬆ Back to Index](#index)**
### Music
API | Description | Auth | HTTPS | CORS |
|---|---|---|---|---|
| [AI Mastering](https://aimastering.com/api_docs/) | Automated Music Mastering | `apiKey` | Yes | Yes |
| [Bandsintown](https://app.swaggerhub.com/apis/Bandsintown/PublicAPI/3.0.0) | Music Events | No | Yes | Unknown |
| [Deezer](https://developers.deezer.com/api) | Music | `OAuth` | Yes | Unknown |
| [Discogs](https://www.discogs.com/developers/) | Music | `OAuth` | Yes | Unknown |
| [Freesound](https://freesound.org/docs/api/) | Music Samples | `apiKey` | Yes | Unknown |
| [Genius](https://docs.genius.com/) | Crowdsourced lyrics and music knowledge | `OAuth` | Yes | Unknown |
| [Genrenator](https://binaryjazz.us/genrenator-api/) | Music genre generator | No | Yes | Unknown |
| [iTunes Search](https://affiliate.itunes.apple.com/resources/documentation/itunes-store-web-service-search-api/) | Software products | No | Yes | Unknown |
| [Jamendo](https://developer.jamendo.com/v3.0/docs) | Music | `OAuth` | Yes | Unknown |
| [KKBOX](https://developer.kkbox.com) | Get music libraries, playlists, charts, and perform out of KKBOX's platform | `OAuth` | Yes | Unknown |
| [LastFm](https://www.last.fm/api) | Music | `apiKey` | Yes | Unknown |
| [Lyrics.ovh](http://docs.lyricsovh.apiary.io/) | Simple API to retrieve the lyrics of a song | No | Yes | Unknown |
| [Mixcloud](https://www.mixcloud.com/developers/) | Music | `OAuth` | Yes | Yes |
| [MusicBrainz](https://musicbrainz.org/doc/Development/XML_Web_Service/Version_2) | Music | No | Yes | Unknown |
| [Musixmatch](https://developer.musixmatch.com/) | Music | `apiKey` | Yes | Unknown |
| [Openwhyd](https://openwhyd.github.io/openwhyd/API) | Download curated playlists of streaming tracks (YouTube, SoundCloud, etc...) | `No` | Yes | No |
| [Songkick](https://www.songkick.com/developer/) | Music Events | `OAuth` | Yes | Unknown |
| [Songsterr](https://www.songsterr.com/a/wa/api/) | Provides guitar, bass and drums tabs and chords | No | Yes | Unknown |
| [SoundCloud](https://developers.soundcloud.com/) | Allow users to upload and share sounds | `OAuth` | Yes | Unknown |
| [Spotify](https://beta.developer.spotify.com/documentation/web-api/) | View Spotify music catalog, manage users' libraries, get recommendations and more | `OAuth` | Yes | Unknown |
| [TasteDive](https://tastedive.com/read/api) | Similar artist API (also works for movies and TV shows) | `apiKey` | Yes | Unknown |
| [TheAudioDB](https://www.theaudiodb.com/api_guide.php) | Music | `apiKey` | Yes | Unknown |
| [Vagalume](https://api.vagalume.com.br/docs/) | Crowdsourced lyrics and music knowledge | `apiKey` | Yes | Unknown |

**[⬆ Back to Index](#index)**
### News
API | Description | Auth | HTTPS | CORS |
|---|---|---|---|---|
| [Associated Press](https://developer.ap.org/) | Search for news and metadata from Associated Press | `apiKey` | Yes | Unknown |
| [Chronicling America](http://chroniclingamerica.loc.gov/about/api/) | Provides access to millions of pages of historic US newspapers from the Library of Congress | No | No | Unknown |
| [Currents](https://currentsapi.services/) | Latest news published in various news sources, blogs and forums | `apiKey` | Yes | Yes |
| [Feedbin](https://github.com/feedbin/feedbin-api) | RSS reader | `OAuth` | Yes | Unknown |
| [mediastack](https://mediastack.com/) | Free, Simple REST API for Live News & Blog Articles | `apiKey` | Yes | Unknown |
| [New York Times](https://developer.nytimes.com/) | Provides news | `apiKey` | Yes | Unknown |
| [News](https://newsapi.org/) | Headlines currently published on a range of news sources and blogs | `apiKey` | Yes | Unknown |
| [NPR One](http://dev.npr.org/api/) | Personalized news listening experience from NPR | `OAuth` | Yes | Unknown |
| [Spaceflight News](https://spaceflightnewsapi.net) | Spaceflight related news 🚀 | No | Yes | Yes |
| [The Guardian](http://open-platform.theguardian.com/) | Access all the content the Guardian creates, categorised by tags and section | `apiKey` | Yes | Unknown |
| [The Old Reader](https://github.com/theoldreader/api) | RSS reader | `apiKey` | Yes | Unknown |

**[⬆ Back to Index](#index)**
### Open Data
API | Description | Auth | HTTPS | CORS |
|---|---|---|---|---|
| [18F](http://18f.github.io/API-All-the-X/) | Unofficial US Federal Government API Development | No | No | Unknown |
| [Archive.org](https://archive.readme.io/docs) | The Internet Archive | No | Yes | Unknown |
| [Callook.info](https://callook.info) | United States ham radio callsigns | No | Yes | Unknown |
| [CARTO](https://carto.com/) | Location Information Prediction | `apiKey` | Yes | Unknown |
| [CivicFeed](https://developers.civicfeed.com/) | News articles and public datasets | `apiKey` | Yes | Unknown |
| [Enigma Public](http://docs.enigma.com/public/public_v20_api_about) | Broadest collection of public data | `apiKey` | Yes | Yes |
| [French Address Search](https://geo.api.gouv.fr/adresse) | Address search via the French Government | No | Yes | Unknown |
| [LinkPreview](https://www.linkpreview.net) | Get JSON formatted summary with title, description and preview image for any requested URL | `apiKey` | Yes | Yes |
| [Marijuana Strains](http://strains.evanbusse.com/) | Marijuana strains, races, flavors and effects | `apiKey` | No | Unknown |
| [Microlink.io](https://microlink.io) | Extract structured data from any website | No | Yes | Yes |
| [OpenCorporates](http://api.opencorporates.com/documentation/API-Reference) | Data on corporate entities and directors in many countries | `apiKey` | Yes | Unknown |
| [Quandl](https://www.quandl.com/) | Stock Market Data | No | Yes | Unknown |
| [Recreation Information Database](https://ridb.recreation.gov/) | Recreational areas, federal lands, historic sites, museums, and other attractions/resources(US) | `apiKey` | Yes | Unknown |
| [Scoop.it](http://www.scoop.it/dev) | Content Curation Service | `apiKey` | No | Unknown |
| [Teleport](https://developers.teleport.org/) | Quality of Life Data | No | Yes | Unknown |
| [Universities List](https://github.com/Hipo/university-domains-list) | University names, countries and domains | No | Yes | Unknown |
| [University of Oslo](https://data.uio.no/) | Courses, lecture videos, detailed information for courses etc. for the University of Oslo (Norway) | No | Yes | Unknown |
| [UPC database](https://upcdatabase.org/api) | More than 1.5 million barcode numbers from all around the world | `apiKey` | Yes | Unknown |
| [Wikidata](https://www.wikidata.org/w/api.php?action=help) | Collaboratively edited knowledge base operated by the Wikimedia Foundation | `OAuth` | Yes | Unknown |
| [Wikipedia](https://www.mediawiki.org/wiki/API:Main_page) | Mediawiki Encyclopedia | No | Yes | Unknown |
| [Yelp](https://www.yelp.com/developers/documentation/v3) | Find Local Business | `OAuth` | Yes | Unknown |

**[⬆ Back to Index](#index)**
### Open Source Projects
API | Description | Auth | HTTPS | CORS |
|---|---|---|---|---|
| [Countly](https://api.count.ly/reference) | Countly web analytics | No | No | Unknown |
| [Creative Commons Catalog](https://api.creativecommons.engineering/) | Search among openly licensed and public domain works | `OAuth` | Yes | Yes |
| [Drupal.org](https://www.drupal.org/drupalorg/docs/api) | Drupal.org | No | Yes | Unknown |
| [Evil Insult Generator](https://evilinsult.com/api) | Evil Insults | No | Yes | Yes |

**[⬆ Back to Index](#index)**
### Patent
API | Description | Auth | HTTPS | CORS |
|---|---|---|---|---|
| [EPO](https://developers.epo.org/) | European patent search system api | `OAuth` | Yes | Unknown |
| [TIPO](https://tiponet.tipo.gov.tw/Gazette/OpenData/OD/OD05.aspx?QryDS=API00) | Taiwan patent search system api | `apiKey` | Yes | Unknown |
| [USPTO](https://www.uspto.gov/learning-and-resources/open-data-and-mobility) | USA patent api services | No | Yes | Unknown |

**[⬆ Back to Index](#index)**
### Personality
API | Description | Auth | HTTPS | CORS |
|---|---|---|---|---|
| [Advice Slip](http://api.adviceslip.com/) | Generate random advice slips | No | Yes | Unknown |
| [chucknorris.io](https://api.chucknorris.io) | JSON API for hand curated Chuck Norris jokes | No | Yes | Unknown |
| [Dictum](https://github.com/fisenkodv/dictum) | API to get access to the collection of the most inspiring expressions of mankind | No | Yes | Unknown |
| [FavQs.com](https://favqs.com/api) | FavQs allows you to collect, discover and share your favorite quotes | `apiKey` | Yes | Unknown |
| [FOAAS](http://www.foaas.com/) | Fuck Off As A Service | No | No | Unknown |
| [Forismatic](http://forismatic.com/en/api/) | Inspirational Quotes | No | No | Unknown |
| [icanhazdadjoke](https://icanhazdadjoke.com/api) | The largest selection of dad jokes on the internet | No | Yes | Unknown |
| [kanye.rest](https://kanye.rest) | REST API for random Kanye West quotes | No | Yes | Yes |
| [Medium](https://github.com/Medium/medium-api-docs) | Community of readers and writers offering unique perspectives on ideas | `OAuth` | Yes | Unknown |
| [NaMoMemes](https://github.com/theIYD/NaMoMemes) | Memes on Narendra Modi | No | Yes | Unknown |
| [Programming Quotes](https://github.com/skolakoda/programming-quotes-api) | Programming Quotes API for open source projects | No | Yes | Unknown |
| [Quotable Quotes](https://github.com/lukePeavey/quotable) | Quotable is a free, open source quotations API | No | Yes | Unknown |
| [Quote Garden](https://pprathameshmore.github.io/QuoteGarden/) | REST API for more than 5000 famous quotes | No | Yes | Unknown |
| [Quotes on Design](https://quotesondesign.com/api/) | Inspirational Quotes | No | Yes | Unknown |
| [taylor.rest](https://taylor.rest) | REST API for random Taylor Swift quotes | No | Yes | No |
| [Traitify](https://app.traitify.com/developer) | Assess, collect and analyze Personality | No | Yes | Unknown |

**[⬆ Back to Index](#index)**
### Phone
API | Description | Auth | HTTPS | CORS |
|---|---|---|---|---|
| [Abstract Phone Validation](https://www.abstractapi.com/phone-validation-api) | Validate phone numbers globally | `apiKey` | Yes | Yes |
| [Cloudmersive Validate](https://cloudmersive.com/phone-number-validation-API) | Validate international phone numbers | `apiKey` | Yes | Yes |
| [NumValidate](https://numvalidate.com) | Open Source phone number validation | No | Yes | Unknown |
| [numverify](https://numverify.com) | Phone number validation | No | Yes | Unknown |

**[⬆ Back to Index](#index)**
### Photography
API | Description | Auth | HTTPS | CORS |
|---|---|---|---|---|
| [Flickr](https://www.flickr.com/services/api/) | Flickr Services | `OAuth` | Yes | Unknown |
| [Getty Images](http://developers.gettyimages.com/en/) | Build applications using the world's most powerful imagery | `OAuth` | Yes | Unknown |
| [Gfycat](https://developers.gfycat.com/api/) | Jiffier GIFs | `OAuth` | Yes | Unknown |
| [Giphy](https://developers.giphy.com/docs/) | Get all your gifs | `apiKey` | Yes | Unknown |
| [Gyazo](https://gyazo.com/api/docs) | Upload images | `apiKey` | Yes | Unknown |
| [Imgur](https://apidocs.imgur.com/) | Images | `OAuth` | Yes | Unknown |
| [Lorem Picsum](https://picsum.photos/) | Images from Unsplash | No | Yes | Unknown |
| [ObjectCut](https://objectcut.com/) | Image Background removal | `apiKey` | Yes | Yes |
| [Pexels](https://www.pexels.com/api/) | Free Stock Photos and Videos | `apiKey` | Yes | Yes |
| [Pixabay](https://pixabay.com/sk/service/about/api/) | Photography | `apiKey` | Yes | Unknown |
| [PlaceKitten](https://placekitten.com/) | Resizable kitten placeholder images | No | Yes | Unknown |
| [ReSmush.it](https://resmush.it/api) | Photo optimization | No | No | Unknown |
| [ScreenShotLayer](https://screenshotlayer.com) | URL 2 Image | No | Yes | Unknown |
| [Unsplash](https://unsplash.com/developers) | Photography | `OAuth` | Yes | Unknown |
| [Wallhaven](https://wallhaven.cc/help/api) | Wallpapers | `apiKey` | Yes | Unknown |

**[⬆ Back to Index](#index)**
### Science & Math
API | Description | Auth | HTTPS | CORS |
|---|---|---|---|---|
| [arcsecond.io](https://api.arcsecond.io/) | Multiple astronomy data sources | No | Yes | Unknown |
| [CORE](https://core.ac.uk/services#api) | Access the world's Open Access research papers | `apiKey` | Yes | Unknown |
| [GBIF](https://www.gbif.org/developer/summary) | Global Biodiversity Information Facility | No | Yes | Yes |
| [iDigBio](https://github.com/idigbio/idigbio-search-api/wiki) | Access millions of museum specimens from organizations around the world | No | Yes | Unknown |
| [inspirehep.net](https://inspirehep.net/info/hep/api?ln=en) | High Energy Physics info. system | No | Yes | Unknown |
| [ITIS](https://www.itis.gov/ws_description.html) | Integrated Taxonomic Information System | No | Yes | Unknown |
| [Launch Library 2](https://thespacedevs.com/llapi) | Spaceflight launches and events database | No | Yes | Yes |
| [Minor Planet Center](http://www.asterank.com/mpc) | Asterank.com Information | No | No | Unknown |
| [NASA](https://api.nasa.gov) | NASA data, including imagery | No | Yes | Unknown |
| [NASA APOD (unofficial API)](https://apodapi.herokuapp.com/) | API for getting APOD (Astronomy Image of the Day) images along with metadata | No | Yes | Yes |
| [Newton](https://newton.now.sh/) | Symbolic and Arithmetic Math Calculator | No | Yes | Unknown |
| [Numbers](https://math.tools/api/numbers/) | Number of the day, random number, number facts and anything else you want to do with numbers | `apiKey` | Yes | Yes |
| [Numbers](http://numbersapi.com) | Facts about numbers | No | No | Unknown |
| [Open Notify](http://open-notify.org/Open-Notify-API/) | ISS astronauts, current location, etc | No | No | Unknown |
| [Open Science Framework](https://developer.osf.io) | Repository and archive for study designs, research materials, data, manuscripts, etc | No | Yes | Unknown |
| [SHARE](https://share.osf.io/api/v2/) | A free, open, dataset about research and scholarly activities | No | Yes | Unknown |
| [SpaceX](https://github.com/r-spacex/SpaceX-API) | Company, vehicle, launchpad and launch data | No | Yes | Unknown |
| [Sunrise and Sunset](https://sunrise-sunset.org/api) | Sunset and sunrise times for a given latitude and longitude | No | Yes | Unknown |
| [Trefle](https://trefle.io/) | Botanical data for plant species | `apiKey` | Yes | Unknown |
| [USGS Earthquake Hazards Program](https://earthquake.usgs.gov/fdsnws/event/1/) | Earthquakes data real-time | No | Yes | Unknown |
| [USGS Water Services](https://waterservices.usgs.gov/) | Water quality and level info for rivers and lakes | No | Yes | Unknown |
| [World Bank](https://datahelpdesk.worldbank.org/knowledgebase/topics/125589) | World Data | No | No | Unknown |

**[⬆ Back to Index](#index)**
### Security
API | Description | Auth | HTTPS | CORS |
|---|---|---|---|---|
| [Censys.io](https://censys.io/api) | Search engine for Internet connected host and devices | `apiKey` | Yes | No |
| [CRXcavator](https://crxcavator.io/apidocs) | Chrome extension risk scoring | `apiKey` | Yes | Unknown |
| [FilterLists](https://filterlists.com) | Lists of filters for adblockers and firewalls | No | Yes | Unknown |
| [FraudLabs Pro](https://www.fraudlabspro.com/developer/api/screen-order) | Screen order information using AI to detect frauds | `apiKey` | Yes | Unknown |
| [GitGuardian](https://api.gitguardian.com/doc) | Scan files for secrets (API Keys, database credentials, ...) | `apiKey` | Yes | No |
| [HaveIBeenPwned](https://haveibeenpwned.com/API/v3) | Passwords which have previously been exposed in data breaches | `apiKey` | Yes | Unknown |
| [Intelligence X](https://github.com/IntelligenceX/SDK/blob/master/Intelligence%20X%20API.pdf) | Perform OSINT via Intelligence X | `apiKey` | Yes | Unknown |
| [LoginRadius](https://www.loginradius.com/docs/) | Managed User Authentication Service | `apiKey` | Yes | Yes |
| [National Vulnerability Database](https://nvd.nist.gov/vuln/Data-Feeds/JSON-feed-changelog) | U.S. National Vulnerability Database | No | Yes | Unknown |
| [Pulsedive](https://pulsedive.com/api/) | Scan, search and collect threat intelligence data in real-time | `apiKey` | Yes | Unknown |
| [SecurityTrails](https://securitytrails.com/corp/apidocs) | Domain and IP related information such as current and historical WHOIS and DNS records | `apiKey` | Yes | Unknown |
| [Shodan](https://developer.shodan.io/) | Search engine for Internet connected devices | `apiKey` | Yes | Unknown |
| [UK Police](https://data.police.uk/docs/) | UK Police data | No | Yes | Unknown |
| [Virushee](https://api.virushee.com/) | Virushee file/data scanning | No | Yes | Yes |

**[⬆ Back to Index](#index)**
### Shopping
API | Description | Auth | HTTPS | CORS |
|---|---|---|---|---|
| [Best Buy](https://bestbuyapis.github.io/api-documentation/#overview) | Products, Buying Options, Categories, Recommendations, Stores and Commerce | `apiKey` | Yes | Unknown |
| [Bratabase](https://developers.bratabase.com/) | Database of different types of Bra Sizes | `OAuth` | Yes | Unknown |
| [eBay](https://go.developer.ebay.com/) | Sell and Buy on eBay | `OAuth` | Yes | Unknown |
| [Wal-Mart](https://developer.walmartlabs.com/docs) | Item price and availability | `apiKey` | Yes | Unknown |
| [Wegmans](https://dev.wegmans.io) | Wegmans Food Markets | `apiKey` | Yes | Unknown |

**[⬆ Back to Index](#index)**
### Social
API | Description | Auth | HTTPS | CORS |
|---|---|---|---|---|
| [Buffer](https://buffer.com/developers/api) | Access to pending and sent updates in Buffer | `OAuth` | Yes | Unknown |
| [Carro Score](https://docs.score.getcarro.com/) | Social Media Influence Rating | `apiKey` | Yes | Yes |
| [Cisco Spark](https://developer.ciscospark.com) | Team Collaboration Software | `OAuth` | Yes | Unknown |
| [Discord](https://discord.com/developers/docs/intro) | Make bots for Discord, integrate Discord onto an external platform | `OAuth` | Yes | Unknown |
| [Disqus](https://disqus.com/api/docs/auth/) | Communicate with Disqus data | `OAuth` | Yes | Unknown |
| [Facebook](https://developers.facebook.com/) | Facebook Login, Share on FB, Social Plugins, Analytics and more | `OAuth` | Yes | Unknown |
| [Foursquare](https://developer.foursquare.com/) | Interact with Foursquare users and places (geolocation-based checkins, photos, tips, events, etc) | `OAuth` | Yes | Unknown |
| [Fuck Off as a Service](https://www.foaas.com) | Asks someone to fuck off | No | Yes | Unknown |
| [Full Contact](https://www.fullcontact.com/developer/docs/) | Get Social Media profiles and contact Information | `OAuth` | Yes | Unknown |
| [HackerNews](https://github.com/HackerNews/API) | Social news for CS and entrepreneurship | No | Yes | Unknown |
| [Instagram](https://www.instagram.com/developer/) | Instagram Login, Share on Instagram, Social Plugins and more | `OAuth` | Yes | Unknown |
| [LinkedIn](https://developer.linkedin.com/docs/rest-api) | The foundation of all digital integrations with LinkedIn | `OAuth` | Yes | Unknown |
| [Meetup.com](https://www.meetup.com/meetup_api/) | Data about Meetups from Meetup.com | `apiKey` | Yes | Unknown |
| [MySocialApp](https://mysocialapp.io) | Seamless Social Networking features, API, SDK to any app | `apiKey` | Yes | Unknown |
| [Open Collective](https://docs.opencollective.com/help/developers/api) | Get Open Collective data | No | Yes | Unknown |
| [Pinterest](https://developers.pinterest.com/) | The world's catalog of ideas | `OAuth` | Yes | Unknown |
| [Reddit](https://www.reddit.com/dev/api) | Homepage of the internet | `OAuth` | Yes | Unknown |
| [Saidit](https://www.saidit.net/dev/api) | Open Source Reddit Clone | `OAuth` | Yes | Unknown |
| [Slack](https://api.slack.com/) | Team Instant Messaging | `OAuth` | Yes | Unknown |
| [Telegram Bot](https://core.telegram.org/bots/api) | Simplified HTTP version of the MTProto API for bots | `apiKey` | Yes | Unknown |
| [Telegram MTProto](https://core.telegram.org/api#getting-started) | Read and write Telegram data | `OAuth` | Yes | Unknown |
| [Trash Nothing](https://trashnothing.com/developer) | A freecycling community with thousands of free items posted every day | `OAuth` | Yes | Yes |
| [Tumblr](https://www.tumblr.com/docs/en/api/v2) | Read and write Tumblr Data | `OAuth` | Yes | Unknown |
| [Twitch](https://dev.twitch.tv/docs) | Game Streaming API | `OAuth` | Yes | Unknown |
| [Twitter](https://developer.twitter.com/en/docs) | Read and write Twitter data | `OAuth` | Yes | No |
| [vk](https://vk.com/dev/sites) | Read and write vk data | `OAuth` | Yes | Unknown |

**[⬆ Back to Index](#index)**
### Sports & Fitness
API | Description | Auth | HTTPS | CORS |
|---|---|---|---|---|
| [balldontlie](https://balldontlie.io) | Balldontlie provides access to stats data from the NBA | No | Yes | Yes |
| [BikeWise](https://www.bikewise.org/documentation/api_v2) | Bikewise is a place to learn about and report bike crashes, hazards and thefts | No | Yes | Unknown |
| [Canadian Football League (CFL)](http://api.cfl.ca/) | Official JSON API providing real-time league, team and player statistics about the CFL | `apiKey` | Yes | No |
| [City Bikes](http://api.citybik.es/v2/) | City Bikes around the world | No | No | Unknown |
| [Ergast F1](http://ergast.com/mrd/) | F1 data from the beginning of the world championships in 1950 | No | Yes | Unknown |
| [Fitbit](https://dev.fitbit.com/) | Fitbit Information | `OAuth` | Yes | Unknown |
| [Football (Soccer) Videos](https://www.scorebat.com/video-api/) | Embed codes for goals and highlights from Premier League, Bundesliga, Serie A and many more | No | Yes | Yes |
| [Football Prediction](https://boggio-analytics.com/fp-api/) | Predictions for upcoming football matches, odds, results and stats | `X-Mashape-Key` | Yes | Unknown |
| [Football-Data.org](http://api.football-data.org/index) | Football Data | No | No | Unknown |
| [JCDecaux Bike](https://developer.jcdecaux.com/) | JCDecaux's self-service bicycles | `apiKey` | Yes | Unknown |
| [NBA Stats](https://any-api.com/nba_com/nba_com/docs/API_Description) | Current and historical NBA Statistics | No | Yes | Unknown |
| [NHL Records and Stats](https://gitlab.com/dword4/nhlapi) | NHL historical data and statistics | No | Yes | Unknown |
| [Sport List & Data](https://developers.decathlon.com/products/sports) | List of and resources related to sports | No | Yes | Yes |
| [Strava](https://strava.github.io/api/) | Connect with athletes, activities and more | `OAuth` | Yes | Unknown |
| [SuredBits](https://suredbits.com/api/) | Query sports data, including teams, players, games, scores and statistics | No | No | No |
| [TheSportsDB](https://www.thesportsdb.com/api.php) | Crowd-Sourced Sports Data and Artwork | `apiKey` | Yes | Yes |
| [Wger](https://wger.de/en/software/api) | Workout manager data as exercises, muscles or equipment | `apiKey` | Yes | Unknown |

**[⬆ Back to Index](#index)**
### Test Data
API | Description | Auth | HTTPS | CORS |
|---|---|---|---|---|
| [Bacon Ipsum](https://baconipsum.com/json-api/) | A Meatier Lorem Ipsum Generator | No | Yes | Unknown |
| [Dicebear Avatars](https://avatars.dicebear.com/) | Generate random pixel-art avatars | No | Yes | No |
| [FakeJSON](https://fakejson.com) | Service to generate test and fake data | `apiKey` | Yes | Yes |
<<<<<<< HEAD
| [FakerAPI](https://fakerapi.it/en) | APIs collection to get fake data | No | Yes | Yes |
| [Identicon](https://www.kwelo.com/media/identicon/) | Generates abstract avatar image | No | Yes | Yes |
=======
>>>>>>> a60d1be9
| [JSONPlaceholder](http://jsonplaceholder.typicode.com/) | Fake data for testing and prototyping | No | No | Unknown |
| [Loripsum](http://loripsum.net/) | The "lorem ipsum" generator that doesn't suck | No | No | Unknown |
| [PIPL](https://pipl.ir/) | Free and public API that generates random and fake people's data in JSON | No | Yes | No |
| [Randommer](https://randommer.io/randommer-api) | Random data generator | `apiKey` | Yes | Yes |
| [RandomUser](https://randomuser.me) | Generates random user data | No | Yes | Unknown |
| [RoboHash](https://robohash.org/) | Generate random robot/alien avatars | No | Yes | Unknown |
| [This Person Does not Exist](https://thispersondoesnotexist.com) | Generates real-life faces of people who do not exist | No | Yes | Unknown |
| [UUID Generator](https://www.uuidtools.com/docs) | Generate UUIDs | No | Yes | No |
| [Yes No](https://yesno.wtf/api) | Generate yes or no randomly | No | Yes | Unknown |

**[⬆ Back to Index](#index)**
### Text Analysis
API | Description | Auth | HTTPS | CORS |
|---|---|---|---|---|
| [Aylien Text Analysis](https://docs.aylien.com/textapi/#getting-started) | A collection of information retrieval and natural language APIs | `apiKey` | Yes | Unknown |
| [Cloudmersive Natural Language Processing](https://www.cloudmersive.com/nlp-api) | Natural language processing and text analysis | `apiKey` | Yes | Yes |
| [Detect Language](https://detectlanguage.com/) | Detects text language | `apiKey` | Yes | Unknown |
| [Google Cloud Natural](https://cloud.google.com/natural-language/docs/) | Natural language understanding technology, including sentiment, entity and syntax analysis | `apiKey` | Yes | Unknown |
| [languagelayer](https://languagelayer.com/) | Language Detection JSON API supporting 173 languages | `OAuth` | Yes | Unknown |
| [Semantria](https://semantria.readme.io/docs) | Text Analytics with sentiment analysis, categorization & named entity extraction | `OAuth` | Yes | Unknown |
| [Tisane](https://tisane.ai/) | Text Analytics with focus on detection of abusive content and law enforcement applications | `OAuth` | Yes | Yes |
| [Watson Natural Language Understanding](https://cloud.ibm.com/apidocs/natural-language-understanding/natural-language-understanding) | Natural language processing for advanced text analysis | `OAuth` | Yes | Unknown |

**[⬆ Back to Index](#index)**
### Tracking
API | Description | Auth | HTTPS | CORS |
|---|---|---|---|---|
| [Pixela](https://pixe.la) | API for recording and tracking habits or effort, routines | `X-Mashape-Key` | Yes | Yes |
| [Postmon](http://postmon.com.br) | An API to query Brazilian ZIP codes and orders easily, quickly and free | No | No | Unknown |
| [Sweden](https://developer.postnord.com/docs2) | Provides information about parcels in transport | `apiKey` | No | Unknown |
| [UPS](https://www.ups.com/upsdeveloperkit) | Shipment and Address information | `apiKey` | Yes | Unknown |
| [WhatPulse](https://whatpulse.org/pages/webapi/) | Small application that measures your keyboard/mouse usage | No | Yes | Unknown |

**[⬆ Back to Index](#index)**
### Transportation
API | Description | Auth | HTTPS | CORS |
|---|---|---|---|---|
| [ADS-B Exchange](https://www.adsbexchange.com/data/) | Access real-time and historical data of any and all airborne aircraft | No | Yes | Unknown |
| [AIS Hub](http://www.aishub.net/api) | Real-time data of any marine and inland vessel equipped with AIS tracking system | `apiKey` | No | Unknown |
| [Amadeus for Developers](https://developers.amadeus.com/self-service) | Travel Search - Limited usage | `OAuth` | Yes | Unknown |
| [aviationstack](https://aviationstack.com/) | Real-time Flight Status & Global Aviation Data API | `OAuth` | Yes | Unknown |
| [Bay Area Rapid Transit](http://api.bart.gov) | Stations and predicted arrivals for BART | `apiKey` | No | Unknown |
| [BlaBlaCar](https://dev.blablacar.com) | Search car sharing trips | `apiKey` | Yes | Unknown |
| [Community Transit](https://github.com/transitland/transitland-datastore/blob/master/README.md#api-endpoints) | Transitland API | No | Yes | Unknown |
| [GraphHopper](https://graphhopper.com/api/1/docs/) | A-to-B routing with turn-by-turn instructions | `apiKey` | Yes | Unknown |
| [Icelandic APIs](http://docs.apis.is/) | Open APIs that deliver services in or regarding Iceland | No | Yes | Unknown |
| [Izi](http://api-docs.izi.travel/) | Audio guide for travellers | `apiKey` | Yes | Unknown |
| [Metro Lisboa](http://app.metrolisboa.pt/status/getLinhas.php) | Delays in subway lines | No | No | No |
| [Navitia](https://api.navitia.io/) | The open API for building cool stuff with transport data | `apiKey` | Yes | Unknown |
| [Open Charge Map](https://openchargemap.org/site/develop/api) | Global public registry of electric vehicle charging locations | No | Yes | Unknown |
| [REFUGE Restrooms](https://www.refugerestrooms.org/api/docs/#!/restrooms) | Provides safe restroom access for transgender, intersex and gender nonconforming individuals | No | Yes | Unknown |
| [Schiphol Airport](https://developer.schiphol.nl/) | Schiphol | `apiKey` | Yes | Unknown |
| [TransitLand](https://transit.land/documentation/datastore/api-endpoints.html) | Transit Aggregation | No | Yes | Unknown |
| [Transport for Atlanta, US](http://www.itsmarta.com/app-developer-resources.aspx) | Marta | No | No | Unknown |
| [Transport for Auckland, New Zealand](https://api.at.govt.nz/) | Auckland Transport | No | Yes | Unknown |
| [Transport for Belgium](https://hello.irail.be/api/) | Belgian transport API | No | Yes | Unknown |
| [Transport for Berlin, Germany](https://github.com/derhuerst/vbb-rest/blob/3/docs/index.md) | Third-party VBB API | No | Yes | Unknown |
| [Transport for Bordeaux, France](https://opendata.bordeaux-metropole.fr/explore/) | Bordeaux Métropole public transport and more (France) | `apiKey` | Yes | Unknown |
| [Transport for Boston, US](https://mbta.com/developers/v3-api) | MBTA API | No | No | Unknown |
| [Transport for Budapest, Hungary](https://bkkfutar.docs.apiary.io) | Budapest public transport API | No | Yes | Unknown |
| [Transport for Chicago, US](http://www.transitchicago.com/developers/) | CTA | No | No | Unknown |
| [Transport for Czech Republic](https://www.chaps.cz/eng/products/idos-internet) | Czech transport API | No | Yes | Unknown |
| [Transport for Denver, US](http://www.rtd-denver.com/gtfs-developer-guide.shtml) | RTD | No | No | Unknown |
| [Transport for Finland](https://digitransit.fi/en/developers/ ) | Finnish transport API | No | Yes | Unknown |
| [Transport for Germany](http://data.deutschebahn.com/dataset/api-fahrplan) | Deutsche Bahn (DB) API | `apiKey` | No | Unknown |
| [Transport for Grenoble, France](https://www.metromobilite.fr/pages/opendata/OpenDataApi.html) | Grenoble public transport | No | No | No |
| [Transport for Honolulu, US](http://hea.thebus.org/api_info.asp) | Honolulu Transportation Information | `apiKey` | No | Unknown |
| [Transport for India](https://data.gov.in/sector/transport) | India Public Transport API | `apiKey` | Yes | Unknown |
| [Transport for Lisbon, Portugal](https://emel.city-platform.com/opendata/) | Data about buses routes, parking and traffic | `apiKey` | Yes | Unknown |
| [Transport for London, England](https://api.tfl.gov.uk) | TfL API | No | Yes | Unknown |
| [Transport for Manchester, England](https://developer.tfgm.com/) | TfGM transport network data | `apiKey` | Yes | No |
| [Transport for Paris, France](http://data.ratp.fr/api/v1/console/datasets/1.0/search/) | RATP Open Data API | No | No | Unknown |
| [Transport for Philadelphia, US](http://www3.septa.org/hackathon/) | SEPTA APIs | No | No | Unknown |
| [Transport for Sao Paulo, Brazil](http://www.sptrans.com.br/desenvolvedores/api-do-olho-vivo-guia-de-referencia/documentacao-api/) | SPTrans | `OAuth` | No | Unknown |
| [Transport for Sweden](https://www.trafiklab.se/api) | Public Transport consumer | `OAuth` | Yes | Unknown |
| [Transport for Switzerland](https://opentransportdata.swiss/en/) | Official Swiss Public Transport Open Data | `apiKey` | Yes | Unknown |
| [Transport for Switzerland](https://transport.opendata.ch/) | Swiss public transport API | No | Yes | Unknown |
| [Transport for The Netherlands](http://www.ns.nl/reisinformatie/ns-api) | NS, only trains | `apiKey` | No | Unknown |
| [Transport for The Netherlands](https://github.com/skywave/KV78Turbo-OVAPI/wiki) | OVAPI, country-wide public transport | No | Yes | Unknown |
| [Transport for Toronto, Canada](https://myttc.ca/developers) | TTC | No | Yes | Unknown |
| [Transport for United States](http://www.nextbus.com/xmlFeedDocs/NextBusXMLFeed.pdf) | NextBus API | No | No | Unknown |
| [Transport for Vancouver, Canada](https://developer.translink.ca/) | TransLink | `OAuth` | Yes | Unknown |
| [Transport for Washington, US](https://developer.wmata.com/) | Washington Metro transport API | `OAuth` | Yes | Unknown |
| [Uber](https://developer.uber.com/products) | Uber ride requests and price estimation | `OAuth` | Yes | Yes |
| [WhereIsMyTransport](https://developer.whereismytransport.com/) | Platform for public transport data in emerging cities | `OAuth` | Yes | Unknown |

**[⬆ Back to Index](#index)**
### URL Shorteners
API | Description | Auth | HTTPS | CORS |
|---|---|---|---|---|
| [Bitly](http://dev.bitly.com/get_started.html) | URL shortener and link management | `OAuth` | Yes | Unknown |
| [CleanURI](https://cleanuri.com/docs) | URL shortener service | `No` | Yes | Yes |
| [ClickMeter](https://support.clickmeter.com/hc/en-us/categories/201474986) | Monitor, compare and optimize your marketing links | `apiKey` | Yes | Unknown |
| [Rebrandly](https://developers.rebrandly.com/v1/docs) | Custom URL shortener for sharing branded links | `apiKey` | Yes | Unknown |
| [T.LY](https://t.ly/docs) | URL shortener API | No | Yes | No |
| [TinyUID](https://tinyuid.com/docs) | Shorten long URLs | No | Yes | Yes |
| [Zero Width Shortener](https://docs.zws.im) | Shortens URLs using spaces that have zero width, making them invisible to humans | No | Yes | Unknown |

**[⬆ Back to Index](#index)**
### Vehicle
API | Description | Auth | HTTPS | CORS |
|---|---|---|---|---|
| [Brazilian Vehicles and Prices](https://deividfortuna.github.io/fipe/) | Vehicles information from Fundação Instituto de Pesquisas Econômicas - Fipe | No | Yes | Unknown |
| [Kelley Blue Book](http://developer.kbb.com/#!/data/1-Default) | Vehicle info, pricing, configuration, plus much more | `apiKey` | Yes | No |
| [Mercedes-Benz](https://developer.mercedes-benz.com/apis) | Telematics data, remotely access vehicle functions, car configurator, locate service dealers | `apiKey` | Yes | No |
| [NHTSA](https://vpic.nhtsa.dot.gov/api/) | NHTSA Product Information Catalog and Vehicle Listing | No | Yes | Unknown |
| [Smartcar](https://smartcar.com/docs/) | Lock and unlock vehicles and get data like odometer reading and location. Works on most new cars | `OAuth` | Yes | Yes |

**[⬆ Back to Index](#index)**
### Video
API | Description | Auth | HTTPS | CORS |
|---|---|---|---|---|
| [An API of Ice And Fire](https://anapioficeandfire.com/) | Game Of Thrones API | No | Yes | Unknown |
| [Breaking Bad](https://breakingbadapi.com/documentation) | Breaking Bad API | No | Yes | Unknown |
| [Breaking Bad Quotes](https://github.com/shevabam/breaking-bad-quotes) | Some Breaking Bad quotes | No | Yes | Unknown |
| [Czech Television](http://www.ceskatelevize.cz/xml/tv-program/) | TV programme of Czech TV | No | No | Unknown |
| [Dailymotion](https://developer.dailymotion.com/) | Dailymotion Developer API | `OAuth` | Yes | Unknown |
| [Final Space](https://finalspaceapi.com/docs/) | Final Space API | No | Yes | Yes |
| [Game of Thrones Quotes](https://gameofthronesquotes.xyz/) | Some Game of Thrones quotes | No | Yes | Unknown |
| [Harry Potter](https://www.potterapi.com/) | Harry Potter API | `apiKey` | Yes | Yes |
| [MCU Countdown](https://github.com/DiljotSG/MCU-Countdown) | A Countdown to the next MCU Film | No | Yes | Yes |
| [Open Movie Database](http://www.omdbapi.com/) | Movie information | `apiKey` | Yes | Unknown |
| [Ron Swanson Quotes](https://github.com/jamesseanwright/ron-swanson-quotes#ron-swanson-quotes-api) | Television | No | Yes | Unknown |
| [STAPI](http://stapi.co) | Information on all things Star Trek | No | No | No |
| [SWAPI](https://www.swapi.tech) | All things Star Wars | No | Yes | Yes |
| [The Lord of the Rings](https://the-one-api.dev/) | The Lord of the Rings API | `apiKey` | Yes | Unknown |
| [The Vampire Diaries](https://vampire-diaries-api.netlify.app/) | TV Show Data | `apiKey` | Yes | Yes |
| [TMDb](https://www.themoviedb.org/documentation/api) | Community-based movie data | `apiKey` | Yes | Unknown |
| [Trakt](https://trakt.tv/b/api-docs) | Movie and TV Data | `apiKey` | Yes | Yes |
| [TVDB](https://api.thetvdb.com/swagger) | Television data | `apiKey` | Yes | Unknown |
| [TVMaze](http://www.tvmaze.com/api) | TV Show Data | No | No | Unknown |
| [Vimeo](https://developer.vimeo.com/) | Vimeo Developer API | `OAuth` | Yes | Unknown |
| [YouTube](https://developers.google.com/youtube/) | Add YouTube functionality to your sites and apps | `OAuth` | Yes | Unknown |

**[⬆ Back to Index](#index)**
### Weather
API | Description | Auth | HTTPS | CORS |
|---|---|---|---|---|
| [7Timer!](http://www.7timer.info/doc.php?lang=en) | Weather, especially for Astroweather | No | No | Unknown |
| [APIXU](https://www.apixu.com/doc/request.aspx) | Weather | `apiKey` | Yes | Unknown |
| [Foreca](https://developer.foreca.com) | Weather | `OAuth` | Yes | Unknown |
| [MetaWeather](https://www.metaweather.com/api/) | Weather | No | Yes | No |
| [Meteorologisk Institutt](https://api.met.no/weatherapi/documentation) | Weather and climate data | No | Yes | Unknown |
| [NOAA Climate Data](https://www.ncdc.noaa.gov/cdo-web/) | Weather and climate data | `apiKey` | Yes | Unknown |
| [ODWeather](http://api.oceandrivers.com/static/docs.html) | Weather and weather webcams | No | No | Unknown |
| [openSenseMap](https://api.opensensemap.org/) | Data from Personal Weather Stations called senseBoxes | No | Yes | Yes |
| [OpenUV](https://www.openuv.io) | Real-time UV Index Forecast | `apiKey` | Yes | Unknown |
| [OpenWeatherMap](https://openweathermap.org/api) | Weather | `apiKey` | Yes | Unknown |
| [Storm Glass](https://stormglass.io/) | Global marine weather from multiple sources | `apiKey` | Yes | Yes |
| [TheRainery](https://therainery.com/documentation/) | Forecast models from meteorological institutes | `apiKey` | Yes | No |
| [Weatherbit](https://www.weatherbit.io/api) | Weather | `apiKey` | Yes | Unknown |
| [weatherstack](https://weatherstack.com/) | Real-Time & Historical World Weather Data API | `apiKey` | Yes | Unknown |

**[⬆ Back to Index](#index)**<|MERGE_RESOLUTION|>--- conflicted
+++ resolved
@@ -835,11 +835,7 @@
 | [Bacon Ipsum](https://baconipsum.com/json-api/) | A Meatier Lorem Ipsum Generator | No | Yes | Unknown |
 | [Dicebear Avatars](https://avatars.dicebear.com/) | Generate random pixel-art avatars | No | Yes | No |
 | [FakeJSON](https://fakejson.com) | Service to generate test and fake data | `apiKey` | Yes | Yes |
-<<<<<<< HEAD
 | [FakerAPI](https://fakerapi.it/en) | APIs collection to get fake data | No | Yes | Yes |
-| [Identicon](https://www.kwelo.com/media/identicon/) | Generates abstract avatar image | No | Yes | Yes |
-=======
->>>>>>> a60d1be9
 | [JSONPlaceholder](http://jsonplaceholder.typicode.com/) | Fake data for testing and prototyping | No | No | Unknown |
 | [Loripsum](http://loripsum.net/) | The "lorem ipsum" generator that doesn't suck | No | No | Unknown |
 | [PIPL](https://pipl.ir/) | Free and public API that generates random and fake people's data in JSON | No | Yes | No |
