# Public APIs [![Build Status](https://api.travis-ci.org/toddmotto/public-apis.svg)](https://travis-ci.org/toddmotto/public-apis)

A collective list of free APIs for use in web development.

A JSON encoding of all entries can be found [here](json).

For information on contributing to this project, please see the [contributing guide](.github/CONTRIBUTING.md).

Please note a passing build status indicates all listed APIs are available since the last update. A failing build status indicates that 1 or more services may be unavailable at the moment.

## Index

* [Animals](#animals)
* [Anime](#anime)
* [Anti-Malware](#anti-malware)
* [Art & Design](#art--design)
* [Books](#books)
* [Business](#business)
* [Calendar](#calendar)
* [Cloud Storage & File Sharing](#cloud-storage--file-sharing)
* [Continuous Integration](#continuous-integration)
* [Cryptocurrency](#cryptocurrency)
* [Currency Exchange](#currency-exchange)
* [Data Validation](#data-validation)
* [Development](#development)
* [Dictionaries](#dictionaries)
* [Documents & Productivity](#documents--productivity)
* [Environment](#environment)
* [Events](#events)
* [Finance](#finance)
* [Food & Drink](#food--drink)
* [Fraud Prevention](#fraud-prevention)
* [Games & Comics](#games--comics)
* [Geocoding](#geocoding)
* [Government](#government)
* [Health](#health)
* [Jobs](#jobs)
* [Machine Learning](#machine-learning)
* [Math](#math)
* [Music](#music)
* [News](#news)
* [Open Data](#open-data)
* [Open Source Projects](#open-source-projects)
* [Patent](#patent)
* [Personality](#personality)
* [Photography](#photography)
* [Science](#science)
* [Security](#security)
* [Shopping](#shopping)
* [Social](#social)
* [Sports & Fitness](#sports--fitness)
* [Test Data](#test-data)
* [Text Analysis](#text-analysis)
* [Tracking](#tracking)
* [Transportation](#transportation)
* [University](#university)
* [URL Shorteners](#url-shorteners)
* [Vehicle](#vehicle)
* [Video](#video)
* [Weather](#weather)

### Animals
API | Description | Auth | HTTPS | Link |
|---|---|---|---|---|
| Dogs | Based on the Stanford Dogs Dataset | No | Yes | [Go!](https://dog.ceo/dog-api/) |
| IUCN | IUCN Red List of Threatened Species | `apiKey` | No | [Go!](http://apiv3.iucnredlist.org/api/v3/docs) |
| Movebank | Movement and Migration data of animals | No | Yes | [Go!](https://github.com/movebank/movebank-api-doc) |
| Petfinder | Adoption | `apiKey` | Yes | [Go!](https://www.petfinder.com/developers/api-docs/) |
| RescueGroups | Adoption | No | Yes | [Go!](https://userguide.rescuegroups.org/display/APIDG/API+Developers+Guide+Home) |

### Anime
API | Description | Auth | HTTPS | Link |
|---|---|---|---|---|
| AniList | AniList Anime | `OAuth` | No | [Go!](http://anilist-api.readthedocs.io/en/latest/) |
| Jikan | Unofficial MyAnimeList API | No | Yes | [Go!](https://jikan.me) |
| Kitsu | Anime discovery platform | `OAuth` | Yes | [Go!](http://docs.kitsu.apiary.io/) |
| Studio Ghibli | Resources from Studio Ghibli films | No | Yes | [Go!](https://ghibliapi.herokuapp.com) |

### Anti-Malware
API | Description | Auth | HTTPS | Link |
|---|---|---|---|---|
| AlienVault Open Threat Exchange (OTX) | IP/domain/URL reputation | `apiKey` | Yes | [Go!](https://otx.alienvault.com/api/) |
| Certly | Certly Link/Domain Flagging | `apiKey` | Yes | [Go!](https://guard.certly.io/) |
| Google Safe Browsing | Google Link/Domain Flagging | `apiKey` | Yes | [Go!](https://developers.google.com/safe-browsing/) |
| Metacert | Metacert Link Flagging | `apiKey` | Yes | [Go!](https://metacert.com/) |
| VirusTotal | VirusTotal File/URL Analysis | `apiKey` | Yes | [Go!](https://www.virustotal.com/en/documentation/public-api/) |
| Web Of Trust (WOT) | Website reputation | `apiKey` | Yes | [Go!](https://www.mywot.com/wiki/API) |

### Art & Design
API | Description | Auth | HTTPS | Link |
|---|---|---|---|---|
| Behance | Design | `apiKey` | Yes | [Go!](https://www.behance.net/dev) |
| Cooper Hewitt | Smithsonian Design Museum | `apiKey` | Yes | [Go!](https://collection.cooperhewitt.org/api) |
| Dribbble | Design | `OAuth` | No | [Go!](http://developer.dribbble.com/v1/) |
| Harvard Art Museums | Art | `apiKey` | No | [Go!](https://github.com/harvardartmuseums/api-docs) |
| Iconfinder | Icons | `apiKey` | Yes | [Go!](https://developer.iconfinder.com) |
| Icons8 | Icons | `OAuth` | Yes | [Go!](http://docs.icons8.apiary.io/#reference/0/meta) |
| Noun Project | Icons | `OAuth` | No | [Go!](http://api.thenounproject.com/index.html) |
| Rijksmuseum | Art | `apiKey` | Yes | [Go!](https://www.rijksmuseum.nl/en/api) |

### Books
API | Description | Auth | HTTPS | Link |
|---|---|---|---|---|
| British National Bibliography | Books | No | No | [Go!](http://bnb.data.bl.uk/) |
| Goodreads | Books | `apiKey` | Yes | [Go!](https://www.goodreads.com/api) |
| Google Books | Books | `OAuth` | Yes | [Go!](https://developers.google.com/books/) |
| Open Library | Books, book covers, and related data | No | Yes | [Go!](https://openlibrary.org/developers/api) |

### Business
API | Description | Auth | HTTPS | Link |
|---|---|---|---|---|
| Charity Search | Non-profit charity data | `apiKey` | No | [Go!](http://charityapi.orghunter.com/) |
| Clearbit Logo API | Search for company logos and embed them in your projects | No | Yes | [Go!](https://clearbit.com/docs#logo-api) |
| Domainsdb.info | Registered Domain Names Search | No | Yes | [Go!](https://domainsdb.info/) |
| Gmail | Flexible, RESTful access to the user's inbox | `OAuth` | Yes | [Go!](https://developers.google.com/gmail/api/) |
| Google Analytics | Collect, configure, and analyze your data to reach the right audience | `OAuth` | Yes | [Go!](https://developers.google.com/analytics/) |
| mailgun | Email Service | `apiKey` | Yes | [Go!](https://www.mailgun.com/) |
| markerapi | Trademark Search | No | No | [Go!](http://www.markerapi.com/) |
| Trello | Boards, lists, and cards to help you organize and prioritize your projects | `OAuth` | Yes | [Go!](https://developers.trello.com/) |

### Calendar
API | Description | Auth | HTTPS | Link |
|---|---|---|---|---|
| Church Calendar | Catholic liturgical calendar | No | No | [Go!](http://calapi.inadiutorium.cz/) |
| Czech Namedays Calendar | Lookup for a name and returns nameday date | No | No | [Go!](http://svatky.adresa.info/) |
| Google Calendar | Display, create and modify Google calendar events | `OAuth` | Yes | [Go!](https://developers.google.com/google-apps/calendar/) |
| Holidays | Historical data regarding holidays | `apiKey` | Yes | [Go!](https://holidayapi.com/) |
| LectServe | Protestant liturgical calendar | No | No | [Go!](http://www.lectserve.com) |
| Non-Working Days | Database of ICS files for non working days | No | Yes | [Go!](https://github.com/gadael/icsdb) |

### Cloud Storage & File Sharing
API | Description | Auth | HTTPS | Link |
|---|---|---|---|---|
| Box | File Sharing and Storage | `OAuth` | Yes | [Go!](https://developer.box.com/) |
| Dropbox | File Sharing and Storage | `OAuth` | Yes | [Go!](https://www.dropbox.com/developers) |
| Google Drive | File Sharing and Storage | `OAuth` | Yes | [Go!](https://developers.google.com/drive/) |
| OneDrive | File Sharing and Storage | `OAuth` | Yes | [Go!](https://dev.onedrive.com/) |
| Pastebin | Plain Text Storage | `apiKey` | Yes | [Go!](https://pastebin.com/api/) |

### Continuous Integration
API | Description | Auth | HTTPS | Link |
|---|---|---|---|---|
| CircleCI | Automate the software development process using continuous integration and continuous delivery | `apiKey` | Yes | [Go!](https://circleci.com/docs/api/v1-reference/) |
| Codeship | Codeship is a Continuous Integration Platform in the cloud | `apiKey` | Yes | [Go!](https://apidocs.codeship.com/) |
| Travis CI | Sync your GitHub projects with Travis CI to test your code in minutes | `apiKey` | Yes | [Go!](https://docs.travis-ci.com/api/) |

### Cryptocurrency
API | Description | Auth | HTTPS | Link |
|---|---|---|---|---|
| Blockchain | Bitcoin Payment, Wallet & Transaction Data | No | Yes | [Go!](https://www.blockchain.info/api) |
| Coinbase | Bitcoin, Litecoin and Ethereum Prices | No | Yes | [Go!](https://developers.coinbase.com) |
| CoinBin | Cryptocurrency information | No | Yes | [Go!](https://coinbin.org/) |
| CoinDesk | Bitcoin Price Index | No | No | [Go!](http://www.coindesk.com/api/) |
| CoinMarketCap | Cryptocurrencies Prices | No | Yes | [Go!](https://coinmarketcap.com/api/) |
| CryptoCompare | Cryptocurrencies Comparison | No | Yes | [Go!](https://www.cryptocompare.com/api#) |
| MercadoBitcoin | Brazilian Cryptocurrency Information | No | Yes | [Go!](https://www.mercadobitcoin.net/api-doc/) |

### Currency Exchange
API | Description | Auth | HTTPS | Link |
|---|---|---|---|---|
| 1Forge | Forex currency market data | `apiKey` | Yes | [Go!](https://1forge.com/forex-data-api/api-documentation) |
| Currencylayer | Exchange rates and currency conversion | `apiKey` | Yes | [Go!](https://currencylayer.com/documentation) |
| Czech National Bank | A collection of exchange rates | No | Yes | [Go!](https://www.cnb.cz/cs/financni_trhy/devizovy_trh/kurzy_devizoveho_trhu/denni_kurz.xml) |
| Fixer.io | Exchange rates and currency conversion | No | Yes | [Go!](http://fixer.io) |

### Data Validation
API | Description | Auth | HTTPS | Link |
|---|---|---|---|---|
| languagelayer | Language detection | No | Yes | [Go!](https://languagelayer.com) |
| Lob.com | US Address Verification | `apiKey` | Yes | [Go!](https://lob.com/) |
| mailboxlayer | Email address validation | No | Yes | [Go!](https://mailboxlayer.com) |
| MailTest | Email address validation | No | Yes | [Go!](http://mailtest.in/documentation/) |
| numverify | Phone number validation | No | Yes | [Go!](https://numverify.com) |
| PurgoMalum | Content validator against profanity & obscenity | No | No | [Go!](http://www.purgomalum.com) |
| vatlayer | VAT number validation | No | Yes | [Go!](https://vatlayer.com) |

### Development
API | Description | Auth | HTTPS | Link |
|---|---|---|---|---|
| APIs.guru | Wikipedia for Web APIs, OpenAPI/Swagger specs for public APIs | No | Yes | [Go!](https://apis.guru/api-doc/) |
| BetterMeta | Return a site's meta tags in JSON format | X-Mashape-Key | Yes | [Go!](http://bettermeta.io) |
| Bitbucket | Pull public information for a Bitbucket account | No | Yes | [Go!](https://api.bitbucket.org/2.0/users/karllhughes) |
| Browshot | Easily make screenshots of web pages in any screen size, as any device | `apiKey` | Yes | [Go!](https://browshot.com/api/documentation) |
| CDNJS | Library info on CDNJS | No | Yes | [Go!](https://api.cdnjs.com/libraries/jquery) |
| Changelogs.md | Structured changelog metadata from open source projects | No | Yes | [Go!](https://changelogs.md) |
| Count.io | Persistent counting and A/B testing | No | Yes | [Go!](https://count.io) |
| DigitalOcean Status | Status of all DigitalOcean services | No | Yes | [Go!](https://status.digitalocean.com/api/v1) |
| DomainDb Info | Domain name search to find all domains containing particular words/phrases/etc | No | Yes | [Go!](https://domainsdb.info/apidomainsdb/index.php) |
| Faceplusplus | A tool to detect face | `OAuth` | Yes | [Go!](https://www.faceplusplus.com/) |
| Genderize.io | Determines a gender from a first name | No | Yes | [Go!](https://genderize.io) |
| Github - User Data | Pull public information for a user's github | No | Yes | [Go!](https://api.github.com/users/hackeryou) |
| Gitter | Chat for GitHub | `OAuth` | Yes | [Go!](https://github.com/gitterHQ/docs) |
| HackerRank | Compile source code and run against a set of provided test cases | `apiKey` | Yes | [Go!](https://www.hackerrank.com/api/docs) |
| import.io | Retrieve structured data from a website or RSS feed | `apiKey` | Yes | [Go!](http://api.docs.import.io/) |
| IPify | A simple IP Address API | No | Yes | [Go!](https://www.ipify.org/) |
| JSON 2 JSONP | Convert JSON to JSONP (on-the-fly) for easy cross-domain data requests using client-side JavaScript | No | Yes | [Go!](https://json2jsonp.com/) |
| JSONbin.io | Free JSON storage service. Ideal for small scale Web apps, Websites and Mobile apps | `apiKey` | Yes | [Go!](https://jsonbin.io) |
| Judge0 API | Compile and run source code | No | Yes | [Go!](https://api.judge0.com/) |
| Kairos | Face Recognition and Emotion Analysis | `apiKey` | Yes | [Go!](https://www.kairos.com/features) |
| Let's Validate | Uncovers the technologies used on websites and URL to thumbnail | No | Yes | [Go!](https://github.com/letsvalidate/api) |
| LiveEdu | Live Coding Streaming | `OAuth` | Yes | [Go!](https://www.liveedu.tv/developer/applications/) |
| Myjson | A simple JSON store for your web or mobile app | No | No | [Go!](http://myjson.com/api) |
| Plino | Spam filtering system | No | Yes | [Go!](https://plino.herokuapp.com/) |
| Public APIs | A collective list of free JSON APIs for use in web development | No | Yes | [Go!](https://github.com/toddmotto/public-apis/tree/master/json) |
| QR code | Generate and decode / read QR code graphics | No | Yes | [Go!](http://goqr.me/api/) |
| ReqRes | A hosted REST-API ready to respond to your AJAX requests | No | Yes | [Go!](https://reqres.in/ ) |
| RoboHash | Generate random robot/alien avatars | No | Yes | [Go!](https://robohash.org/) |
| Scrape Website Email | Grabs email addresses from a URL | `X-Mashape-Key` | Yes | [Go!](https://market.mashape.com/tommytcchan/scrape-website-email) |
| SHOUTCLOUD | ALL-CAPS AS A SERVICE | No | No | [Go!](http://shoutcloud.io/) |
| StackExchange | Q&A forum for developers | `OAuth` | Yes | [Go!](https://api.stackexchange.com/) |
| Verse | Check what's the latest version of your favorite open-source project | No | Yes | [Go!](https://verse.pawelad.xyz/) |

### Dictionaries
API | Description | Auth | HTTPS | Link |
|---|---|---|---|---|
| Oxford | Dictionary Data | `apiKey` | Yes | [Go!](https://developer.oxforddictionaries.com/) |
| Wordnik | Dictionary Data | No | No | [Go!](http://developer.wordnik.com) |
| Words | Definitions and synonyms for more than 150,000 words | `apiKey` | Yes | [Go!](https://www.wordsapi.com/) |

### Documents & Productivity
API | Description | Auth | HTTPS | Link |
|---|---|---|---|---|
| File.io | File Sharing | No | Yes | [Go!](https://www.file.io) |
| Mercury | Web parser | `apiKey` | Yes | [Go!](https://mercury.postlight.com/web-parser/) |
| pdflayer API | HTML/URL to PDF | No | Yes | [Go!](https://pdflayer.com) |
| Pocket | Bookmarking service | `OAuth` | Yes | [Go!](https://getpocket.com/developer/) |
| PrexView | Data from XML or JSON to PDF, HTML or Image | `apiKey` | Yes | [Go!](https://prexview.com) |
| Restpack | Provides screenshot, HTML to PDF, and content extraction APIs | `apiKey` | Yes | [Go!](https://restpack.io/) |
| Todoist | Todo Lists | `OAuth` | Yes | [Go!](https://developer.todoist.com) |
| Wunderlist | Todo Lists | `OAuth` | Yes | [Go!](https://developer.wunderlist.com/documentation) |

### Environment
API | Description | Auth | HTTPS | Link |
|---|---|---|---|---|
| AirVisual | Air quality and weather data | `apiKey` | Yes | [Go!](https://airvisual.com/api) |
| OpenAQ | Open air quality data | `apiKey` | Yes | [Go!](https://docs.openaq.org/) |
| PM2.5.in | Air quality of China | `apiKey` | No | [Go!](http://www.pm25.in/api_doc) |
| UK Carbon Intensity | The Official Carbon Intensity API for Great Britain developed by National Grid | No | Yes | [Go!](https://carbon-intensity.github.io/api-definitions/#carbon-intensity-api-v1-0-0) |

### Events
API | Description | Auth | HTTPS | Link |
|---|---|---|---|---|
| Eventbrite | Find events | `OAuth` | Yes | [Go!](https://www.eventbrite.com/developer/v3/) |
| Picatic | Sell tickets anywhere | `apiKey` | Yes | [Go!](http://developer.picatic.com/?utm_medium=web&utm_source=github&utm_campaign=public-apis%20repo&utm_content=toddmotto) |
| Ticketmaster | Search events, attractions, or venues | `apiKey` | Yes | [Go!](http://developer.ticketmaster.com/products-and-docs/apis/getting-started/) |

### Finance
API | Description | Auth | HTTPS | Link |
|---|---|---|---|---|
| Barchart OnDemand | Stock, Futures, and Forex Market Data | `apiKey` | Yes | [Go!](https://www.barchartondemand.com/free) |
| Consumer Financial Protection Bureau | Financial services consumer complains data | `apiKey` | Yes | [Go!](https://data.consumerfinance.gov/resource/jhzv-w97w.json) |
| IEX | Stocks and Market Data | No | Yes | [Go!](https://iextrading.com/developer/) |
| IG | Spreadbetting and CFD Market Data | `apiKey` | Yes | [Go!](https://labs.ig.com/gettingstarted) |
| Plaid | Connect with users’ bank accounts and access transaction data | apiKey | Yes | [Go!](https://plaid.com/) |
| Razorpay IFSC | Indian Financial Systems Code (Bank Branch Codes) | No | Yes | [Go!](https://ifsc.razorpay.com/) |
| RoutingNumbers.info | ACH/NACHA Bank Routing Numbers | No | Yes | [Go!](https://www.routingnumbers.info/api/index.html) |
| VAT Rates | A collection of all VAT rates for EU countries | No | Yes | [Go!](https://jsonvat.com/) |

### Food & Drink
API | Description | Auth | HTTPS | Link |
|---|---|---|---|---|
| BigOven | Recipe Search | `X-Mashape-Key` | No | [Go!](http://api2.bigoven.com/) |
| BreweryDB | Beer | `apiKey` | No | [Go!](http://www.brewerydb.com/developers) |
| Edamam | Recipe Search | `apiKey` | Yes | [Go!](https://developer.edamam.com/) |
| Food2Fork | Recipe Search | `apiKey` | No | [Go!](http://food2fork.com/about/api) |
| LCBO | Alcohol | `apiKey` | Yes | [Go!](https://lcboapi.com/) |
| PunkAPI | Brewdog Beer Recipes | No | Yes | [Go!](https://punkapi.com/) |
| Recipe Puppy | Food | No | No | [Go!](http://www.recipepuppy.com/about/api/) |
| TacoFancy | Community-driven taco database | No | No | [Go!](https://github.com/evz/tacofancy-api) |
| The Report of the Week | Food & Drink Reviews | No | Yes | [Go!](https://github.com/andyklimczak/TheReportOfTheWeek-API) |
| TheCocktailDB | Cocktail Recipes | `apiKey` | No | [Go!](http://www.thecocktaildb.com/) |
| TheMealDB | Meal Recipes | `apiKey` | No | [Go!](http://www.themealdb.com/) |
| What's on the menu? | NYPL human-transcribed historical menu collection | `apiKey` | No | [Go!](nypl.github.io/menus-api/) |
| Yummly | Find food recipes | No | Yes | [Go!](https://developer.yummly.com/) |
| Zomato | Discover restaurants | `apiKey` | Yes | [Go!](https://developers.zomato.com/api) |


### Fraud Prevention
API | Description | Auth | HTTPS | Link |
|---|---|---|---|---|
| Whitepages Pro | Global identity verification with phone, address, email, and IP | `apiKey` | Yes | [Go!](https://pro.whitepages.com/developer/documentation/identity-check-api/) |
| Whitepages Pro | Phone reputation to detect spammy phones | `apiKey` | Yes | [Go!](https://pro.whitepages.com/developer/documentation/phone-reputation-api/) |
| Whitepages Pro | Get an owner’s name, address, demographics based on the phone number | `apiKey` | Yes | [Go!](https://pro.whitepages.com/developer/documentation/reverse-phone-api/) |
| Whitepages Pro | Phone number validation, line_type, carrier append | `apiKey` | Yes | [Go!](https://pro.whitepages.com/developer/documentation/phone-intelligence-api/) |
| Whitepages Pro | Get normalized physical address, residents, address type, and validity | `apiKey` | Yes | [Go!](https://pro.whitepages.com/developer/documentation/reverse-address-api/) |

### Games & Comics
API | Description | Auth | HTTPS | Link |
|---|---|---|---|---|
| Battle.net | Blizzard Entertainment | `apiKey` | Yes | [Go!](https://dev.battle.net/) |
| Battlefield 4 | Battlefield 4 Information | No | Yes | [Go!](https://bf4stats.com/api) |
| Chuck Norris Database | Jokes | No | No | [Go!](http://www.icndb.com/api/) |
| Clash of Clans | Clash of Clans Game Information | No | Yes | [Go!](https://developer.clashofclans.com) |
| Clash Royale | Clash Royale Game Information | No | Yes | [Go!](https://github.com/martincarrera/clash-royale-api) |
| Comic Vine | Comics | No | Yes | [Go!](https://comicvine.gamespot.com/api/documentation) |
| Deck of Cards | Deck of Cards | No | No | [Go!](http://deckofcardsapi.com/) |
| Destiny The Game | Bungie Platform API | `apiKey` | Yes | [Go!](https://www.bungie.net/en/Clan/Post/39966/85087279/0/0) |
| Dota 2 | Provides information about Player stats , Match stats, Rankings for Dota 2 | No | Yes | [Go!](https://docs.opendota.com/) |
| Eve Online | Third-Party Developer Documentation | `OAuth` | Yes | [Go!](https://eveonline-third-party-documentation.readthedocs.io/en/latest/) |
| Games | Minecraft and other server info & user info) | No | Yes | [Go!](https://docs.gameapis.net/) |
| Giant Bomb | Video Games | No | Yes | [Go!](https://www.giantbomb.com/api/documentation) |
| Guild Wars 2 | Guild Wars 2 Game Information | `apiKey` | Yes | [Go!](https://wiki.guildwars2.com/wiki/API:Main) |
| Halo | Halo 5 and Halo Wars 2 Information | `apiKey` | Yes | [Go!](https://developer.haloapi.com/) |
| Hearthstone | Hearthstone Cards Information | `X-Mashape-Key` | Yes | [Go!](http://hearthstoneapi.com/) |
| Jokes | Programming and general jokes | No | Yes | [Go!](https://github.com/15Dkatz/official_joke_api) |
| Jservice | Jeopardy Question Database | No | No | [Go!](http://jservice.io) |
| Magic The Gathering | Magic The Gathering Game Information | No | No | [Go!](http://magicthegathering.io/) |
| Marvel | Marvel Comics | `apiKey` | No | [Go!](http://developer.marvel.com) |
| Open Trivia | Trivia Questions | No | Yes | [Go!](https://opentdb.com/api_config.php) |
| PandaScore | E-sports games and results | `apiKey` | Yes | [Go!](https://api.pandascore.co) |
| Pokéapi | Pokémon Information | No | No | [Go!](http://pokeapi.co) |
| Qriusity | Quiz/Trivia Questions | No | Yes | [Go!](https://qriusity.com/) |
| Riot Games | League of Legends Game Information | `apiKey` | Yes | [Go!](https://developer.riotgames.com/) |
| Steam | Steam Client Interaction | `OAuth` | Yes | [Go!](https://developer.valvesoftware.com/wiki/Steam_Web_API) |
| xkcd | Retrieve xkcd comics as JSON | No | Yes | [Go!](https://xkcd.com/json.html) |

### Geocoding
API | Description | Auth | HTTPS | Link |
|---|---|---|---|---|
| adresse.data.gouv.fr | Address database of France, geocoding, and reverse | No | Yes | [Go!](https://adresse.data.gouv.fr) |
| Battuta | A (country/region/city) in-cascade location API | `apiKey` | Yes | [Go!](https://battuta.medunes.net) |
| Bing Maps | Create/customize digital maps based on Bing Maps data | `apiKey` | Yes | [Go!](https://www.microsoft.com/maps/) |
| City Context | Crime, school, and transportation data for US cities | `apiKey` | Yes | [Go!](https://www.citycontext.com/api-reference#/) |
| CitySDK | Open APIs for select European cities | No | Yes | [Go!](http://www.citysdk.eu/citysdk-toolkit/) |
| FreeGeoIP | Geolocation of IP addresses | No | Yes | [Go!](https://freegeoip.net/) |
| GeoApi | French geographical data | No | Yes | [Go!](https://api.gouv.fr/api/geoapi.html) |
| Geocode.xyz | Provides worldwide forward/reverse geocoding, batch geocoding and geoparsing | No | Yes | [Go!](https://geocode.xyz/) |
| GeoNames | Place names and other geographical data | No | No | [Go!](http://www.geonames.org/export/web-services.html) |
| Google Maps | Create/customize digital maps based on Google Maps data | `apiKey` | Yes | [Go!](https://developers.google.com/maps/) |
| GraphLoc | Free GraphQL IP Geolocation API | No | Yes | [Go!](https://www.graphloc.com) |
| IP 2 Country | Map an IP to a country | No | Yes | [Go!](https://ip2country.info) |
| IP Address Details | Find geolocation with ip address | No | Yes | [Go!](https://ipinfo.io/) |
| IP Location | Find IP address location information | No | Yes | [Go!](https://ipapi.co/) |
| IP Sidekick | Geolocation API that returns extra information about an IP address | apiKey | Yes | [Go!](https://ipsidekick.com) |
| IP Vigilante | Free IP Geolocation API | No | Yes | [Go!](https://www.ipvigilante.com/) |
| Mapbox | Create/customize beautiful digital maps | `apiKey` | Yes | [Go!](https://www.mapbox.com/developers/) |
| Mapzen Search | Open Source & Open Data Global Geocoding Service | `apiKey` | Yes | [Go!](https://mapzen.com/products/search/) |
| Mexico | Mexico RESTful zip codes API | No | Yes | [Go!](https://github.com/IcaliaLabs/sepomex) |
| One Map 2.0, Singapore | Singapore Land Authority REST API services for Singapore addresses | `apiKey` | Yes | [Go!](https://docs.onemap.sg/) |
| OnWater | Determine if a lat/lon is on water or land | No | Yes | [Go!](https://onwater.io/) |
| OpenCage | Forward and reverse geocoding using open data | No | Yes | [Go!](https://geocoder.opencagedata.com) |
| OpenStreetMap | Navigation, geolocation and geographical data | `OAuth` | No | [Go!](http://wiki.openstreetmap.org/wiki/API) |
| PostcodeData.nl | Provide geolocation data based on postcode for Dutch addresses | No | No | [Go!](http://api.postcodedata.nl/v1/postcode/?postcode=1211EP&streetnumber=60&ref=domeinnaam.nl&type=json) |
| Postcodes.io | Postcode lookup & Geolocation for the UK | No | Yes | [Go!](https://postcodes.io) |
| REST Countries | Get information about countries via a RESTful API | No | Yes | [Go!](https://restcountries.eu) |
| Uebermaps | Discover and share maps with friends | `apiKey` | Yes | [Go!](https://uebermaps.com/api/v2) |
| Utah AGRC | Utah Web API for geocoding Utah addresses | `apiKey` | Yes | [Go!](https://api.mapserv.utah.gov) |
| ViaCep | Brazil RESTful zip codes API | No | Yes | [Go!](https://viacep.com.br) |
| Zippopotam | Get information about place such as country, city, state, etc | No | No | [Go!](http://www.zippopotam.us) |

### Government
API | Description | Auth | HTTPS | Link |
|---|---|---|---|---|
| BCLaws | Access to the laws of British Columbia | No | No | [Go!](http://www.bclaws.ca/civix/template/complete/api/index.html) |
| BusinessUSA | BusinessUSA gives developers access to authoritative information on U.S. programs, events, services and more | `apiKey` | Yes | [Go!](https://business.usa.gov/developer) |
| Census.gov | The US Census Bureau provides various APIs and data sets on demographics and businesses | No | Yes | [Go!](https://www.census.gov/data/developers/data-sets.html) |
| EPA | Web services and data sets from the US Environmental Protection Agency | No | Yes | [Go!](https://developer.epa.gov/category/api/) |
| FEC | Information on campaign donations in federal elections | `apiKey` | Yes | [Go!](https://api.open.fec.gov/developers/) |
| Regulations.gov | Regulations.gov provides access to Federal regulatory materials and increases public participation and their understanding of the Federal rule making process | `apiKey` | Yes | [Go!](https://regulationsgov.github.io/developers/) |

### Health
API | Description | Auth | HTTPS | Link |
|---|---|---|---|---|
| BetterDoctor | Detailed information about doctors in your area | `apiKey` | Yes | [Go!](https://developer.betterdoctor.com/) |
| Diabetes | Logging and retrieving diabetes information | No | No | [Go!](http://predictbgl.com/api/) |
| Flutrack | Influenza-like symptoms with geotracking | No | No | [Go!](http://www.flutrack.org/) |
| Healthcare.gov | Educational content about the US Health Insurance Marketplace | No | Yes | [Go!](https://www.healthcare.gov/developers/) |
| Makeup | Makeup Information | No | No | [Go!](http://makeup-api.herokuapp.com/) |
| Medicare | Access to the data from the CMS - medicare.gov | No | Yes | [Go!](https://data.medicare.gov/developers) |
| NPPES | National Plan & Provider Enumeration System, info on healthcare providers registered in US | No | Yes | [Go!](https://npiregistry.cms.hhs.gov/registry/help-api) |
| Nutritionix | Worlds largest verified nutrition database | `apiKey` | Yes | [Go!](https://developer.nutritionix.com/) |
| openFDA | Public FDA data about drugs, devices, and foods | No | Yes | [Go!](https://open.fda.gov/api/) |
| USDA Nutrients | National Nutrient Database for Standard Reference | No | Yes | [Go!](https://ndb.nal.usda.gov/ndb/doc/index) |

### Jobs
API | Description | Auth | HTTPS | Link |
|---|---|---|---|---|
| Adzuna | Job board aggregator | `apiKey` | Yes | [Go!](https://developer.adzuna.com/overview) |
| Authentic Jobs | Job board for designers, hackers, and creative pros | `apiKey` | Yes | [Go!](https://authenticjobs.com/api/docs) |
| Careerjet | Job search engine | `apiKey` | No | [Go!](https://www.careerjet.com/partners/api/) |
| Github Jobs | Jobs for software developers | No | Yes | [Go!](https://jobs.github.com/api) |
| Indeed | Job board aggragator | `apiKey` | Yes | [Go!](https://www.indeed.com/publisher) |
| Jobs2Careers | Job aggregator | `apiKey` | Yes | [Go!](http://api.jobs2careers.com/api/spec.pdf) |
| Jooble | Job search engine | `apiKey` | Yes | [Go!](https://us.jooble.org/api/about) |
| Juju | Job search engine | `apiKey` | No | [Go!](http://www.juju.com/publisher/spec/) |
| Open Skills | Job titles, skills, and related jobs data | No | No | [Go!](https://github.com/workforce-data-initiative/skills-api/wiki/API-Overview) |
| Search.gov Jobs | Tap into a list of current jobs openings with the United States government | No | Yes | [Go!](https://search.gov/developer/jobs.html) |
| The Muse | Job board and company profiles | `apiKey` | Yes | [Go!](https://www.themuse.com/developers/api/v2) |
| Upwork | Freelance job board and management system | `OAuth` | Yes | [Go!](https://developers.upwork.com/) |
| USAJOBS | US government job board | `apiKey` | Yes | [Go!](https://developer.usajobs.gov/) |
| ZipRecruiter | Job search app and website | `apiKey` | Yes | [Go!](https://www.ziprecruiter.com/publishers) |

### Machine Learning
API | Description | Auth | HTTPS | Link |
|---|---|---|---|---|
| API.AI | Natural Language Processing | `apiKey` | Yes | [Go!](https://api.ai/) |
| Clarifai | Computer Vision | `OAuth` | Yes | [Go!](https://developer.clarifai.com/) |
| Cleverbot | Web chat bot | `apiKey` | Yes | [Go!](https://www.cleverbot.com/api/) |
| Keen IO | Data Analytics | `apiKey` | Yes | [Go!](https://keen.io/) |
| Unplugg | Forecasting API for timeseries data | `apiKey` | Yes | [Go!](https://unplu.gg/test_api.html) |
| Wit.ai | Natural Language Processing | `OAuth` | Yes | [Go!](https://wit.ai/) |

### Math
API | Description | Auth | HTTPS | Link |
|---|---|---|---|---|
| Newton | Symbolic and Arithmetic Math Calculator | No | Yes | [Go!](https://newton.now.sh/) |
| Numbers API | Facts about numbers | No | No | [Go!](http://numbersapi.com) |

### Music
API | Description | Auth | HTTPS | Link |
|---|---|---|---|---|
| Bandsintown | Music Events | No | Yes | [Go!](https://app.swaggerhub.com/apis/Bandsintown/PublicAPI/3.0.0) |
| Deezer | Music | `OAuth` | Yes | [Go!](https://developers.deezer.com/api) |
| Discogs | Music | `OAuth` | Yes | [Go!](https://www.discogs.com/developers/) |
| Genius | Crowdsourced lyrics and music knowledge | `OAuth` | Yes | [Go!](https://docs.genius.com/) |
| iTunes Search | Software products | No | Yes | [Go!](https://affiliate.itunes.apple.com/resources/documentation/itunes-store-web-service-search-api/) |
| Jamendo | Music | `OAuth` | Yes | [Go!](https://developer.jamendo.com/v3.0) |
| LastFm | Music | `apiKey` | Yes | [Go!](https://www.last.fm/api) |
| Lyrics.ovh | Simple API to retrieve the lyrics of a song | No | Yes | [Go!](http://docs.lyricsovh.apiary.io/) |
| Mixcloud | Music | `OAuth` | Yes | [Go!](https://www.mixcloud.com/developers/) |
| MusicBrainz | Music | No | Yes | [Go!](https://musicbrainz.org/doc/Development/XML_Web_Service/Version_2) |
| Musikki | Music | `apiKey` | Yes | [Go!](https://music-api.musikki.com/reference) |
| Musixmatch | Music | `apiKey` | Yes | [Go!](https://developer.musixmatch.com/) |
| Songkick | Music Events | `OAuth` | Yes | [Go!](https://www.songkick.com/developer/) |
| Songsterr | Provides guitar, bass and drums tabs and chords | No | Yes | [Go!](https://www.songsterr.com/a/wa/api/) |
| Soundcloud | Music | No | Yes | [Go!](https://developers.soundcloud.com/) |
| Spotify | Music | `OAuth` | Yes | [Go!](https://developer.spotify.com/web-api/) |
| TasteDive | Similar artist API (also works for movies and TV shows) | `apiKey` | Yes | [Go!](https://tastedive.com/read/api) |
| TheAudioDB | Music | `apiKey` | No | [Go!](http://www.theaudiodb.com) |
| Vagalume | Crowdsourced lyrics and music knowledge | `apiKey` | Yes | [Go!](https://api.vagalume.com.br/docs/) |

### News
API | Description | Auth | HTTPS | Link |
|---|---|---|---|---|
| Chronicling America | Provides access to millions of pages of historic US newspapers from the Library of Congress | No | No | [Go!](http://chroniclingamerica.loc.gov/about/api/) |
| Feedbin | RSS reader | `OAuth` | Yes | [Go!](https://github.com/feedbin/feedbin-api) |
| New York Times | Provides news | `apiKey` | Yes | [Go!](https://developer.nytimes.com/) |
| News API | Headlines currently published on a range of news sources and blogs | `apiKey` | Yes | [Go!](https://newsapi.org/) |
| NPR One | Personalized news listening experience from NPR | `OAuth` | Yes | [Go!](http://dev.npr.org/api/) |
| The Guardian | Access all the content the Guardian creates, categorised by tags and section | `apiKey` | Yes | [Go!](http://open-platform.theguardian.com/) |

### Open Data
API | Description | Auth | HTTPS | Link |
|---|---|---|---|---|
| 18F | US Federal Government /Developer Program | No | No | [Go!](http://18f.github.io/API-All-the-X/) |
| Abbreviation | Get abbreviations and meanings | `X-Mashape-Key` | Yes | [Go!](https://market.mashape.com/daxeel/abbreviations) |
| Callook.info | United States ham radio callsigns | No | Yes | [Go!](https://callook.info) |
| CARTO | Location Information Prediction | `apiKey` | Yes | [Go!](https://carto.com/) |
| Celebinfo | Celebrity information | `X-Mashape-Key` | Yes | [Go!](https://market.mashape.com/daxeel/celebinfo/) |
| Colorado Data Engine | Formatted and geolocated Colorado public data | No | Yes | [Go!](http://codataengine.org/) |
| Colorado Information Marketplace | Colorado State Government Open Data | No | Yes | [Go!](https://data.colorado.gov/) |
| Data USA | US Public Data | No | Yes | [Go!](https://datausa.io/about/api/) |
| Datakick | The open product database | `apiKey` | Yes | [Go!](https://www.datakick.org/api) |
| Dronestream | Tracks United States drone strikes | No | Yes | [Go!](https://dronestre.am/) |
| Federal Register | The Daily Journal of the United States Government | No | Yes | [Go!](https://www.federalregister.gov/reader-aids/developer-resources) |
| fonoApi | Mobile Device Description | No | Yes | [Go!](https://fonoapi.freshpixl.com/) |
| French Address Search | French Government | No | Yes | [Go!](https://adresse.data.gouv.fr/api) |
| Marijuana Strains | Marijuana strains, races, flavors, and effects | `apiKey` | No | [Go!](http://strains.evanbusse.com/) |
| Open Government, Australia | Australian Government Open Data | No | Yes | [Go!](https://www.data.gov.au/) |
| Open Government, Canada | Canadian Government Open Data | No | No | [Go!](http://open.canada.ca/en) |
| Open Government, France | French Government Open Data | `apiKey` | Yes | [Go!](https://www.data.gouv.fr/) |
| Open Government, India | Indian Government Open Data | `apiKey` | Yes | [Go!](https://data.gov.in/) |
| Open Government, New Zealand | New Zealand Government Open Data | No | Yes | [Go!](https://www.data.govt.nz/) |
| Open Government, USA | United States Government Open Data | No | Yes | [Go!](https://www.data.gov/) |
| Outpan | A Database of Everything | `apiKey` | Yes | [Go!](https://outpan.mixnode.com/developers) |
| Prague Opendata | Prague City Open Data | No | No | [Go!](http://opendata.praha.eu/en) |
| Quandl | Stock Market Data | No | Yes | [Go!](https://www.quandl.com/) |
| Represent by Open North | Find Canadian Government Representatives | No | Yes | [Go!](https://represent.opennorth.ca/) |
| Scoop.it | Content Curation Service | `apiKey` | No | [Go!](http://www.scoop.it/dev) |
| Teleport | Quality of Life Data | No | Yes | [Go!](https://developers.teleport.org/) |
| UPC database | More than 1.5 million barcode numbers from all around the world | `apiKey` | Yes | [Go!](https://upcdatabase.org/api) |
| Wikidata | Collaboratively edited knowledge base operated by the Wikimedia Foundation | `OAuth` | Yes | [Go!](https://www.wikidata.org/w/api.php?action=help) |
| Wikipedia | Mediawiki Encyclopedia | No | Yes | [Go!](https://www.mediawiki.org/wiki/API:Main_page) |
| Yelp | Find Local Business | `OAuth` | Yes | [Go!](https://www.yelp.com/developers/documentation/v3) |

### Open Source Projects
API | Description | Auth | HTTPS | Link |
|---|---|---|---|---|
| Countly | Countly web analytics | No | No | [Go!](http://resources.count.ly/docs) |
| Drupal.org | Drupal.org | No | Yes | [Go!](https://www.drupal.org/drupalorg/docs/api) |
| Libraries.io | Open source software libraries | `apiKey` | Yes | [Go!](https://libraries.io/api) |

### Patent
API | Description | Auth | HTTPS | Link |
|---|---|---|---|---|
| EPO | European patent search system api | `OAuth` | Yes | [Go!](https://developers.epo.org/) |
| TIPO | Taiwan patent search system api | `apiKey` | Yes | [Go!](https://tiponet.tipo.gov.tw/Gazette/OpenData/OD/OD05.aspx?QryDS=API00) |
| USPTO | USA patent api services | No | Yes | [Go!](https://www.uspto.gov/learning-and-resources/open-data-and-mobility) |

### Personality
API | Description | Auth | HTTPS | Link |
|---|---|---|---|---|
| chucknorris.io | JSON API for hand curated Chuck Norris jokes | No | Yes | [Go!](https://api.chucknorris.io) |
| FavQs.com | FavQs allows you to collect, discover, and share your favorite quotes | `apiKey` | Yes | [Go!](https://favqs.com/api) |
| Forismatic | Inspirational Quotes | No | No | [Go!](http://forismatic.com/en/api/) |
| icanhazdadjoke | The largest selection of dad jokes on the internet | No | Yes | [Go!](https://icanhazdadjoke.com/api) |
| Medium | Community of readers and writers offering unique perspectives on ideas | `OAuth` | Yes | [Go!](https://github.com/Medium/medium-api-docs) |
| Quotes on Design | Inspirational Quotes | No | Yes | [Go!](https://quotesondesign.com/api-v4-0/) |
| Traitify | Assess, collect, and analyze Personality | No | Yes | [Go!](https://app.traitify.com/developer) |
| tronalddump.io | Api & web archive for the things Donald Trump has said | No | Yes | [Go!](https://www.tronalddump.io) |

### Photography
API | Description | Auth | HTTPS | Link |
|---|---|---|---|---|
| 500px | Photography Community | `OAuth` | Yes | [Go!](https://github.com/500px/api-documentation) |
| Flickr | Flickr Services | `OAuth` | Yes | [Go!](https://www.flickr.com/services/api/) |
| Getty Images | Build applications using the world's most powerful imagery | `OAuth` | Yes | [Go!](http://developers.gettyimages.com/api/docs/) |
| Gfycat | Jiffier GIFs | `OAuth` | Yes | [Go!](https://developers.gfycat.com/api/) |
| Giphy | Get all your gifs | No | Yes | [Go!](https://github.com/Giphy/GiphyAPI) |
| Imgur | Images | `OAuth` | Yes | [Go!](https://apidocs.imgur.com/) |
<<<<<<< HEAD
| PiXhost | Upload images, photos, galleries | No | Yes | [Go!](https://pixhost.org/api/index.html) |
=======
| Pixabay | Photography | `apiKey` | Yes | [Go!](https://pixabay.com/sk/service/about/api/) |
>>>>>>> ef3fcc10
| PlaceKitten | Resizable kitten placeholder images | No | Yes | [Go!](https://placekitten.com/) |
| ScreenShotLayer | URL 2 Image | No | Yes | [Go!](https://screenshotlayer.com) |
| Unsplash | Photography | `OAuth` | Yes | [Go!](https://unsplash.com/developers) |

### Science
API | Description | Auth | HTTPS | Link |
|---|---|---|---|---|
| arcsecond.io | Multiple astronomy data sources | No | Yes | [Go!](https://api.arcsecond.io/) |
| CORE | Access the world's Open Access research papers | `apiKey` | Yes | [Go!](https://core.ac.uk/services#api) |
| inspirehep.net | High Energy Physics info. system | No | Yes | [Go!](https://inspirehep.net/info/hep/api?ln=en) |
| Launch Library | Upcoming Space Launches | No | Yes | [Go!](https://launchlibrary.net/1.2/docs/api.html) |
| Minor Planet Center | Asterank.com Information | No | No | [Go!](http://www.asterank.com/mpc) |
| NASA | NASA data, including imagery | No | Yes | [Go!](https://api.nasa.gov) |
| Open Notify | ISS astronauts, current location, etc | No | No | [Go!](http://open-notify.org/Open-Notify-API/) |
| SpaceX | Company, vehicle, launchpad and launch data | No | Yes | [Go!](https://github.com/r-spacex/SpaceX-API) |
| Sunrise and Sunset | Sunset and sunrise times for a given latitude and longitude | No | Yes | [Go!](https://sunrise-sunset.org/api) |
| USGS Earthquake Hazards Program | Earthquakes data real-time | No | Yes | [Go!](https://earthquake.usgs.gov/fdsnws/event/1/) |
| USGS Water Services | Water quality and level info for rivers and lakes | No | Yes | [Go!](https://waterservices.usgs.gov/) |
| World Bank | World Data | No | No | [Go!](https://datahelpdesk.worldbank.org/knowledgebase/topics/125589) |

### Security
API | Description | Auth | HTTPS | Link |
|---|---|---|---|---|
| AXFR Database | AXFR public database | No | No | [Go!](http://api.axfrcheck.com) |
| HaveIBeenPwned | Passwords which have previously been exposed in data breaches | No | Yes | [Go!](https://haveibeenpwned.com/API/v2) |
| UK Police | UK Police data | No | Yes | [Go!](https://data.police.uk/docs/) |

### Shopping
API | Description | Auth | HTTPS | Link |
|---|---|---|---|---|
| eBay | Sell and Buy on eBay | `OAuth` | Yes | [Go!](https://go.developer.ebay.com/) |

### Social
API | Description | Auth | HTTPS | Link |
|---|---|---|---|---|
| Buffer | Access to pending and sent updates in Buffer | `OAuth` | Yes | [Go!](https://buffer.com/developers/api) |
| Cisco Spark | Team Collaboration Software | `OAuth` | Yes | [Go!](https://developer.ciscospark.com) |
| Discord | Make bots for Discord, integrate Discord onto an external platform | `OAuth` | Yes | [Go!](https://discordapp.com/developers/docs/intro) |
| DonReach Social Count | Get the social share count of a URL from every major social network | No | Yes | [Go!](https://donreach.com/social-share-count/) |
| Facebook | Facebook Login, Share on FB, Social Plugins, Analytics and more | `OAuth` | Yes | [Go!](https://developers.facebook.com/) |
| Foursquare | Interact with Foursquare users and places (geolocation-based checkins, photos, tips, events, etc) | `OAuth` | Yes | [Go!](https://developer.foursquare.com/) |
| Fuck Off as a Service | Asks someone to fuck off | No | Yes | [Go!](https://www.foaas.com) |
| Full Contact | Get Social Media profiles and contact Information | `OAuth` | Yes | [Go!](https://www.fullcontact.com/developer/docs/) |
| HackerNews | Social news for CS and entrepreneurship | No | Yes | [Go!](https://github.com/HackerNews/API) |
| Instagram | Instagram Login, Share on Instagram, Social Plugins and more | `OAuth` | Yes | [Go!](https://www.instagram.com/developer/) |
| LinkedIn | The foundation of all digital integrations with LinkedIn | `OAuth` | Yes | [Go!](https://developer.linkedin.com/docs/rest-api) |
| Meetup.com | Data about Meetups from Meetup.com | `apiKey` | Yes | [Go!](https://www.meetup.com/meetup_api/) |
| Pinterest | The world's catalog of ideas | `OAuth` | Yes | [Go!](https://developers.pinterest.com/) |
| PWRTelegram bot | Boosted version of the Telegram bot API | `OAuth` | Yes | [Go!](https://pwrtelegram.xyz) |
| Reddit | Homepage of the internet | `OAuth` | Yes | [Go!](https://www.reddit.com/dev/api) |
| SharedCount | Social media like and share data for any URL | `apiKey` | Yes | [Go!](http://docs.sharedcount.com/) |
| Slack | Team Instant Messaging | `OAuth` | Yes | [Go!](https://api.slack.com/) |
| Telegram Bot | Simplified HTTP version of the MTProto API for bots | `OAuth` | Yes | [Go!](https://core.telegram.org/bots/api) |
| Telegram MTProto | Read and write Telegram data | `OAuth` | Yes | [Go!](https://core.telegram.org/api#getting-started) |
| Tumblr | Read and write Tumblr Data | `OAuth` | Yes | [Go!](https://www.tumblr.com/docs/en/api/v2) |
| Twitch | Game Streaming API | `OAuth` | Yes | [Go!](https://dev.twitch.tv/docs) |
| Twitter | Read and write Twitter data | `OAuth` | Yes | [Go!](https://dev.twitter.com/rest/public) |
| vk | Read and write vk data | `OAuth` | Yes | [Go!](https://vk.com/dev/sites) |

### Sports & Fitness
API | Description | Auth | HTTPS | Link |
|---|---|---|---|---|
| BikeWise | Bikewise is a place to learn about and report bike crashes, hazards, and thefts | No | Yes | [Go!](https://www.bikewise.org/documentation/api_v2) |
| Cartola FC | The Cartola FC API serves to check the partial points of your team | No | Yes | [Go!](https://github.com/wgenial/cartrolandofc) |
| City Bikes | City Bikes around the world | No | No | [Go!](http://api.citybik.es/v2/) |
| Cricket Live Scores | Live cricket scores | `X-Mashape-Key` | Yes | [Go!](https://market.mashape.com/dev132/cricket-live-scores) |
| Ergast F1 | F1 data from the beginning of the world championships in 1950 | No | No | [Go!](http://ergast.com/mrd/) |
| Fitbit | Fitbit Information | `OAuth` | Yes | [Go!](https://dev.fitbit.com/) |
| Football-Data.org | Football Data | No | No | [Go!](http://api.football-data.org/index) |
| JCDecaux Bike | JCDecaux's self-service bicycles | `apiKey` | Yes | [Go!](https://developer.jcdecaux.com/) |
| NBA Stats | Current and historical NBA Statistics | No | Yes | [Go!](https://any-api.com/nba_com/nba_com/docs/API_Description) |
| NFL Arrests | NFL Arrest Data | No | No | [Go!](http://nflarrest.com/api/) |
| Pro Motocross | The RESTful AMA Pro Motocross lap times for every racer on the start gate | No | No | [Go!](http://promotocrossapi.com) |
| Strava | Connect with athletes, activities and more | `OAuth` | Yes | [Go!](https://strava.github.io/api/) |
| SuredBits | Query sports data, including teams, players, games, scores, and statistics | No | No | [Go!](https://suredbits.com/api/) |
| TheSportsDB | Crowd-Sourced Sports Data and Artwork | `apiKey` | No | [Go!](http://www.thesportsdb.com) |
| UFC Data | Ultimate Fighting Championship information for events and fighters | No | No | [Go!](http://ufc-data-api.ufc.com/) |
| Wger | Workout manager data as exercises, muscles or equipment | `apiKey` | Yes | [Go!](https://wger.de/en/software/api) |

### Test Data
API | Description | Auth | HTTPS | Link |
|---|---|---|---|---|
| Adorable Avatars | Generate random cartoon avatars | No | Yes | [Go!](http://avatars.adorable.io) |
| Bacon Ipsum | A Meatier Lorem Ipsum Generator | No | Yes | [Go!](https://baconipsum.com/json-api/) |
| Hipster Ipsum | Generates Hipster Ipsum text | No | No | [Go!](http://hipsterjesus.com/) |
| JSONPlaceholder | Fake data for testing and prototyping | No | No | [Go!](http://jsonplaceholder.typicode.com/) |
| Lorem Text | Generates Lorem Ipsum text | `X-Mashape-Key` | Yes | [Go!](https://market.mashape.com/montanaflynn/lorem-text-generator) |
| Loripsum | The "lorem ipsum" generator that doesn't suck | No | No | [Go!](http://loripsum.net/) |
| RandomUser | Generates random user data | No | Yes | [Go!](https://randomuser.me) |
| RandomWord | Generate random word | No | No | [Go!](http://www.setgetgo.com/randomword/) |
| RoboHash | Generate random robot/alien avatars | No | Yes | [Go!](https://robohash.org/) |
| UI Names | Generate random fake names | No | Yes | [Go!](https://github.com/thm/uinames) |

### Text Analysis
API | Description | Auth | HTTPS | Link |
|---|---|---|---|---|
| Aylien Text Analysis | A collection of information retrieval and natural language APIs | `apiKey` | Yes | [Go!](http://docs.aylien.com/) |
| Google Cloud Natural | Natural language understanding technologies to developers, including sentiment, entity, and syntax analysis | `apiKey` | Yes | [Go!](https://cloud.google.com/natural-language/docs/) |
| Semantira | Text Analytics with sentiment analysis, categorization & named entity extraction | `OAuth` | Yes | [Go!](https://semantria.readme.io/docs) |
| Watson Natural Language Understanding | Natural language processing for advanced text analysis | `OAuth` | Yes | [Go!](https://www.ibm.com/watson/developercloud/natural-language-understanding/api/v1/) |

### Tracking
API | Description | Auth | HTTPS | Link |
|---|---|---|---|---|
| Postmon | An API to query Brazilian ZIP codes and orders easily, quickly and free | No | No | [Go!](http://postmon.com.br) |
| Sweden | Provides information about parcels in transport | `apiKey` | No | [Go!](https://developer.postnord.com/docs2) |

### Transportation
API | Description | Auth | HTTPS | Link |
|---|---|---|---|---|
| ADS-B Exchange | Access real-time and historical data of any and all airbone aircraft | No | Yes | [Go!](https://www.adsbexchange.com/data/) |
| Amadeus Travel Innovation Sandbox | Travel Search - Limited usage | `apiKey` | Yes | [Go!](https://sandbox.amadeus.com/) |
| Bay Area Rapid Transit | Stations and predicted arrivals for BART | `apiKey` | No | [Go!](http://api.bart.gov) |
| Community Transit | Transitland API | No | Yes | [Go!](https://github.com/transitland/transitland-datastore/blob/master/README.md#api-endpoints) |
| Goibibo | API for travel search | `apiKey` | Yes | [Go!](https://developer.goibibo.com/docs) |
| GraphHopper | A-to-B routing with turn-by-turn instructions | `apiKey` | Yes | [Go!](https://graphhopper.com/api/1/docs/) |
| Icelandic APIs | Open APIs that deliver services in or regarding Iceland | No | Yes | [Go!](http://docs.apis.is/) |
| Indian Railways | Indian Railways Information | `apiKey` | No | [Go!](http://api.erail.in/) |
| Izi | Audio guide for travellers | `apiKey` | Yes | [Go!](http://api-docs.izi.travel/) |
| Navitia | The open API for building cool stuff with transport data | `apiKey` | Yes | [Go!](https://api.navitia.io/) |
| Nomad List | A list of the best places to live/work remotely | No | Yes | [Go!](https://nomadlist.com/faq) |
| REFUGE Restrooms | Provides safe restroom access for transgender, intersex, and gender nonconforming individuals | No | Yes | [Go!](https://www.refugerestrooms.org/api/docs/#!/restrooms) |
| Schiphol Airport | Schiphol | `apiKey` | Yes | [Go!](https://developer.schiphol.nl/) |
| TransitLand | Transit Aggregation | No | Yes | [Go!](https://transit.land/documentation/datastore/api-endpoints.html) |
| Transport for Atlanta, US | Marta | No | No | [Go!](http://www.itsmarta.com/app-developer-resources.aspx) |
| Transport for Auckland, New Zealand | Auckland Transport | No | Yes | [Go!](https://api.at.govt.nz/) |
| Transport for Belgium | Belgian transport API | No | Yes | [Go!](https://hello.irail.be/api/) |
| Transport for Berlin, Germany | Third-party VBB API | No | Yes | [Go!](https://github.com/derhuerst/vbb-rest/blob/master/docs/index.md) |
| Transport for Boston, US | MBTA API | No | No | [Go!](http://realtime.mbta.com/Portal/Home/Documents) |
| Transport for Budapest, Hungary | Budapest public transport API | No | Yes | [Go!](https://apiary.io/) |
| Transport for Chicago, US | CTA | No | No | [Go!](http://www.transitchicago.com/developers/) |
| Transport for Czech Republic | Czech transport API | No | Yes | [Go!](https://www.chaps.cz/eng/products/idos-internet) |
| Transport for Denver, US | RTD | No | No | [Go!](http://www.rtd-denver.com/gtfs-developer-guide.shtml) |
| Transport for Finland | Finnish transport API | No | Yes | [Go!](https://digitransit.fi/en/developers/ ) |
| Transport for Germany | Deutsche Bahn (DB) API | `apiKey` | No | [Go!](http://data.deutschebahn.com/dataset/api-fahrplan) |
| Transport for India | India Public Transport API | `apiKey` | Yes | [Go!](https://data.gov.in/sector/transport) |
| Transport for London, England | TfL API | No | Yes | [Go!](https://api.tfl.gov.uk) |
| Transport for Madrid, Spain | Madrid BUS transport API | `apiKey` | No | [Go!](http://opendata.emtmadrid.es/Servicios-web/BUS) |
| Transport for Minneapolis, US | NexTrip API | `OAuth` | No | [Go!](http://svc.metrotransit.org/) |
| Transport for New York City, US | MTA | `apiKey` | No | [Go!](http://datamine.mta.info/) |
| Transport for Norway | Norwegian transport API | No | No | [Go!](http://reisapi.ruter.no/help) |
| Transport for Ottawa, Canada | OC Transpo next bus arrival API | No | No | [Go!](http://www.octranspo.com/index.php/developers) |
| Transport for Paris, France | RATP Open Data API | No | No | [Go!](http://data.ratp.fr/api/v1/console/datasets/1.0/search/) |
| Transport for Paris, France | Live schedules made simple | No | No | [Go!](http://restratpws.azurewebsites.net/swagger/) |
| Transport for Philadelphia, US | SEPTA APIs | No | No | [Go!](http://www3.septa.org/hackathon/) |
| Transport for Rio de Janeiro, Brazil | Prefeitura do Rio (City Hall) | No | No | [Go!](http://data.rio/group/transporte-e-mobilidade) |
| Transport for Sao Paulo, Brazil | SPTrans | `OAuth` | No | [Go!](http://www.sptrans.com.br/desenvolvedores/APIOlhoVivo/Documentacao.aspx) |
| Transport for Sweden | Public Transport consumer | `OAuth` | Yes | [Go!](https://www.trafiklab.se/api) |
| Transport for Switzerland | Swiss public transport API | No | Yes | [Go!](https://transport.opendata.ch/) |
| Transport for Switzerland | Official Swiss Public Transport Open Data | `apiKey` | Yes | [Go!](https://opentransportdata.swiss/en/) |
| Transport for The Netherlands | NS, only trains | `apiKey` | No | [Go!](http://www.ns.nl/reisinformatie/ns-api) |
| Transport for The Netherlands | OVAPI, country-wide public transport | No | Yes | [Go!](https://github.com/skywave/KV78Turbo-OVAPI/wiki) |
| Transport for Toronto, Canada | TTC | No | Yes | [Go!](https://myttc.ca/developers) |
| Transport for United States | NextBus API | No | No | [Go!](http://www.nextbus.com/xmlFeedDocs/NextBusXMLFeed.pdf) |
| Transport for Vancouver, Canada | TransLink | `OAuth` | Yes | [Go!](https://developer.translink.ca/) |
| Transport for Victoria, AU | PTV API | `apiKey` | Yes | [Go!](https://www.ptv.vic.gov.au/about-ptv/ptv-data-and-reports/digital-products/ptv-timetable-api/) |
| Transport for Washington, US | Washington Metro transport API | `OAuth` | Yes | [Go!](https://developer.wmata.com/) |
| WhereIsMyTransport | Platform for public transport data in emerging cities | `OAuth` | Yes | [Go!](https://developer.whereismytransport.com/) |

### University
API | Description | Auth | HTTPS | Link |
|---|---|---|---|---|
| Universities List | University names, countries and domains | No | Yes | [Go!](https://github.com/Hipo/university-domains-list) |

### URL Shorteners
API | Description | Auth | HTTPS | Link |
|---|---|---|---|---|
| Bitly | URL shortener and link management | `OAuth` | Yes | [Go!](http://dev.bitly.com/get_started.html) |
| ClickMeter | Monitor, compare, and optimize your marketing links | `apiKey` | Yes | [Go!](https://support.clickmeter.com/hc/en-us/categories/201474986) |
| Google URL Shortener | Takes long URLs and squeezes them into fewer characters to make a link that is easier to share | `apiKey` | Yes | [Go!](https://developers.google.com/url-shortener/v1/getting_started) |
| Rebrandly | Custom URL shortener for sharing branded links | `apiKey` | Yes | [Go!](https://developers.rebrandly.com/v1/docs) |

### Vehicle
API | Description | Auth | HTTPS | Link |
|---|---|---|---|---|
| Brazilian Vehicles and Prices | Vehicles information from Fundação Instituto de Pesquisas Econômicas - Fipe | No | Yes | [Go!](https://deividfortuna.github.io/fipe/) |
| Edmunds | Lot of vehicles information | `apiKey` | No | [Go!](http://developer.edmunds.com/api-documentation/overview/) |
| NHTSA | NHTSA Product Information Catalog and Vehicle Listing | No | Yes | [Go!](https://vpic.nhtsa.dot.gov/api/) |

### Video
API | Description | Auth | HTTPS | Link |
|---|---|---|---|---|
| An API of Ice And Fire | Game Of Thrones API | No | Yes | [Go!](https://anapioficeandfire.com/) |
| Czech Television | TV programme of Czech TV | No | No | [Go!](http://www.ceskatelevize.cz/xml/tv-program/) |
| Dailymotion | Dailymotion Developer API | `OAuth` | Yes | [Go!](https://developer.dailymotion.com/) |
| Netflix Roulette | Netflix database | No | Yes | [Go!](https://netflixroulette.net/api/) |
| Ron Swanson Quotes | Television | No | Yes | [Go!](https://github.com/jamesseanwright/ron-swanson-quotes#ron-swanson-quotes-api) |
| SWAPI | Star Wars Information | No | Yes | [Go!](https://swapi.co) |
| TMDb | Community-based movie data | `apiKey` | Yes | [Go!](https://www.themoviedb.org/documentation/api) |
| TVDB | Television data | `apiKey` | Yes | [Go!](https://api.thetvdb.com/swagger) |
| TVMaze | TV Show Data | No | No | [Go!](http://www.tvmaze.com/api) |
| Vimeo | Vimeo Developer API | `OAuth` | Yes | [Go!](https://developer.vimeo.com/) |
| YouTube | Add YouTube functionality to your sites and apps | `OAuth` | Yes | [Go!](https://developers.google.com/youtube/) |

### Weather
API | Description | Auth | HTTPS | Link |
|---|---|---|---|---|
| Dark Sky | Weather | `apiKey` | Yes | [Go!](https://darksky.net/dev/) |
| MetaWeather | Weather | No | Yes | [Go!](https://www.metaweather.com/api/) |
| ODWeather | Weather and weather webcams | No | No | [Go!](http://api.oceandrivers.com/static/docs.html) |
| OpenWeatherMap | Weather | `apiKey` | No | [Go!](http://openweathermap.org/api) |
| Weatherbit | Weather | `apiKey` | Yes | [Go!](https://www.weatherbit.io/api) |
| Wunderground | Weather | `apiKey` | Yes | [Go!](https://www.wunderground.com/weather/api/) |
| Yahoo! Weather | Weather | No | Yes | [Go!](https://developer.yahoo.com/weather/) |<|MERGE_RESOLUTION|>--- conflicted
+++ resolved
@@ -508,11 +508,8 @@
 | Gfycat | Jiffier GIFs | `OAuth` | Yes | [Go!](https://developers.gfycat.com/api/) |
 | Giphy | Get all your gifs | No | Yes | [Go!](https://github.com/Giphy/GiphyAPI) |
 | Imgur | Images | `OAuth` | Yes | [Go!](https://apidocs.imgur.com/) |
-<<<<<<< HEAD
-| PiXhost | Upload images, photos, galleries | No | Yes | [Go!](https://pixhost.org/api/index.html) |
-=======
 | Pixabay | Photography | `apiKey` | Yes | [Go!](https://pixabay.com/sk/service/about/api/) |
->>>>>>> ef3fcc10
+| Pixhost | Upload images, photos, galleries | No | Yes | [Go!](https://pixhost.org/api/index.html) |
 | PlaceKitten | Resizable kitten placeholder images | No | Yes | [Go!](https://placekitten.com/) |
 | ScreenShotLayer | URL 2 Image | No | Yes | [Go!](https://screenshotlayer.com) |
 | Unsplash | Photography | `OAuth` | Yes | [Go!](https://unsplash.com/developers) |
