--- conflicted
+++ resolved
@@ -401,14 +401,10 @@
 ### Games & Comics
 API | Description | Auth | HTTPS | CORS |
 |---|---|---|---|---|
-<<<<<<< HEAD
-| [Age of Empires II](https://age-of-empires-2-api.herokuapp.com) | Get information about Age of Empires II resources | No | Yes | Unknown |
-| [Board Game Geek](https://boardgamegeek.com/wiki/page/BGG_XML_API2) | Board games, RPG and videogames | No | Yes | No |
-=======
 | [Age of Empires II](https://age-of-empires-2-api.herokuapp.com) | Get information about Age of Empires II resources | No | Yes | No |
 | [AmiiboAPI](https://amiiboapi.com/) | Nintendo Amiibo Information | No | Yes | Yes |
+| [Board Game Geek](https://boardgamegeek.com/wiki/page/BGG_XML_API2) | Board games, RPG and videogames | No | Yes | No |
 | [Brawl Stars](https://developer.brawlstars.com) | Brawl Stars Game Information | `apiKey` | Yes | Unknown |
->>>>>>> 5dcbdb44
 | [CheapShark](https://www.cheapshark.com/api) | Steam/PC Game Prices and Deals | No | Yes | Yes |
 | [Chuck Norris Database](http://www.icndb.com/api/) | Jokes | No | No | Unknown |
 | [Clash of Clans](https://developer.clashofclans.com) | Clash of Clans Game Information | `apiKey` | Yes | Unknown |
