--- conflicted
+++ resolved
@@ -373,12 +373,9 @@
 API | Description | Auth | HTTPS | CORS |
 |---|---|---|---|---|
 | [Age of Empires II](https://age-of-empires-2-api.herokuapp.com) | Get information about Age of Empires II resources | No | Yes | Unknown |
-<<<<<<< HEAD
+| [AmiiboAPI](https://amiiboapi.com/) | Nintendo Amiibo Information | No | Yes | Yes |
 | [Brawl Stars](https://developer.brawlstars.com) | Brawl Stars Game Information | `apiKey` | Yes | Unknown |
-=======
-| [AmiiboAPI](https://amiiboapi.com/) | Nintendo Amiibo Information | No | Yes | Yes |
 | [CheapShark](https://www.cheapshark.com/api) | Steam/PC Game Prices and Deals | No | Yes | Yes |
->>>>>>> a7fa57c5
 | [Chuck Norris Database](http://www.icndb.com/api/) | Jokes | No | No | Unknown |
 | [Clash of Clans](https://developer.clashofclans.com) | Clash of Clans Game Information | `apiKey` | Yes | Unknown |
 | [Clash Royale](https://developer.clashroyale.com) | Clash Royale Game Information | `apiKey` | Yes | Unknown |
