# Public APIs

A collective list of JSON APIs for use in web development.

> While I appreciate the masses of pull requests and community involvement, some PRs have been specifically to market company APIs that offer paid for solutions. This API list is not a marketing tool, but a tool to help the community build applications and use free public APIs quickly and easily. Pull requests that explicitly are marketing attempts won't be accepted, thanks for understanding! :)

### Animals
| API | Description | OAuth |Link |
|---|---|---|---|
| Petfinder | Adoption | No | [Go!](https://www.petfinder.com/developers/api-docs/) |
| RescueGroups | Adoption | No | [Go!](https://userguide.rescuegroups.org/display/APIDG/API+Developers+Guide+Home) |
| IUCN | IUCN Red List of Threatened Species | No, but a token is required | [Go!] (http://apiv3.iucnredlist.org/api/v3/docs) |

### Anime

| API | Description | OAuth |Link |
|---|---|---|---|
| Hummingbird | Hummingbird Anime API | No | [Go!](https://hummingbird.me/) |
| AniList | AniList Anime API | Yes | [Go!](http://anilist-api.readthedocs.org/en/latest/#) |

### Business
| API | Description | OAuth |Link |
|---|---|---|---|
| markerapi | Trademark Search API | No | [Go!](http://www.markerapi.com/) |


### Calendar

| API | Description | OAuth |Link |
|---|---|---|---|
| Church Calendar API | Catholic liturgical calendar | No | [Go!](http://calapi.inadiutorium.cz/) |
| Non-working days API | Database of ICS files for non working days | No | [Go!](https://github.com/gadael/icsdb) |
| Date and Time | Global Date and Time | No | [Go!](http://www.timeanddate.com/services/api/) |
| Holidays | Free API for obtaining information about holidays. | No | [Go!](http://holidayapi.com/) |

### Development

| API | Description | OAuth |Link |
|---|---|---|---|
| RandomUser | Generates random user data | No | [Go!](https://randomuser.me) |
| UI Faces | Find and generate sample avatars for user interfaces | No | [Go!](http://uifaces.com/api) |
| UI Names | Generate random fake names | No | [Go!](https://github.com/thm/uinames) |
| Adorable Avatars | Generate random cartoon avatars | No | [Go!](http://avatars.adorable.io) |
| Github - User Data | Pull public information for a user's github | No | [Go!](https://api.github.com/users/hackeryou) |
| Gitter | Chat for GitHub | Yes | [Go!](https://developer.gitter.im/docs/) |
| JSONPlaceholder | Fake data for testing and prototyping | No | [Go!](http://jsonplaceholder.typicode.com/) |
| RoboHash | Generate random robot/alien avatars | No | [Go!](https://robohash.org/) |
| Plino | Spam filtering system | No | [Go!](https://plino.herokuapp.com/) |
| API Only | Several APIs free. | No | [Go!](http://apionly.com/) |
| Lorem Text | Generates Lorem Ipsum text | Yes | [Go!] (https://market.mashape.com/montanaflynn/lorem-text-generator)
| Hipster Ipsum | Generates Hipster Ipsum text | No | [Go!] (http://hipsterjesus.com/)
| Loripsum | The "lorem ipsum" generator that doesn't suck | No | [Go!] (http://loripsum.net/)
<<<<<<< HEAD
| ReqRes | A hosted REST-API ready to respond to your AJAX requests | No | [Go!] (http://reqres.in/)
| StackExchange | The All-in-one API for StackExchange sites | Yes | [Go!] (https://api.stackexchange.com/)

### Drinks and Food

| API | Description | OAuth |Link |
|---|---|---|---|
| Recipe Puppy | Food | No | [Go!](http://www.recipepuppy.com/about/api/)
| BreweryDB | Beer | No, but apiKey query string |[Go!](http://www.brewerydb.com/developers) |
| LCBO API | Alcohol | No, but apiKey query string |[Go!](https://lcboapi.com/) |
=======
| Random Word | Generate random word | No | [Go!](http://randomword.setgetgo.com/) |

### Drinks & Food

| API | Description | OAuth |Link |
|---|---|---|---|
| BreweryDB | Beer | No |[Go!](http://www.brewerydb.com/developers) |
| LCBO API | Alcohol | No |[Go!](https://lcboapi.com/) |
| Yummly | Find food recipes | No | [Go!](https://developer.yummly.com/) |
>>>>>>> c392f544

### Data Access

| API | Description | OAuth |Link |
|---|---|---|---|
| Abbreviation API | Get abbreviations and meanings | No |[Go!](https://market.mashape.com/daxeel/abbreviations) |
| Callook.info API | United States ham radio callsigns | No |[Go!](https://callook.info) |
| Celebinfo API | Celebrity information API | No |[Go!](https://market.mashape.com/daxeel/celebinfo/) |
| Dronestream API | Tracks United States drone strikes | No |[Go!](http://dronestre.am/) |
| Open Government | United State Government Open Data | No |[Go!](https://www.data.gov/) |
<<<<<<< HEAD
| Data USA | US Public Data | No |[Go!](http://datausa.io/about/api/) |
=======
>>>>>>> c392f544
| Yelp | Find Local Business | Yes |[Go!](https://www.yelp.com/developers) |
| Quandl API | Stock Market Data | No |[Go!](https://www.quandl.com/) |
| Wikipedia | Mediawiki API | No |[Go!](https://www.mediawiki.org/wiki/API:Main_page) |

### Exchange

| API | Description | OAuth |Link |
|---|---|---|---|
| Currencylayer | Exchange rates and currency conversion | No | [Go!](https://currencylayer.com/documentation) |
| Fixer.io | JSON API for foreign exchange rates and currency conversion | No | [Go!](http://fixer.io) |

### Games & Comics

| API | Description | OAuth |Link |
|---|---|---|---|
| Marvel | Marvel Comics API | No | [Go!](http://developer.marvel.com) |
| SWAPI | Star Wars API | No |[Go!](https://swapi.co) |
| Pokéapi | The RESTful Pokémon API | No |[Go!](http://pokeapi.co) |
| Giant Bomb | Video Games | No |[Go!](http://www.giantbomb.com/api/documentation) |
| Comic Vine | Comics | No | [Go!](http://comicvine.gamespot.com/api/documentation) |
| Battle.net | Blizzard API | No | [Go!] (https://dev.battle.net/)  |
| Steam | Steam Client API | Yes | [Go!] (https://developer.valvesoftware.com/wiki/Steam_Web_API) |
| Deck of Cards | Deck of Cards API | No | [Go!] (http://deckofcardsapi.com/)  |
| Magic the gathering | Magic the gathering API | No | [Go!] (http://magicthegathering.io/)  |

### Geocoding

| API | Description | OAuth |Link |
|---|---|---|---|
| OpenCage | Forward and reverse geocoding using open data | No | [Go!](https://geocoder.opencagedata.com) |
<<<<<<< HEAD
| IP 2 Country | Map an IP to a country | No | [Go!](https://ip2country.info) |

### Health

| API | Description | OAuth |Link |
|---|---|---|---|
| USDA Nutrients | National Nutrient Database for Standard Reference | No | [Go!](https://ndb.nal.usda.gov/ndb/doc/index) |

### Health

| API | Description | OAuth |Link |
|---|---|---|---|
| Nutritionix | Worlds largest verified nutrition database | No, but `apiKey` query string | [Go!](https://developer.nutritionix.com/) |
=======
| IP Address Details| Find geolocation with ip address | No | [Go!](https://ipinfo.io/) |
>>>>>>> c392f544

### Media

| API | Description | OAuth |Link |
|---|---|---|---|
| Noun Project | Icons | Yes | [Go!](http://api.thenounproject.com/index.html) |
| Unsplash | Photography | Yes | [Go!](https://unsplash.com/developers) |
| Giphy | Get all your gifs | No | [Go!](https://github.com/Giphy/GiphyAPI) |
| TVMaze | TV Show Data | No | [Go!](http://www.tvmaze.com/api) |
| OMDB | Open movie database | No | [Go!](http://omdbapi.com) |
| MovieDB | Movie Data | No | [Go!](https://www.themoviedb.org/documentation/api) |
| Netflix Roulette | Netflix database | No | [Go!](http://netflixroulette.net/api/) |
| Good Reads | Books | No | [Go!](https://www.goodreads.com/api) |
| Dribbble | Design | Yes | [Go!](http://developer.dribbble.com/v1/) |
| Ron Swanson Quotes | Television | No | [Go!](https://github.com/jamesseanwright/ron-swanson-quotes#ron-swanson-quotes-api) |
| Rijksmuseum| Art | No | [Go!](https://www.rijksmuseum.nl/en/api) |
| iTunes Search | Software products API | No | [Go!](https://affiliate.itunes.apple.com/resources/documentation/itunes-store-web-service-search-api/) |
| Twitch | Game Streaming API | Yes | [Go!](https://github.com/justintv/Twitch-API) |
| Wordnik | Dictionary Data API | No | [Go!](http://developer.wordnik.com) |
| Imgur | Images | Yes | [Go!](https://api.imgur.com/#overview) |
| File.io | Files | No | [Go!](https://file.io) |
| Chuck Norris Database | Jokes | No | [Go!](http://www.icndb.com/api) |
| Medium | community of readers and writers offering unique perspectives on ideas. | Yes | [Go!](https://github.com/Medium/medium-api-docs)
| Flickr | Flickr Services | Yes | [Go!](https://www.flickr.com/services/api/)
<<<<<<< HEAD
| Reddit | Homepage of the internet | Parts | [Go!](https://www.reddit.com/dev/api)
| 500px |  Photography Community | Yes | [Go!](https://github.com/500px/api-documentation)
| HackerNews | Social news for CS and entrepreneurship | No | [Go!](https://github.com/HackerNews/API)
| Genius | Crowdsourced lyrics and music knowledge | Yes | [Go!](https://docs.genius.com/)
=======
| Wikipedia | A free encyclopedia | No | [Go!](https://www.mediawiki.org/wiki/API:Main_page) |
>>>>>>> c392f544

### Music
| API | Description | OAuth |Link |
|---|---|---|---|
| Discogs | Music | No | [Go!](https://www.discogs.com/developers/) |
| EchoNest | Music | No | [Go!](http://developer.echonest.com/docs/v4) |
| Jamendo | Music | Yes | [Go!](https://developer.jamendo.com/v3.0) |
| LastFm | Music | No | [Go!](http://www.last.fm/api) |
| Mixcloud | Music | No | [Go!](https://www.mixcloud.com/developers/) |
| MusicBrainz | Music | No | [Go!](https://musicbrainz.org/doc/Development/XML_Web_Service/Version_2) |
| Soundcloud | Music | No | [Go!](https://developers.soundcloud.com/) |
| Spotify | Music | No | [Go!](https://developer.spotify.com/web-api/migration-guide/) |
| Musixmatch | Music | No, but `apikey` query string | [Go!](https://developer.musixmatch.com/) |
| Musikki | Music | No | [Go!](https://music-api.musikki.com/reference) |
| Songsterr | Provides guitar, bass and drums tabs and chords  | No | [Go!](https://www.songsterr.com/a/wa/api/) |

### Open Source projects
| API | Description | OAuth |Link |
|---|---|---|---|
| Drupal.org | Drupal.org API | No | [Go!](https://www.drupal.org/drupalorg/api) |
| Countly  | Countly web analytics API | No | [Go!](http://resources.count.ly/) | 
| Libraries.io | Open source software libraries | No | [Go!](https://libraries.io/api) |

### Planets
| API | Description | OAuth |Link |
|---|---|---|---|
| Minor Planet Center | Asterank.com API | No | [Go!](http://www.asterank.com/mpc) |

### Railway

| API | Description | OAuth |Link |
|---|---|---|---|
| Indian Railways | Indian Railways API | No, but a token is required |[Go!](http://api.erail.in/) |

### Security

| API | Description | OAuth |Link |
|---|---|---|---|
| UK Police | UK Police data | No | [Go!](https://data.police.uk/docs/) |
| AXFR Database | AXFR public database API | No | [Go'](http://api.axfrcheck.com) |

### Science

| API | Description | OAuth |Link |
|---|---|---|---|
| TED Talks | TED API | No | [Go!](http://developer.ted.com/API_Docs) |
| NASA | NASA data, including imagery | No | [Go!](https://api.nasa.gov) |
| Wunderground | Weather | No | [Go!](http://www.wunderground.com/weather/api/) |
| OpenWeatherMap | Weather | No | [Go!](http://openweathermap.org/api) |
| Yahoo! Weather | Weather | No | [Go!](https://developer.yahoo.com/weather/) |
| Dark Sky Forecast API | Weather | No, but  `apiKey` query string | [Go!](https://developer.forecast.io/) |
| World Bank | World Data | No | [Go!](http://data.worldbank.org/developers) |
| Open Notify | ISS astronauts, current location API | No | [Go!](http://open-notify.org/Open-Notify-API/) |
| Fedger.io | Query machine intelligence data | No | [Go!](https://dev.fedger.io/docs/) |
| inspirehep.net | High Energy Physics info. system | No | [Go!](https://inspirehep.net/info/hep/api?ln=en) |
| USGS Earthquake Hazards Program | Earthquakes data real-time | No | [Go!](http://earthquake.usgs.gov/fdsnws/event/1/) |

### Social

| API | Description | OAuth |Link |
|---|---|---|---|
| Full Contact | Get Social Media profiles and contact Information | Yes | [Go!](https://www.fullcontact.com/developer/docs/) |
| Instagram API | Instagram Login, Share on Instagram, Social Plugins and more | Yes | [Go!](https://www.instagram.com/developer/) |
| LinkedIn REST-API | The foundation of all digital integrations with LinkedIn | Yes | [Go!](https://developer.linkedin.com/docs/rest-api) |
| Facebook API | Facebook Login, Share on FB, Social Plugins, Analytics and more | Yes | [Go!](https://developers.facebook.com/) |
| Twitter API | Read and write Twitter data | Yes | [Go!](https://dev.twitter.com/rest/public) |
| Telegram API | Read and write Telegram data | Yes | [Go!](https://core.telegram.org/api#getting-started) |
| Fuck Off as a Service | Asks someone to fuck off | No | [Go!](https://www.foaas.com) |

### Sports/Fitness

| API | Description | OAuth |Link |
|---|---|---|---|
| Football-Data.org | Football Data | No | [Go!](http://api.football-data.org) |
| FitBit | FitBit API | No | [Go!](https://dev.fitbit.com) |
| Stattleship | MLB, NBA, NHL, NFL | No, but a token is required | [Go!](https://www.stattleship.com/#) |
| JCDecaux Bike API | JCDecaux's self-service bicycles | No, but `apiKey` query string | [Go!](https://developer.jcdecaux.com/) |
| City Bikes API | City Bikes around the world | No | [Go!](http://api.citybik.es/v2/) |
| Ergast F1 API | F1 data from the beginning of the world championships in 1950 | No | [Go!](http://ergast.com/mrd/)

### Transportation
| API | Description | OAuth |Link |
|---|---|---|---|
| Transport for London | TfL API | No | [Go!](https://api.tfl.gov.uk) |
| Transport for Belgium | Belgian transport API | No | [Go!](https://hello.irail.be/api/) |
| Transport for Germany | Deutsche Bahn (DB) API | No | [Go!](http://data.deutschebahn.com/apis/fahrplan/) |
| Transport for Switzerland | Swiss public transport API | No | [Go!](https://transport.opendata.ch/) |
| Transport for Budapest | Budapest public transport API | No | [Go!](http://docs.bkkfutar.apiary.io/) |
| Transport for Norway | Norwegian transport API | No | [Go!](http://reisapi.ruter.no/help) |
| Transport for Toronto | TTC | No| [Go!](https://myttc.ca/developers) |
| Transport for Vancouver, Canada | TransLink | Yes | [Go!](https://developer.translink.ca/) |
| Transport for Chicago, US | CTA | No | [Go!](http://www.transitchicago.com/developers/) |
| Transport for Washington, US | Washington Metro transport API | Yes | [Go!](https://developer.wmata.com/) |
| Transport for Minneapolis, US | NexTrip API | Yes | [Go!](http://svc.metrotransit.org/) |
| Transport for Paris, France | RATP Open Data API | No | [Go!](http://data.ratp.fr/api/v1/console/datasets/1.0/search/) |
| Transport for São Paulo, Brazil | SPTrans | Yes | [Go!](http://www.sptrans.com.br/desenvolvedores/APIOlhoVivo/Documentacao.aspx) |
| Transport for The Netherlands | NS | No | [Go!](http://www.ns.nl/reisinformatie/ns-api) |
| Transport for Sweden | Public Transport consumer | Yes | [Go!](https://www.trafiklab.se/api) |
| Schiphol Airport API | Schiphol | Yes | [Go!](https://flight-info.3scale.net/)
| Transport for Boston, MA, USA | MBTA API | No | [Go!](http://realtime.mbta.com/Portal/Home/Documents)
| TransitLand | Transit Aggregation | No | [Go!](https://transit.land/documentation/datastore/api-endpoints.html)

### University
| API | Description | OAuth |Link |
|---|---|---|---|
| University API | University names, countries and domains| No| [Go!](https://github.com/Hipo/university-domains-list) |

### Vehicle
| API | Description | OAuth |Link |
|---|---|---|---|
| Vehicle API | Lot of vehicles informations | No, but `apiKey` query string | [Go!](http://developer.edmunds.com/api-documentation/overview/) |

### Video
| API | Description | OAuth |Link |
|---|---|---|---|
| Vimeo | Vimeo Developer API | Yes | [Go!](https://developer.vimeo.com/)
| YouTube | Add YouTube functionality to your sites and apps. | Yes / No | [Go!](https://developers.google.com/youtube/)

### Weather
| API | Description | OAuth |Link |
|---|---|---|---|
| OpenWeatherMap | Weather and Forecast API | No | [Go!](http://openweathermap.org/api) |
| Dark Sky Forecast API | Weather and Forecast API | No, but `apiKey` query string | [Go!](https://developer.forecast.io/) |<|MERGE_RESOLUTION|>--- conflicted
+++ resolved
@@ -50,9 +50,9 @@
 | Lorem Text | Generates Lorem Ipsum text | Yes | [Go!] (https://market.mashape.com/montanaflynn/lorem-text-generator)
 | Hipster Ipsum | Generates Hipster Ipsum text | No | [Go!] (http://hipsterjesus.com/)
 | Loripsum | The "lorem ipsum" generator that doesn't suck | No | [Go!] (http://loripsum.net/)
-<<<<<<< HEAD
 | ReqRes | A hosted REST-API ready to respond to your AJAX requests | No | [Go!] (http://reqres.in/)
 | StackExchange | The All-in-one API for StackExchange sites | Yes | [Go!] (https://api.stackexchange.com/)
+| Random Word | Generate random word | No | [Go!](http://randomword.setgetgo.com/) |
 
 ### Drinks and Food
 
@@ -61,17 +61,7 @@
 | Recipe Puppy | Food | No | [Go!](http://www.recipepuppy.com/about/api/)
 | BreweryDB | Beer | No, but apiKey query string |[Go!](http://www.brewerydb.com/developers) |
 | LCBO API | Alcohol | No, but apiKey query string |[Go!](https://lcboapi.com/) |
-=======
-| Random Word | Generate random word | No | [Go!](http://randomword.setgetgo.com/) |
-
-### Drinks & Food
-
-| API | Description | OAuth |Link |
-|---|---|---|---|
-| BreweryDB | Beer | No |[Go!](http://www.brewerydb.com/developers) |
-| LCBO API | Alcohol | No |[Go!](https://lcboapi.com/) |
 | Yummly | Find food recipes | No | [Go!](https://developer.yummly.com/) |
->>>>>>> c392f544
 
 ### Data Access
 
@@ -82,10 +72,7 @@
 | Celebinfo API | Celebrity information API | No |[Go!](https://market.mashape.com/daxeel/celebinfo/) |
 | Dronestream API | Tracks United States drone strikes | No |[Go!](http://dronestre.am/) |
 | Open Government | United State Government Open Data | No |[Go!](https://www.data.gov/) |
-<<<<<<< HEAD
 | Data USA | US Public Data | No |[Go!](http://datausa.io/about/api/) |
-=======
->>>>>>> c392f544
 | Yelp | Find Local Business | Yes |[Go!](https://www.yelp.com/developers) |
 | Quandl API | Stock Market Data | No |[Go!](https://www.quandl.com/) |
 | Wikipedia | Mediawiki API | No |[Go!](https://www.mediawiki.org/wiki/API:Main_page) |
@@ -116,7 +103,7 @@
 | API | Description | OAuth |Link |
 |---|---|---|---|
 | OpenCage | Forward and reverse geocoding using open data | No | [Go!](https://geocoder.opencagedata.com) |
-<<<<<<< HEAD
+| IP Address Details| Find geolocation with ip address | No | [Go!](https://ipinfo.io/) |
 | IP 2 Country | Map an IP to a country | No | [Go!](https://ip2country.info) |
 
 ### Health
@@ -130,9 +117,6 @@
 | API | Description | OAuth |Link |
 |---|---|---|---|
 | Nutritionix | Worlds largest verified nutrition database | No, but `apiKey` query string | [Go!](https://developer.nutritionix.com/) |
-=======
-| IP Address Details| Find geolocation with ip address | No | [Go!](https://ipinfo.io/) |
->>>>>>> c392f544
 
 ### Media
 
@@ -157,14 +141,10 @@
 | Chuck Norris Database | Jokes | No | [Go!](http://www.icndb.com/api) |
 | Medium | community of readers and writers offering unique perspectives on ideas. | Yes | [Go!](https://github.com/Medium/medium-api-docs)
 | Flickr | Flickr Services | Yes | [Go!](https://www.flickr.com/services/api/)
-<<<<<<< HEAD
 | Reddit | Homepage of the internet | Parts | [Go!](https://www.reddit.com/dev/api)
 | 500px |  Photography Community | Yes | [Go!](https://github.com/500px/api-documentation)
 | HackerNews | Social news for CS and entrepreneurship | No | [Go!](https://github.com/HackerNews/API)
 | Genius | Crowdsourced lyrics and music knowledge | Yes | [Go!](https://docs.genius.com/)
-=======
-| Wikipedia | A free encyclopedia | No | [Go!](https://www.mediawiki.org/wiki/API:Main_page) |
->>>>>>> c392f544
 
 ### Music
 | API | Description | OAuth |Link |
@@ -185,7 +165,7 @@
 | API | Description | OAuth |Link |
 |---|---|---|---|
 | Drupal.org | Drupal.org API | No | [Go!](https://www.drupal.org/drupalorg/api) |
-| Countly  | Countly web analytics API | No | [Go!](http://resources.count.ly/) | 
+| Countly  | Countly web analytics API | No | [Go!](http://resources.count.ly/) |
 | Libraries.io | Open source software libraries | No | [Go!](https://libraries.io/api) |
 
 ### Planets
