--- conflicted
+++ resolved
@@ -119,7 +119,6 @@
 | Pokéapi | The RESTful Pokémon API | No |[Go!](http://pokeapi.co) |
 | Giant Bomb | Video Games | No |[Go!](http://www.giantbomb.com/api/documentation) |
 | Comic Vine | Comics | No | [Go!](http://comicvine.gamespot.com/api/documentation) |
-<<<<<<< HEAD
 | Battle.net | Blizzard API | No | [Go!](https://dev.battle.net/)  |
 | Steam | Steam Client API | Yes | [Go!](https://developer.valvesoftware.com/wiki/Steam_Web_API) |
 | Deck of Cards | Deck of Cards API | No | [Go!](http://deckofcardsapi.com/)  |
@@ -127,12 +126,9 @@
 | Clash of Clans | Clash of Clans API | No | [Go!](https://developer.clashofclans.com) |
 | Guild Wars 2 | Guild Wars 2 API | No, but `apiKey` query string (for some routes) | [Go!](https://wiki.guildwars2.com/wiki/API:Main) |
 | Minecraft | Minecraft API (For server info & user info) | No |[Go!](https://mcapi.ca/) |
-=======
 | Steam | Steam Client API | Yes | [Go!](https://developer.valvesoftware.com/wiki/Steam_Web_API) |
 | Deck of Cards | Deck of Cards API | No | [Go!](http://deckofcardsapi.com/)  |
 | ClashAPI | Clash Royale API | No | [Go!](https://github.com/martincarrera/clash-royale-api)  |
-
->>>>>>> 7b84742f
 
 ### Geocoding
 
