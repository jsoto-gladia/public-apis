# Public APIs [![Run tests](https://github.com/public-apis/public-apis/workflows/Run%20tests/badge.svg)](https://github.com/public-apis/public-apis/actions?query=workflow%3A%22Run+tests%22) [![Validate links](https://github.com/public-apis/public-apis/workflows/Validate%20links/badge.svg?branch=master)](https://github.com/public-apis/public-apis/actions?query=workflow%3A%22Validate+links%22)

*A collective list of free APIs for use in software and web development.*

A public API for this project can be found [here](https://github.com/davemachado/public-api)!

For information on contributing to this project, please see the [contributing guide](CONTRIBUTING.md).

**NOTE: A passing build status indicates all listed APIs are available since the last update. A failing build status indicates that 1 or more services may be unavailable at the moment.**

## Index

* [Animals](#animals)
* [Anime](#anime)
* [Anti-Malware](#anti-malware)
* [Art & Design](#art--design)
* [Books](#books)
* [Business](#business)
* [Calendar](#calendar)
* [Cloud Storage & File Sharing](#cloud-storage--file-sharing)
* [Continuous Integration](#continuous-integration)
* [Cryptocurrency](#cryptocurrency)
* [Currency Exchange](#currency-exchange)
* [Data Validation](#data-validation)
* [Development](#development)
* [Dictionaries](#dictionaries)
* [Documents & Productivity](#documents--productivity)
* [Environment](#environment)
* [Events](#events)
* [Finance](#finance)
* [Food & Drink](#food--drink)
* [Games & Comics](#games--comics)
* [Geocoding](#geocoding)
* [Government](#government)
* [Health](#health)
* [Jobs](#jobs)
* [Machine Learning](#machine-learning)
* [Music](#music)
* [News](#news)
* [Open Data](#open-data)
* [Open Source Projects](#open-source-projects)
* [Patent](#patent)
* [Personality](#personality)
* [Phone](#phone)
* [Photography](#photography)
* [Science & Math](#science--math)
* [Security](#security)
* [Shopping](#shopping)
* [Social](#social)
* [Sports & Fitness](#sports--fitness)
* [Test Data](#test-data)
* [Text Analysis](#text-analysis)
* [Tracking](#tracking)
* [Transportation](#transportation)
* [URL Shorteners](#url-shorteners)
* [Vehicle](#vehicle)
* [Video](#video)
* [Weather](#weather)

### Animals
API | Description | Auth | HTTPS | CORS |
|---|---|---|---|---|
| [Cat Facts](https://alexwohlbruck.github.io/cat-facts/) | Daily cat facts | No | Yes | No |
| [Cataas](https://cataas.com/) | Cat as a service (cats pictures and gifs) | No | Yes | Unknown |
| [catAPI](https://github.com/ThatCopy/catAPI/wiki/Usage) | Random pictures of cats | No | Yes | Yes |
| [Cats](https://docs.thecatapi.com/) | Pictures of cats from Tumblr | `apiKey` | Yes | Unknown |
| [Dog Facts](https://dukengn.github.io/Dog-facts-API/) | Random dog facts | No | Yes | Unknown |
| [Dogs](https://dog.ceo/dog-api/) | Based on the Stanford Dogs Dataset | No | Yes | Yes |
| [HTTPCat](https://http.cat/) | Cat for every HTTP Status | No | Yes | Unknown |
| [IUCN](http://apiv3.iucnredlist.org/api/v3/docs) | IUCN Red List of Threatened Species | `apiKey` | No | Unknown |
| [Movebank](https://github.com/movebank/movebank-api-doc) | Movement and Migration data of animals | No | Yes | Unknown |
| [PlaceDog](https://place.dog) | Placeholder Dog pictures | No | Yes | Yes |
| [RandomCat](https://aws.random.cat/meow) | Random pictures of cats | No | Yes | Yes |
| [RandomDog](https://random.dog/woof.json) | Random pictures of dogs | No | Yes | Yes |
| [RandomFox](https://randomfox.ca/floof/) | Random pictures of foxes | No | Yes | No |
| [RescueGroups](https://userguide.rescuegroups.org/display/APIDG/API+Developers+Guide+Home) | Adoption | No | Yes | Unknown |
| [Shibe.Online](http://shibe.online/) | Random pictures of Shiba Inu, cats or birds | No | Yes | Yes |

**[⬆ Back to Index](#index)**
### Anime
API | Description | Auth | HTTPS | CORS |
|---|---|---|---|---|
| [AniList](https://github.com/AniList/ApiV2-GraphQL-Docs) | Anime discovery & tracking | `OAuth` | Yes | Unknown |
| [AnimeChan](https://github.com/RocktimSaikia/anime-chan) | Anime quotes (over 10k+) | No | Yes | No |
| [AnimeNewsNetwork](https://www.animenewsnetwork.com/encyclopedia/api.php) | Anime industry news | No | Yes | Yes |
| [Jikan](https://jikan.moe) | Unofficial MyAnimeList API | No | Yes | Yes |
| [Kitsu](https://kitsu.docs.apiary.io/) | Anime discovery platform | `OAuth` | Yes | Yes |
| [MyAnimeList](https://myanimelist.net/clubs.php?cid=13727) | Anime and Manga Database and Community | `OAuth` | Yes | Unknown |
| [Shikimori](https://shikimori.one/api/doc) | Anime discovery, tracking, forum, rates | `OAuth` | Yes | Unknown |
| [Studio Ghibli](https://ghibliapi.herokuapp.com) | Resources from Studio Ghibli films | No | Yes | Yes |
| [What Anime](https://soruly.github.io/trace.moe/) | Scan anime image to get specific detail | No | Yes | Yes |

**[⬆ Back to Index](#index)**
### Anti-Malware
API | Description | Auth | HTTPS | CORS |
|---|---|---|---|---|
| [AbuseIPDB](https://docs.abuseipdb.com/) | IP/domain/URL reputation | `apiKey` | Yes | Unknown |
| [AlienVault Open Threat Exchange (OTX)](https://otx.alienvault.com/api) | IP/domain/URL reputation | `apiKey` | Yes | Unknown |
| [Google Safe Browsing](https://developers.google.com/safe-browsing/) | Google Link/Domain Flagging | `apiKey` | Yes | Unknown |
| [Metacert](https://metacert.com/) | Metacert Link Flagging | `apiKey` | Yes | Unknown |
| [URLScan.io](https://urlscan.io/about-api/) | Scan and Analyse URLs | `apiKey` | Yes | Unknown |
| [VirusTotal](https://www.virustotal.com/en/documentation/public-api/) | VirusTotal File/URL Analysis | `apiKey` | Yes | Unknown |

**[⬆ Back to Index](#index)**
### Art & Design
API | Description | Auth | HTTPS | CORS |
|---|---|---|---|---|
| [Art Institute of Chicago](https://api.artic.edu/docs/) | Art | No | Yes | Yes |
| [Behance](https://www.behance.net/dev) | Design | `apiKey` | Yes | Unknown |
| [ColourLovers](http://www.colourlovers.com/api) | Get various patterns, palettes and images | No | No | Unknown |
| [Cooper Hewitt](https://collection.cooperhewitt.org/api) | Smithsonian Design Museum | `apiKey` | Yes | Unknown |
| [Dribbble](http://developer.dribbble.com/v2/) | Design | `OAuth` | No | Unknown |
| [Europeana](https://pro.europeana.eu/resources/apis/search) | European Museum and Galleries content | `apiKey` | Yes | Unknown |
| [Harvard Art Museums](https://github.com/harvardartmuseums/api-docs) | Art | `apiKey` | No | Unknown |
| [Iconfinder](https://developer.iconfinder.com) | Icons | `apiKey` | Yes | Unknown |
| [Icons8](http://docs.icons8.apiary.io/#reference/0/meta) | Icons | `OAuth` | Yes | Unknown |
| [Metropolitan Museum of Art](https://metmuseum.github.io/) | Met Museum of Art | No | Yes | Unknown |
| [Noun Project](http://api.thenounproject.com/index.html) | Icons | `OAuth` | No | Unknown |
| [Rijksmuseum](https://www.rijksmuseum.nl/en/api) | Art | `apiKey` | Yes | Unknown |

**[⬆ Back to Index](#index)**
### Books
API | Description | Auth | HTTPS | CORS |
|---|---|---|---|---|
| [Bhagavad Gita](https://bhagavadgita.io/api) | Bhagavad Gita text | `OAuth` | Yes | Yes |
| [Bible](https://bibleapi.co/) | RESTful Bible API with 7 versions, 4 languages and multiple features | `apiKey` | Yes | Unknown |
| [British National Bibliography](http://bnb.data.bl.uk/) | Books | No | No | Unknown |
| [Crossref Metadata Search](https://github.com/CrossRef/rest-api-doc) | Books & Articles Metadata | No | Yes | Unknown |
| [Google Books](https://developers.google.com/books/) | Books | `OAuth` | Yes | Unknown |
| [LibGen](https://garbage.world/posts/libgen/) | Library Genesis search engine | No | No | Unknown |
| [New York Times Books](https://developer.nytimes.com/docs/books-product/1/overview) | Book reviews and The New York Times Best Sellers lists | `apiKey` | Yes | Unknown |
| [Open Library](https://openlibrary.org/developers/api) | Books, book covers and related data | No | Yes | No |
| [Penguin Publishing](http://www.penguinrandomhouse.biz/webservices/rest/) | Books, book covers and related data | No | Yes | Yes |
| [Rig Veda](https://aninditabasu.github.io/indica/html/rv.html) | Gods and poets, their categories, and the verse meters, with the mandal and sukta number | No | Yes | Unknown |
| [Shrimad Bhagavad Gita](https://vedicscriptures.github.io/) | Open Source Shrimad Bhagavad Gita API including 21+ authors translation in Sanskrit/English/Hindi | No | Yes | Yes |
| [Thirukkural](https://api-thirukkural.web.app/) | 1330 Thirukkural poems and explanation in Tamil and English | No | Yes | Yes |
| [Vedic Society](https://aninditabasu.github.io/indica/html/vs.html) | Descriptions of all nouns (names, places, animals, things) from vedic literature | No | Yes | Unknown |

**[⬆ Back to Index](#index)**
### Business
API | Description | Auth | HTTPS | CORS |
|---|---|---|---|---|
| [Charity Search](http://charityapi.orghunter.com/) | Non-profit charity data | `apiKey` | No | Unknown |
| [Clearbit Logo](https://clearbit.com/docs#logo-api) | Search for company logos and embed them in your projects | `apiKey` | Yes | Unknown |
| [Domainsdb.info](https://domainsdb.info/) | Registered Domain Names Search | No | Yes | No |
| [Freelancer](https://developers.freelancer.com) | Hire freelancers to get work done | `OAuth` | Yes | Unknown |
| [Gmail](https://developers.google.com/gmail/api/) | Flexible, RESTful access to the user's inbox | `OAuth` | Yes | Unknown |
| [Google Analytics](https://developers.google.com/analytics/) | Collect, configure and analyze your data to reach the right audience | `OAuth` | Yes | Unknown |
| [MailboxValidator](https://www.mailboxvalidator.com/api-email-free) | Validate email address to improve deliverability | `apiKey` | Yes | Unknown |
| [mailgun](https://www.mailgun.com/) | Email Service | `apiKey` | Yes | Unknown |
| [markerapi](http://www.markerapi.com/) | Trademark Search | No | No | Unknown |
| [Trello](https://developers.trello.com/) | Boards, lists and cards to help you organize and prioritize your projects | `OAuth` | Yes | Unknown |

**[⬆ Back to Index](#index)**
### Calendar
API | Description | Auth | HTTPS | CORS |
|---|---|---|---|---|
| [Abstract Public Holidays](https://www.abstractapi.com/holidays-api) | Data on national, regional, and religious holidays via API | `apiKey` | Yes | Yes |
| [Calendar Index](https://www.calendarindex.com/) | Worldwide Holidays and Working Days | `apiKey` | Yes | Yes |
| [Church Calendar](http://calapi.inadiutorium.cz/) | Catholic liturgical calendar | No | No | Unknown |
| [Czech Namedays Calendar](https://svatky.adresa.info) | Lookup for a name and returns nameday date | No | No | Unknown |
| [Google Calendar](https://developers.google.com/google-apps/calendar/) | Display, create and modify Google calendar events | `OAuth` | Yes | Unknown |
| [Hebrew Calendar](https://www.hebcal.com/home/developer-apis) | Convert between Gregorian and Hebrew, fetch Shabbat and Holiday times, etc | No | No | Unknown |
| [Holidays](https://holidayapi.com/) | Historical data regarding holidays | `apiKey` | Yes | Unknown |
| [LectServe](http://www.lectserve.com) | Protestant liturgical calendar | No | No | Unknown |
| [Nager.Date](https://date.nager.at) | Public holidays for more than 90 countries | No | Yes | No |
| [Namedays Calendar](https://api.abalin.net/) | Provides namedays for multiple countries | No | Yes | Yes |
| [Non-Working Days](https://github.com/gadael/icsdb) | Database of ICS files for non working days | No | Yes | Unknown |
| [Non-Working Days](https://isdayoff.ru) | Simple REST API for checking working, non-working or short days for Russia, CIS, USA and other | No | Yes | Yes |
| [Russian Calendar](https://github.com/egno/work-calendar) | Check if a date is a Russian holiday or not | No | Yes | No |
| [UK Bank Holidays](https://www.gov.uk/bank-holidays.json) | Bank holidays in England and Wales, Scotland and Northern Ireland | No | Yes | Unknown |
| [UnixTime Converter](https://unixtime.co.za) | A REST API to convert UnixTime to DateTime and DateTime to UnixTime | No | Yes | Unknown |

**[⬆ Back to Index](#index)**
### Cloud Storage & File Sharing
API | Description | Auth | HTTPS | CORS |
|---|---|---|---|---|
| [Box](https://developer.box.com/) | File Sharing and Storage | `OAuth` | Yes | Unknown |
| [Dropbox](https://www.dropbox.com/developers) | File Sharing and Storage | `OAuth` | Yes | Unknown |
| [GoFile](https://gofile.io/api) | Unlimited size file uploads for free | `apiKey` | Yes | Unknown |
| [Google Drive](https://developers.google.com/drive/) | File Sharing and Storage | `OAuth` | Yes | Unknown |
| [OneDrive](https://dev.onedrive.com/) | File Sharing and Storage | `OAuth` | Yes | Unknown |
| [Pantry](https://getpantry.cloud/) | Free JSON storage for small projects | No | Yes | Yes |
| [Pastebin](https://pastebin.com/api/) | Plain Text Storage | `apiKey` | Yes | Unknown |

**[⬆ Back to Index](#index)**
### Continuous Integration
API | Description | Auth | HTTPS | CORS |
|---|---|---|---|---|
| [CircleCI](https://circleci.com/docs/api/v1-reference/) | Automate the software development process using continuous integration and continuous delivery | `apiKey` | Yes | Unknown |
| [Codeship](https://apidocs.codeship.com/) | Codeship is a Continuous Integration Platform in the cloud | `apiKey` | Yes | Unknown |
| [Travis CI](https://docs.travis-ci.com/api/) | Sync your GitHub projects with Travis CI to test your code in minutes | `apiKey` | Yes | Unknown |

**[⬆ Back to Index](#index)**
### Cryptocurrency
API | Description | Auth | HTTPS | CORS |
|---|---|---|---|---|
| [Binance](https://github.com/binance/binance-spot-api-docs) | Exchange for Trading Cryptocurrencies based in China | `apiKey` | Yes | Unknown |
| [BitcoinAverage](https://apiv2.bitcoinaverage.com/) | Digital Asset Price Data for the blockchain industry | `apiKey` | Yes | Unknown |
| [BitcoinCharts](https://bitcoincharts.com/about/exchanges/) | Financial and Technical Data related to the Bitcoin Network | No | Yes | Unknown |
| [Bitfinex](https://docs.bitfinex.com/docs) | Cryptocurrency Trading Platform | `apiKey` | Yes | Unknown |
| [Bitmex](https://www.bitmex.com/app/apiOverview) | Real-Time Cryptocurrency derivatives trading platform based in Hong Kong | `apiKey` | Yes | Unknown |
| [Bittrex](https://bittrex.com/Home/Api) | Next Generation Crypto Trading Platform | `apiKey` | Yes | Unknown |
| [Block](https://www.block.io/docs/basic) | Bitcoin Payment, Wallet & Transaction Data | `apiKey` | Yes | Unknown |
| [Blockchain](https://www.blockchain.info/api) | Bitcoin Payment, Wallet & Transaction Data | No | Yes | Unknown |
| [BlockFacts](https://blockfacts.io/) | Real-time crypto data from multiple exchanges via a single unified API, and much more | `apiKey` | Yes | Unknown |
| [CoinAPI](https://docs.coinapi.io/) | All Currency Exchanges integrate under a single api | `apiKey` | Yes | No |
| [Coinbase](https://developers.coinbase.com) | Bitcoin, Bitcoin Cash, Litecoin and Ethereum Prices | `apiKey` | Yes | Unknown |
| [Coinbase Pro](https://docs.pro.coinbase.com/#api) | Cryptocurrency Trading Platform | `apiKey` | Yes | Unknown |
| [CoinCap](https://docs.coincap.io/) | Real time Cryptocurrency prices through a RESTful API | No | Yes | Unknown |
| [CoinDesk](http://www.coindesk.com/api/) | Bitcoin Price Index | No | No | Unknown |
| [CoinGecko](http://www.coingecko.com/api) | Cryptocurrency Price, Market, and Developer/Social Data | No | Yes | Yes |
| [Coinigy](https://coinigy.docs.apiary.io) | Interacting with Coinigy Accounts and Exchange Directly | `apiKey` | Yes | Unknown |
| [coinlayer](https://coinlayer.com) | Real-time Crypto Currency Exchange Rates | `apiKey` | Yes | Unknown |
| [Coinlib](https://coinlib.io/apidocs) | Crypto Currency Prices | `apiKey` | Yes | Unknown |
| [Coinlore](https://www.coinlore.com/cryptocurrency-data-api) | Cryptocurrencies prices, volume and more | No | Yes | Unknown |
| [CoinMarketCap](https://coinmarketcap.com/api/) | Cryptocurrencies Prices | `apiKey` | Yes | Unknown |
| [Coinpaprika](https://api.coinpaprika.com) | Cryptocurrencies prices, volume and more | No | Yes | Yes |
| [CoinRanking](https://developers.coinranking.com/api/documentation/) | Live Cryptocurrency data | No | Yes | Unknown |
| [CryptoCompare](https://www.cryptocompare.com/api#) | Cryptocurrencies Comparison | No | Yes | Unknown |
| [CryptoMarket](https://developers.cryptomkt.com) | Cryptocurrencies Trading platform | `apiKey` | Yes | Yes |
| [Cryptonator](https://www.cryptonator.com/api/) | Cryptocurrencies Exchange Rates | No | Yes | Unknown |
| [Gemini](https://docs.gemini.com/rest-api/) | Cryptocurrencies Exchange | No | Yes | Unknown |
| [ICObench](https://icobench.com/developers) | Various information on listing, ratings, stats, and more | `apiKey` | Yes | Unknown |
| [MercadoBitcoin](https://www.mercadobitcoin.net/api-doc/) | Brazilian Cryptocurrency Information | No | Yes | Unknown |
| [Nexchange](https://nexchange2.docs.apiary.io/) | Automated cryptocurrency exchange service | No | No | Yes |
| [Poloniex](https://poloniex.com/support/api/) | US based digital asset exchange | `apiKey` | Yes | Unknown |
| [Technical Analysis](https://technical-analysis-api.com) | Cryptocurrency prices and technical analysis | `apiKey` | Yes | No |
| [VALR](https://docs.valr.com/) | Cryptocurrency Exchange based in South Africa | `apiKey` | Yes | Unknown |
| [WorldCoinIndex](https://www.worldcoinindex.com/apiservice) | Cryptocurrencies Prices | `apiKey` | Yes | Unknown |

**[⬆ Back to Index](#index)**
### Currency Exchange
API | Description | Auth | HTTPS | CORS |
|---|---|---|---|---|
| [1Forge](https://1forge.com/forex-data-api/api-documentation) | Forex currency market data | `apiKey` | Yes | Unknown |
| [apilayer fixer.io](http://fixer.io) | Exchange rates and currency conversion | `apiKey` | Yes | Unknown |
| [Currencylayer](https://currencylayer.com/documentation) | Exchange rates and currency conversion | `apiKey` | Yes | Unknown |
| [CurrencyScoop](https://currencyscoop.com/api-documentation) | Real-time and historical currency rates JSON API | `apiKey` | Yes | Yes |
| [Czech National Bank](https://www.cnb.cz/cs/financni_trhy/devizovy_trh/kurzy_devizoveho_trhu/denni_kurz.xml) | A collection of exchange rates | No | Yes | Unknown |
| [ExchangeRate-API](https://www.exchangerate-api.com) | Free currency conversion | No | Yes | Yes |
| [Exchangeratesapi.io](https://exchangeratesapi.io) | Exchange rates with currency conversion | No | Yes | Yes |
| [Frankfurter](https://www.frankfurter.app/docs) | Exchange rates, currency conversion and time series | No | Yes | Yes |
| [ratesapi](https://ratesapi.io) | Free exchange rates and historical rates | No | Yes | Unknown |
| [VATComply.com](https://www.vatcomply.com/documentation) | Exchange rates, geolocation and VAT number validation | No | Yes | Yes |

**[⬆ Back to Index](#index)**
### Data Validation
API | Description | Auth | HTTPS | CORS |
|---|---|---|---|---|
| [Abstract Email Validation](https://www.abstractapi.com/email-verification-validation-api) | Validate email addresses for deliverability and spam | `apiKey` | Yes | Yes |
| [Cloudmersive Validate](https://cloudmersive.com/validate-api) | Validate email addresses, phone numbers, VAT numbers and domain names | `apiKey` | Yes | Yes |
| [Lob.com](https://lob.com/) | US Address Verification | `apiKey` | Yes | Unknown |
| [mailboxlayer](https://mailboxlayer.com) | Email address validation | No | Yes | Unknown |
| [PurgoMalum](http://www.purgomalum.com) | Content validator against profanity & obscenity | No | No | Unknown |
| [US Autocomplete](https://smartystreets.com/docs/cloud/us-autocomplete-api) | Enter address data quickly with real-time address suggestions | `apiKey` | Yes | Yes |
| [US Extract](https://smartystreets.com/products/apis/us-extract-api) | Extract postal addresses from any text including emails | `apiKey` | Yes | Yes |
| [US Street Address](https://smartystreets.com/docs/cloud/us-street-api) | Validate and append data for any US postal address | `apiKey` | Yes | Yes |
| [vatlayer](https://vatlayer.com) | VAT number validation | No | Yes | Unknown |
| [Veriphone](https://veriphone.io) | Phone number validation & carrier lookup | `apiKey` | Yes | Yes |

**[⬆ Back to Index](#index)**
### Development
API | Description | Auth | HTTPS | CORS |
|---|---|---|---|---|
| [24 Pull Requests](https://24pullrequests.com/api) | Project to promote open source collaboration during December | No | Yes | Yes |
| [Abstract Screenshot](https://www.abstractapi.com/website-screenshot-api) | Take programmatic screenshots of web pages from any website | `apiKey` | Yes | Yes |
| [Agify.io](https://agify.io) | Estimates the age from a first name | No | Yes | Yes |
| [ApiFlash](https://apiflash.com/) | Chrome based screenshot API for developers | `apiKey` | Yes | Unknown |
| [APIs.guru](https://apis.guru/api-doc/) | Wikipedia for Web APIs, OpenAPI/Swagger specs for public APIs | No | Yes | Unknown |
| [BetterMeta](http://bettermeta.io) | Return a site's meta tags in JSON format | `X-Mashape-Key` | Yes | Unknown |
| [Bitbucket](https://developer.atlassian.com/bitbucket/api/2/reference/) | Bitbucket API | `OAuth` | Yes | Unknown |
| [Blitapp](https://blitapp.com/api/) | Schedule screenshots of web pages and sync them to your cloud | `apiKey` | Yes | Unknown |
| [Bored](https://www.boredapi.com/) | Find random activities to fight boredom | No | Yes | Unknown |
| [Browshot](https://browshot.com/api/documentation) | Easily make screenshots of web pages in any screen size, as any device | `apiKey` | Yes | Yes |
| [CDNJS](https://api.cdnjs.com/libraries/jquery) | Library info on CDNJS | No | Yes | Unknown |
| [Changelogs.md](https://changelogs.md) | Structured changelog metadata from open source projects | No | Yes | Unknown |
| [CountAPI](https://countapi.xyz) | Free and simple counting service. You can use it to track page hits and specific events | No | Yes | Yes |
| [DigitalOcean Status](https://status.digitalocean.com/api) | Status of all DigitalOcean services | No | Yes | Unknown |
| [DomainDb Info](https://api.domainsdb.info/) | Domain name search to find all domains containing particular words/phrases/etc | No | Yes | Unknown |
| [ExtendsClass JSON Storage](https://extendsclass.com/json-storage.html) | A simple JSON store API | No | Yes | Yes |
| [Form2Channel](https://form2channel.com/) | Send static html form submissions to Google Sheets, Email, Slack or Telegram | No | Yes | Yes |
| [Genderize.io](https://genderize.io) | Estimates a gender from a first name | No | Yes | Yes |
| [GETPing](https://www.getping.info) | Trigger an email notification with a simple GET request | `apiKey` | Yes | Unknown |
| [GitHub](https://docs.github.com/en/free-pro-team@latest/rest) | Make use of GitHub repositories, code and user info programmatically | `OAuth` | Yes | Yes |
| [Gitlab](https://docs.gitlab.com/ee/api/) | Automate GitLab interaction programmatically | `OAuth` | Yes | Unknown |
| [Gitter](https://developer.gitter.im/docs/welcome) | Chat for Developers | `OAuth` | Yes | Unknown |
| [Hexabin](https://hexabin.herokuapp.com/) | Convert and retrieve hexadecimal, binary, decimal, and octal values with ease | No | No | Unknown |
| [Host.io](https://host.io) | Domains Data API for Developers | `apiKey` | Yes | Yes |
| [HTTP2.Pro](https://http2.pro/doc/api) | Test endpoints for client and server HTTP/2 protocol support | No | Yes | Unknown |
| [IBM Text to Speech](https://cloud.ibm.com/docs/text-to-speech/getting-started.html) | Convert text to speech | `apiKey` | Yes | Yes |
| [IFTTT](https://platform.ifttt.com/docs/connect_api) | IFTTT Connect API | No | Yes | Unknown |
| [Image-Charts](https://documentation.image-charts.com/) | Generate charts, QR codes and graph images | No | Yes | Yes |
| [import.io](http://api.docs.import.io/) | Retrieve structured data from a website or RSS feed | `apiKey` | Yes | Unknown |
| [IP2WHOIS Information Lookup](https://www.ip2whois.com/) | WHOIS domain name lookup | `apiKey` | Yes | Unknown |
| [IPify](https://www.ipify.org/) | A simple IP Address API | No | Yes | Unknown |
| [IPinfo](https://ipinfo.io/developers) | Another simple IP Address API | No | Yes | Unknown |
| [jsDelivr](https://github.com/jsdelivr/data.jsdelivr.com) | Package info and download stats on jsDelivr CDN | No | Yes | Yes |
| [JSON 2 JSONP](https://json2jsonp.com/) | Convert JSON to JSONP (on-the-fly) for easy cross-domain data requests using client-side JavaScript | No | Yes | Unknown |
| [JSONbin.io](https://jsonbin.io) | Free JSON storage service. Ideal for small scale Web apps, Websites and Mobile apps | `apiKey` | Yes | Yes |
| [Judge0](https://api.judge0.com/) | Compile and run source code | No | Yes | Unknown |
| [Kroki](https://kroki.io) | Creates diagrams from textual descriptions | No | Yes | Yes |
| [License-API](https://github.com/cmccandless/license-api/blob/master/README.md) | Unofficial REST API for choosealicense.com | No | Yes | No |
| [MAC address vendor lookup](https://macaddress.io/api) | Retrieve vendor details and other information regarding a given MAC address or an OUI | `apiKey` | Yes | Yes |
| [Nationalize.io](https://nationalize.io) | Estimate the nationality of a first name | No | Yes | Yes |
| [OOPSpam](https://oopspam.com/) | Multiple spam filtering service | No | Yes | Yes |
| [PageCDN](https://pagecdn.com/docs/public-api) | Public API for javascript, css and font libraries on PageCDN | `apiKey` | Yes | Yes |
| [Postman](https://docs.api.getpostman.com/) | Tool for testing APIs | `apiKey` | Yes | Unknown |
| [ProxyCrawl](https://proxycrawl.com) | Scraping and crawling anticaptcha service | `apiKey` | Yes | Unknown |
| [Public APIs](https://github.com/davemachado/public-api) | A collective list of free JSON APIs for use in web development | No | Yes | Unknown |
| [Pusher Beams](https://pusher.com/beams) | Push notifications for Android & iOS | `apiKey` | Yes | Unknown |
| [QR Code](https://fungenerators.com/api/qrcode/) | Create new QR Code or decode existing one | `apiKey` | Yes | Yes |
| [QR code](http://qrtag.net/api/) | Create an easy to read QR code and URL shortener | No | Yes | Yes |
| [QR code](http://goqr.me/api/) | Generate and decode / read QR code graphics | No | Yes | Unknown |
| [QuickChart](https://quickchart.io/) | Generate chart and graph images | No | Yes | Yes |
| [ReqRes](https://reqres.in/ ) | A hosted REST-API ready to respond to your AJAX requests | No | Yes | Unknown |
| [Scraper.AI](https://docs.scraper.ai/#/) | Extract and monitor data from any website | `apiKey` | Yes | Unknown |
| [ScraperApi](https://www.scraperapi.com) | Easily build scalable web scrapers | `apiKey` | Yes | Unknown |
| [scrapestack](https://scrapestack.com/) | Real-time, Scalable Proxy & Web Scraping REST API | `apiKey` | Yes | Unknown |
| [ScrapingAnt](https://scrapingant.com) | Headless Chrome scraping with a simple API | `apiKey` | Yes | Unknown |
| [ScrapingDog](https://www.scrapingdog.com/) | Proxy API for Web scraping | `apiKey` | Yes | Unknown |
| [ScreenshotAPI.net](https://screenshotapi.net/) | Create pixel-perfect website screenshots | `apiKey` | Yes | Yes |
| [serpstack](https://serpstack.com/) | Real-Time & Accurate Google Search Results API | `apiKey` | Yes | Yes |
| [SHOUTCLOUD](http://shoutcloud.io/) | ALL-CAPS AS A SERVICE | No | No | Unknown |
| [StackExchange](https://api.stackexchange.com/) | Q&A forum for developers | `OAuth` | Yes | Unknown |
| [userstack](https://userstack.com/) | Secure User-Agent String Lookup JSON API | `OAuth` | Yes | Unknown |
| [WebScraping.AI](https://webscraping.ai/) | Web Scraping API with built-in proxies and JS rendering | `apiKey` | Yes | Yes |

**[⬆ Back to Index](#index)**
### Dictionaries
API | Description | Auth | HTTPS | CORS |
|---|---|---|---|---|
| [Lingua Robot](https://www.linguarobot.io) | Word definitions, pronunciations, synonyms, antonyms and others | `apiKey` | Yes | Yes |
| [Merriam-Webster](https://dictionaryapi.com/) | Dictionary and Thesaurus Data | `apiKey` | Yes | Unknown |
| [OwlBot](https://owlbot.info/) | Definitions with example sentence and photo if available | `apiKey` | Yes | Yes |
| [Oxford](https://developer.oxforddictionaries.com/) | Dictionary Data | `apiKey` | Yes | No |
| [Wordnik](http://developer.wordnik.com) | Dictionary Data | `apiKey` | No | Unknown |
| [Words](https://www.wordsapi.com/) | Definitions and synonyms for more than 150,000 words | `apiKey` | Yes | Unknown |

**[⬆ Back to Index](#index)**
### Documents & Productivity
API | Description | Auth | HTTPS | CORS |
|---|---|---|---|---|
| [Cloudmersive Document and Data Conversion](https://cloudmersive.com/convert-api) | HTML/URL to PDF/PNG, Office documents to PDF, image conversion | `apiKey` | Yes | Yes |
| [Code::Stats](https://codestats.net/api-docs) | Automatic time tracking for programmers | `apiKey` | Yes | No |
| [File.io](https://www.file.io) | File Sharing | No | Yes | Unknown |
| [Mercury](https://mercury.postlight.com/web-parser/) | Web parser | `apiKey` | Yes | Unknown |
| [pdflayer](https://pdflayer.com) | HTML/URL to PDF | `apiKey` | Yes | Unknown |
| [Pocket](https://getpocket.com/developer/) | Bookmarking service | `OAuth` | Yes | Unknown |
| [PrexView](https://prexview.com) | Data from XML or JSON to PDF, HTML or Image | `apiKey` | Yes | Unknown |
| [Restpack](https://restpack.io/) | Provides screenshot, HTML to PDF and content extraction APIs | `apiKey` | Yes | Unknown |
| [Salesfly PDF](https://salesflypdf.com) | HTML/URL to PDF | `apiKey` | Yes | Yes |
| [Todoist](https://developer.todoist.com) | Todo Lists | `OAuth` | Yes | Unknown |
| [Vector Express v2.0](https://vector.express) | Free vector file converting API | No | Yes | No |
| [WakaTime](https://wakatime.com/developers) | Automated time tracking leaderboards for programmers | No | Yes | Unknown |
| [Zube](https://zube.io/docs/api) | Full stack project management | `OAuth` | Yes | Unknown |

**[⬆ Back to Index](#index)**
### Environment
API | Description | Auth | HTTPS | CORS |
|---|---|---|---|---|
| [AirVisual](https://airvisual.com/api) | Air quality and weather data | `apiKey` | Yes | Unknown |
| [Carbon Interface](https://docs.carboninterface.com/) | API to calculate carbon (C02) emissions estimates for common C02 emitting activities | `apiKey` | Yes | Yes |
| [GrünstromIndex](https://www.corrently.de/hintergrund/gruenstromindex/index.html) | Green Power Index for Germany (Grünstromindex/GSI) | No | No | Yes |
| [La Data Verte](https://ladataverte.fr) | Aggregation of multiple environmental indicators (CO2 emissions, Average temperature, etc) | No | Yes | Unknown |
| [OpenAQ](https://docs.openaq.org/) | Open air quality data | `apiKey` | Yes | Unknown |
| [PM2.5 Open Data Portal](https://pm25.lass-net.org/#apis) | Open low-cost PM2.5 sensor data | No | Yes | Unknown |
| [PM25.in](http://www.pm25.in/api_doc) | Air quality of China | `apiKey` | No | Unknown |
| [PVWatts](https://developer.nrel.gov/docs/solar/pvwatts/v6/) | Energy production photovoltaic (PV) energy systems | `apiKey` | Yes | Unknown |
| [UK Carbon Intensity](https://carbon-intensity.github.io/api-definitions/#carbon-intensity-api-v1-0-0) | The Official Carbon Intensity API for Great Britain developed by National Grid | No | Yes | Unknown |

**[⬆ Back to Index](#index)**
### Events
API | Description | Auth | HTTPS | CORS |
|---|---|---|---|---|
| [Eventbrite](https://www.eventbrite.com/developer/v3/) | Find events | `OAuth` | Yes | Unknown |
| [Picatic](http://developer.picatic.com/?utm_medium=web&utm_source=github&utm_campaign=public-apis%20repo&utm_content=toddmotto) | Sell tickets anywhere | `apiKey` | Yes | Unknown |
| [Ticketmaster](http://developer.ticketmaster.com/products-and-docs/apis/getting-started/) | Search events, attractions, or venues | `apiKey` | Yes | Unknown |

**[⬆ Back to Index](#index)**
### Finance
API | Description | Auth | HTTPS | CORS |
|---|---|---|---|---|
| [Abstract VAT Validation](https://www.abstractapi.com/vat-validation-rates-api) | Validate VAT numbers and calculate VAT rates | `apiKey` | Yes | Yes |
| [Alpha Vantage](https://www.alphavantage.co/) | Realtime and historical stock data | `apiKey` | Yes | Unknown |
| [Banco do Brasil](https://developers.bb.com.br/home) | All Banco do Brasil financial transaction APIs | `OAuth` | Yes | Yes |
| [IEX Cloud](https://iexcloud.io/docs/api/) | Realtime & Historical Stock and Market Data | `apiKey` | Yes | Yes |
| [IG](https://labs.ig.com/gettingstarted) | Spreadbetting and CFD Market Data | `apiKey` | Yes | Unknown |
| [Intrinio](https://intrinio.com/) | A wide selection of financial data feeds | `apiKey` | Yes | Unknown |
| [marketstack](https://marketstack.com/) | Real-Time, Intraday & Historical Market Data API | `apiKey` | Yes | Unknown |
| [Plaid](https://plaid.com/) | Connect with users’ bank accounts and access transaction data | `apiKey` | Yes | Unknown |
| [Razorpay IFSC](https://ifsc.razorpay.com/) | Indian Financial Systems Code (Bank Branch Codes) | No | Yes | Unknown |
| [Tradier](https://developer.tradier.com) | US equity/option market data (delayed, intraday, historical) | `OAuth` | Yes | Yes |
| [Twelve Data](https://twelvedata.com/) | Stock market data (real-time & historical) | `apiKey` | Yes | Unknown |
| [YNAB](https://api.youneedabudget.com/) | Budgeting & Planning | `OAuth` | Yes | Yes |

**[⬆ Back to Index](#index)**
### Food & Drink
API | Description | Auth | HTTPS | CORS |
|---|---|---|---|---|
| [Edamam nutrition](https://developer.edamam.com/edamam-docs-nutrition-api) | Nutrition Analysis | `apiKey` | Yes | Unknown |
| [Edamam recipes](https://developer.edamam.com/edamam-docs-recipe-api) | Recipe Search | `apiKey` | Yes | Unknown |
| [Foodish](https://github.com/surhud004/Foodish#readme) | Random pictures of food dishes | No | Yes | Yes |
| [LCBO](https://lcboapi.com/) | Alcohol | `apiKey` | Yes | Unknown |
| [Open Brewery DB](https://www.openbrewerydb.org) | Breweries, Cideries and Craft Beer Bottle Shops | No | Yes | Yes |
| [Open Food Facts](https://world.openfoodfacts.org/data) | Food Products Database | No | Yes | Unknown |
| [PunkAPI](https://punkapi.com/) | Brewdog Beer Recipes | No | Yes | Unknown |
| [Recipe Puppy](http://www.recipepuppy.com/about/api/) | Food | No | No | Unknown |
| [Spoonacular](https://spoonacular.com/food-api) | Recipes and Food product | `apiKey` | Yes | Unknown |
| [TacoFancy](https://github.com/evz/tacofancy-api) | Community-driven taco database | No | No | Unknown |
| [The Report of the Week](https://github.com/andyklimczak/TheReportOfTheWeek-API) | Food & Drink Reviews | No | Yes | Unknown |
| [TheCocktailDB](https://www.thecocktaildb.com/api.php) | Cocktail Recipes | `apiKey` | Yes | Yes |
| [TheMealDB](https://www.themealdb.com/api.php) | Meal Recipes | `apiKey` | Yes | Yes |
| [What's on the menu?](http://nypl.github.io/menus-api/) | NYPL human-transcribed historical menu collection | `apiKey` | No | Unknown |
| [WhiskyHunter](https://whiskyhunter.net/api/) | Past online whisky auctions statistical data | No | Yes | Unknown |
| [Zestful](https://zestfuldata.com/) | Parse recipe ingredients | `apiKey` | Yes | Yes |

**[⬆ Back to Index](#index)**
### Games & Comics
API | Description | Auth | HTTPS | CORS |
|---|---|---|---|---|
| [Age of Empires II](https://age-of-empires-2-api.herokuapp.com) | Get information about Age of Empires II resources | No | Yes | No |
| [AmiiboAPI](https://amiiboapi.com/) | Nintendo Amiibo Information | No | Yes | Yes |
| [Board Game Geek](https://boardgamegeek.com/wiki/page/BGG_XML_API2) | Board games, RPG and videogames | No | Yes | No |
| [Brawl Stars](https://developer.brawlstars.com) | Brawl Stars Game Information | `apiKey` | Yes | Unknown |
| [CheapShark](https://www.cheapshark.com/api) | Steam/PC Game Prices and Deals | No | Yes | Yes |
| [Chuck Norris Database](http://www.icndb.com/api/) | Jokes | No | No | Unknown |
| [Clash of Clans](https://developer.clashofclans.com) | Clash of Clans Game Information | `apiKey` | Yes | Unknown |
| [Clash Royale](https://developer.clashroyale.com) | Clash Royale Game Information | `apiKey` | Yes | Unknown |
| [Comic Vine](https://comicvine.gamespot.com/api/documentation) | Comics | No | Yes | Unknown |
| [Dark Souls 3](https://blog.mugenmonkey.com/2017/09/10/ds3-api.html) | Information about Dark Souls 3 Items | No | Yes | Unknown |
| [Deck of Cards](http://deckofcardsapi.com/) | Deck of Cards | No | No | Unknown |
| [Destiny The Game](https://github.com/Bungie-net/api) | Bungie Platform API | `apiKey` | Yes | Unknown |
| [Dota 2](https://docs.opendota.com/) | Provides information about Player stats , Match stats, Rankings for Dota 2 | No | Yes | Unknown |
| [Dungeons and Dragons](http://www.dnd5eapi.co/) | Reference for 5th edition spells, classes, monsters, and more | No | No | No |
| [Eve Online](https://esi.evetech.net/ui) | Third-Party Developer Documentation | `OAuth` | Yes | Unknown |
| [FIFA Ultimate Team](https://www.easports.com/fifa/ultimate-team/api/fut/item) | FIFA Ultimate Team items API | No | Yes | Unknown |
| [Final Fantasy XIV](https://xivapi.com/) | Final Fantasy XIV Game data API | No | Yes | Yes |
| [Fortnite](https://fortnitetracker.com/site-api) | Fortnite Stats | `apiKey` | Yes | Unknown |
| [Giant Bomb](https://www.giantbomb.com/api/documentation) | Video Games | `apiKey` | Yes | Unknown |
| [Guild Wars 2](https://wiki.guildwars2.com/wiki/API:Main) | Guild Wars 2 Game Information | `apiKey` | Yes | Unknown |
| [Halo](https://developer.haloapi.com/) | Halo 5 and Halo Wars 2 Information | `apiKey` | Yes | Unknown |
| [Hearthstone](http://hearthstoneapi.com/) | Hearthstone Cards Information | `X-Mashape-Key` | Yes | Unknown |
| [Humble Bundle](https://rapidapi.com/Ziggoto/api/humble-bundle) | Humble Bundle's current bundles | `apiKey` | Yes | Unknown |
| [Hypixel](https://api.hypixel.net/) | Hypixel player stats | `apiKey` | Yes | Unknown |
| [Hyrule Compendium](https://github.com/gadhagod/Hyrule-Compendium-API) | Data on all interactive items from The Legend of Zelda: BOTW | No | Yes | Unknown |
| [Hytale](https://hytale-api.com/) | Hytale blog posts and jobs | No | Yes | Unknown |
| [IGDB.com](https://api.igdb.com/) | Video Game Database | `apiKey` | Yes | Unknown |
| [JokeAPI](https://sv443.net/jokeapi/v2/) | Programming, Miscellaneous and Dark Jokes | No | Yes | Yes |
| [Jokes](https://github.com/15Dkatz/official_joke_api) | Programming and general jokes | No | Yes | Unknown |
| [Jokes One](https://jokes.one/api/joke/) | Joke of the day and large category of jokes accessible via REST API | `apiKey` | Yes | Yes |
| [Jservice](http://jservice.io) | Jeopardy Question Database | No | No | Unknown |
| [Lichess](https://lichess.org/api) | Access to all data of users, games, puzzles and etc on Lichess | `OAuth` | Yes | Unknown |
| [Magic The Gathering](http://magicthegathering.io/) | Magic The Gathering Game Information | No | No | Unknown |
| [Marvel](http://developer.marvel.com) | Marvel Comics | `apiKey` | No | Unknown |
| [mod.io](https://docs.mod.io) | Cross Platform Mod API | `apiKey` | Yes | Unknown |
| [Open Trivia](https://opentdb.com/api_config.php) | Trivia Questions | No | Yes | Unknown |
| [PandaScore](https://developers.pandascore.co/) | E-sports games and results | `apiKey` | Yes | Unknown |
| [PlayerUnknown's Battlegrounds](https://pubgtracker.com/site-api) | PUBG Stats | `apiKey` | Yes | Unknown |
| [Pokéapi](https://pokeapi.co) | Pokémon Information | No | Yes | Unknown |
| [Pokémon TCG](https://pokemontcg.io) | Pokémon TCG Information | No | Yes | Unknown |
| [Random Facts](https://fungenerators.com/api/facts/) | Random Facts from hundreds of categories | `apiKey` | Yes | Yes |
| [Rick and Morty](https://rickandmortyapi.com) | All the Rick and Morty information, including images | No | Yes | Yes |
| [Riot Games](https://developer.riotgames.com/) | League of Legends Game Information | `apiKey` | Yes | Unknown |
| [RuneScape](https://runescape.wiki/w/Application_programming_interface) | RuneScape and OSRS RPGs information | No | Yes | No |
| [Scryfall](https://scryfall.com/docs/api) | Magic: The Gathering database | No | Yes | Yes |
| [Steam](https://developer.valvesoftware.com/wiki/Steam_Web_API) | Steam Client Interaction | `OAuth` | Yes | Unknown |
| [SuperHeroes](https://superheroapi.com) | All SuperHeroes and Villains data from all universes under a single API | `apiKey` | Yes | Unknown |
| [Tronald Dump](https://www.tronalddump.io/) | The dumbest things Donald Trump has ever said | No | Yes | Unknown |
| [Wargaming.net](https://developers.wargaming.net/) | Wargaming.net info and stats | `apiKey` | Yes | No |
| [xkcd](https://xkcd.com/json.html) | Retrieve xkcd comics as JSON | No | Yes | No |

**[⬆ Back to Index](#index)**
### Geocoding
API | Description | Auth | HTTPS | CORS |
|---|---|---|---|---|
| [Abstract IP Geolocation](https://www.abstractapi.com/ip-geolocation-api) | Geolocate website visitors from their IPs | `apiKey` | Yes | Yes |
| [adresse.data.gouv.fr](https://adresse.data.gouv.fr) | Address database of France, geocoding and reverse | No | Yes | Unknown |
| [Airtel IP](https://sys.airtel.lv/ip2country/1.1.1.1/?full=true) | IP Geolocation API. Collecting data from multiple sources | No | Yes | Unknown |
| [apilayer ipstack](https://ipstack.com/) | Locate and identify website visitors by IP address | `apiKey` | Yes | Unknown |
| [Battuta](http://battuta.medunes.net) | A (country/region/city) in-cascade location API | `apiKey` | No | Unknown |
| [BigDataCloud](https://www.bigdatacloud.com/ip-geolocation-apis) | Provides fast and accurate IP geolocation APIs along with security checks and confidence area | `apiKey` | Yes | Unknown |
| [Bing Maps](https://www.microsoft.com/maps/) | Create/customize digital maps based on Bing Maps data | `apiKey` | Yes | Unknown |
| [bng2latlong](https://www.getthedata.com/bng2latlong) | Convert British OSGB36 easting and northing (British National Grid) to WGS84 latitude and longitude | No | Yes | Yes |
| [Cep.la](http://cep.la/) | Brazil RESTful API to find information about streets, zip codes, neighborhoods, cities and states | No | No | Unknown |
| [CitySDK](http://www.citysdk.eu/citysdk-toolkit/) | Open APIs for select European cities | No | Yes | Unknown |
| [Country](http://country.is/) | Get your visitors' country from their IP | No | Yes | Yes |
| [Daum Maps](http://apis.map.daum.net/) | Daum Maps provide multiple APIs for Korean maps | `apiKey` | No | Unknown |
| [FreeGeoIP](https://freegeoip.app/) | Free geo ip information, no registration required. 15k/hour rate limit | No | Yes | Yes |
| [GeoApi](https://api.gouv.fr/api/geoapi.html) | French geographical data | No | Yes | Unknown |
| [Geoapify](https://www.geoapify.com/api/geocoding-api/) | Forward and reverse geocoding, address autocomplete | `apiKey` | Yes | Yes |
| [Geocod.io](https://www.geocod.io/) | Address geocoding / reverse geocoding in bulk | `apiKey` | Yes | Unknown |
| [Geocode.xyz](https://geocode.xyz/api) | Provides worldwide forward/reverse geocoding, batch geocoding and geoparsing | No | Yes | Unknown |
| [Geocodify.com](https://geocodify.com/) | Worldwide geocoding, geoparsing and autocomplete for addresses | `apiKey` | Yes | Yes |
| [GeoDataSource](https://www.geodatasource.com/web-service) | Geocoding of city name by using latitude and longitude coordinates | `apiKey` | Yes | Unknown |
| [GeoJS](https://geojs.io/) | IP geolocation with ChatOps integration | No | Yes | Yes |
| [GeoNames](http://www.geonames.org/export/web-services.html) | Place names and other geographical data | No | No | Unknown |
| [geoPlugin](https://www.geoplugin.com) | IP geolocation and currency conversion | No | Yes | Yes |
| [Google Earth Engine](https://developers.google.com/earth-engine/) | A cloud-based platform for planetary-scale environmental data analysis | `apiKey` | Yes | Unknown |
| [Google Maps](https://developers.google.com/maps/) | Create/customize digital maps based on Google Maps data | `apiKey` | Yes | Unknown |
| [Graph Countries](https://github.com/lennertVanSever/graphcountries) | Country-related data like currencies, languages, flags, regions+subregions and bordering countries | No | Yes | Unknown |
| [HelloSalut](https://www.fourtonfish.com/hellosalut/hello/) | Get hello translation following user language | No | Yes | Unknown |
| [HERE Maps](https://developer.here.com) | Create/customize digital maps based on HERE Maps data | `apiKey` | Yes | Unknown |
| [Hong Kong GeoData Store](https://geodata.gov.hk/gs/) | API for accessing geo-data of Hong Kong | No | Yes | Unknown |
| [IP 2 Country](https://ip2country.info) | Map an IP to a country | No | Yes | Unknown |
| [IP Address Details](https://ipinfo.io/) | Find geolocation with ip address | No | Yes | Unknown |
| [IP Location](https://ipapi.co/api/#introduction) | Find IP address location information | No | Yes | Unknown |
| [IP Location](https://ip-api.com/docs) | Find location with ip address | No | No | Unknown |
| [IP Sidekick](https://ipsidekick.com) | Geolocation API that returns extra information about an IP address | `apiKey` | Yes | Unknown |
| [IP Vigilante](https://www.ipvigilante.com/) | Free IP Geolocation API | No | Yes | Unknown |
| [IP2Location](https://www.ip2location.com/web-service/ip2location) | IP geolocation web service to get more than 55 parameters | `apiKey` | Yes | Unknown |
| [IP2Proxy](https://www.ip2location.com/web-service/ip2proxy) | Detect proxy and VPN using IP address | `apiKey` | Yes | Unknown |
| [ipapi](https://ipapi.com/) | Real-time Geolocation & Reverse IP Lookup REST API | `apiKey` | Yes | Unknown |
| [IPGEO](https://api.techniknews.net/ipgeo/) | Unlimited free IP Address API with useful information | No | Yes | Unknown |
| [IPGeolocationAPI.com](https://ipgeolocationapi.com/) | Locate your visitors by IP with country details | No | Yes | Yes |
| [IPInfoDB](https://ipinfodb.com/api) | Free Geolocation tools and APIs for country, region, city and time zone lookup by IP address | `apiKey` | Yes | Unknown |
| [Localizr](https://docs.localizr.xyz) | Get a list of countries,currencies or locales translated from a locale/language code | No | Yes | Yes |
| [LocationIQ](https://locationiq.org/docs/) | Provides forward/reverse geocoding and batch geocoding | `apiKey` | Yes | Yes |
| [Mapbox](https://www.mapbox.com/developers/) | Create/customize beautiful digital maps | `apiKey` | Yes | Unknown |
| [Mexico](https://github.com/IcaliaLabs/sepomex) | Mexico RESTful zip codes API | No | Yes | Unknown |
| [One Map, Singapore](https://docs.onemap.sg/) | Singapore Land Authority REST API services for Singapore addresses | `apiKey` | Yes | Unknown |
| [OnWater](https://onwater.io/) | Determine if a lat/lon is on water or land | No | Yes | Unknown |
| [OpenCage](https://opencagedata.com) | Forward and reverse geocoding using open data | `apiKey` | Yes | Yes |
| [openrouteservice.org](https://openrouteservice.org/) | Directions, POIs, isochrones, geocoding (+reverse), elevation, and more | `apiKey` | Yes | Unknown |
| [OpenStreetMap](http://wiki.openstreetmap.org/wiki/API) | Navigation, geolocation and geographical data | `OAuth` | No | Unknown |
| [positionstack](https://positionstack.com/) | Forward & Reverse Batch Geocoding REST API | `apiKey` | Yes | Unknown |
| [PostcodeData.nl](http://api.postcodedata.nl/v1/postcode/?postcode=1211EP&streetnumber=60&ref=domeinnaam.nl&type=json) | Provide geolocation data based on postcode for Dutch addresses | No | No | Unknown |
| [Postcodes.io](https://postcodes.io) | Postcode lookup & Geolocation for the UK | No | Yes | Yes |
| [REST Countries](https://restcountries.eu) | Get information about countries via a RESTful API | No | Yes | Unknown |
| [SpotSense](https://www.spotsense.io) | Add location based interactions to your mobile app | `apiKey` | Yes | Unknown |
| [Uebermaps](https://uebermaps.com/api/v2) | Discover and share maps with friends | `apiKey` | Yes | Unknown |
| [US ZipCode](https://smartystreets.com/docs/cloud/us-zipcode-api) | Validate and append data for any US ZipCode | `apiKey` | Yes | Yes |
| [Utah AGRC](https://api.mapserv.utah.gov) | Utah Web API for geocoding Utah addresses | `apiKey` | Yes | Unknown |
| [ViaCep](https://viacep.com.br) | Brazil RESTful zip codes API | No | Yes | Unknown |
| [ZipCodeAPI](https://www.zipcodeapi.com) | US zip code distance, radius and location API | `apiKey` | Yes | Unknown |
| [Zippopotam.us](http://www.zippopotam.us) | Get information about place such as country, city, state, etc | No | No | Unknown |
| [Ziptastic](https://ziptasticapi.com/) | Get the country, state, and city of any US zip-code | No | Yes | Unknown |

**[⬆ Back to Index](#index)**
### Government
API | Description | Auth | HTTPS | CORS |
|---|---|---|---|---|
| [BCLaws](http://www.bclaws.ca/civix/template/complete/api/index.html) | Access to the laws of British Columbia | No | No | Unknown |
| [Brazil Central Bank Open Data](https://dadosabertos.bcb.gov.br/) | Brazil Central Bank Open Data | No | Yes | Unknown |
| [BusinessUSA](https://business.usa.gov/developer) | Authoritative information on U.S. programs, events, services and more | `apiKey` | Yes | Unknown |
| [Census.gov](https://www.census.gov/data/developers/data-sets.html) | The US Census Bureau provides various APIs and data sets on demographics and businesses | No | Yes | Unknown |
| [City, Lyon Opendata](https://data.beta.grandlyon.com/fr/accueil) | Lyon(FR) City Open Data | `apiKey` | Yes | Unknown |
| [City, Nantes Opendata](https://data.nantesmetropole.fr/pages/home/) | Nantes(FR) City Open Data | `apiKey` | Yes | Unknown |
| [City, New York Opendata](https://opendata.cityofnewyork.us/) | New York (US) City Open Data | No | Yes | Unknown |
| [City, Prague Opendata](http://opendata.praha.eu/en) | Prague(CZ) City Open Data | No | No | Unknown |
| [Code.gov](https://code.gov) | The primary platform for Open Source and code sharing for the U.S. Federal Government | `apiKey` | Yes | Unknown |
| [Colorado Information Marketplace](https://data.colorado.gov/) | Colorado State Government Open Data | No | Yes | Unknown |
| [Data USA](https://datausa.io/about/api/) | US Public Data | No | Yes | Unknown |
| [Data.gov](https://api.data.gov/) | US Government Data | `apiKey` | Yes | Unknown |
| [Data.parliament.uk](https://explore.data.parliament.uk/?learnmore=Members) | Contains live datasets including information about petitions, bills, MP votes, attendance and more | No | No | Unknown |
| [District of Columbia Open Data](http://opendata.dc.gov/pages/using-apis) | Contains D.C. government public datasets, including crime, GIS, financial data, and so on | No | Yes | Unknown |
| [duma.gov.ru](http://api.duma.gov.ru) | Russian State Duma Open Data | `apiKey` | No | Unknown |
| [EPA](https://developer.epa.gov/category/apis/) | Web services and data sets from the US Environmental Protection Agency | No | Yes | Unknown |
| [FBI Wanted](https://www.fbi.gov/wanted/api) | Access information on the FBI Wanted program | No | Yes | Unknown |
| [FEC](https://api.open.fec.gov/developers/) | Information on campaign donations in federal elections | `apiKey` | Yes | Unknown |
| [Federal Register](https://www.federalregister.gov/reader-aids/developer-resources) | The Daily Journal of the United States Government | No | Yes | Unknown |
| [Food Standards Agency](http://ratings.food.gov.uk/open-data/en-GB) | UK food hygiene rating data API | No | No | Unknown |
| [Open Government, Australia](https://www.data.gov.au/) | Australian Government Open Data | No | Yes | Unknown |
| [Open Government, Belgium](https://data.gov.be/) | Belgium Government Open Data | No | Yes | Unknown |
| [Open Government, Canada](http://open.canada.ca/en) | Canadian Government Open Data | No | No | Unknown |
| [Open Government, France](https://www.data.gouv.fr/) | French Government Open Data | `apiKey` | Yes | Unknown |
| [Open Government, India](https://data.gov.in/) | Indian Government Open Data | `apiKey` | Yes | Unknown |
| [Open Government, Italy](https://www.dati.gov.it/) | Italy Government Open Data | No | Yes | Unknown |
| [Open Government, New Zealand](https://www.data.govt.nz/) | New Zealand Government Open Data | No | Yes | Unknown |
| [Open Government, Romania](http://data.gov.ro/) | Romania Government Open Data | No | No | Unknown |
| [Open Government, Saudi Arabia](https://data.gov.sa) | Saudi Arabia Government Open Data | No | Yes | Unknown |
| [Open Government, Taiwan](https://data.gov.tw/) | Taiwan Government Open Data | No | Yes | Unknown |
| [Open Government, Thailand](https://data.go.th/) | Thailand Government Open Data | `apiKey` | Yes | Unknown |
| [Open Government, UK](https://data.gov.uk/) | UK Government Open Data | No | Yes | Unknown |
| [Open Government, USA](https://www.data.gov/) | United States Government Open Data | No | Yes | Unknown |
| [Represent by Open North](https://represent.opennorth.ca/) | Find Canadian Government Representatives | No | Yes | Unknown |
| [UK government API catalogue](https://alphagov.github.io/api-catalogue) | APIs from UK government organisations | No | Yes | Unknown |
| [USAspending.gov](https://api.usaspending.gov/) | US federal spending data | No | Yes | Unknown |

**[⬆ Back to Index](#index)**
### Health
API | Description | Auth | HTTPS | CORS |
|---|---|---|---|---|
| [Coronavirus in the UK](https://coronavirus.data.gov.uk/details/developers-guide) | UK Government coronavirus data, including deaths and cases by region | No | Yes | Unknown |
| [Covid-19](https://covid19api.com/) | Covid 19 spread, infection and recovery | No | Yes | Yes |
<<<<<<< HEAD
| [Dataflow Kit COVID-19](https://covid-19.dataflowkit.com/v1) | COVID-19 live statistics into sites per hour | No | Yes | Unknown |
=======
| [Covid-19](https://github.com/M-Media-Group/Covid-19-API) | Covid 19 cases, deaths and recovery per country | No | Yes | Yes |
| [Covid-19 Government Response](https://covidtracker.bsg.ox.ac.uk) | Government measures tracker to fight against the Covid-19 pandemic | No | Yes | Yes |
>>>>>>> b6446445
| [Diabetes](http://predictbgl.com/api/) | Logging and retrieving diabetes information | No | No | Unknown |
| [Healthcare.gov](https://www.healthcare.gov/developers/) | Educational content about the US Health Insurance Marketplace | No | Yes | Unknown |
| [Lexigram](https://docs.lexigram.io/v1/welcome) | NLP that extracts mentions of clinical concepts from text, gives access to clinical ontology | `apiKey` | Yes | Unknown |
| [Makeup](http://makeup-api.herokuapp.com/) | Makeup Information | No | No | Unknown |
| [Medicare](https://data.medicare.gov/developers) | Access to the data from the CMS - medicare.gov | No | Yes | Unknown |
| [NPPES](https://npiregistry.cms.hhs.gov/registry/help-api) | National Plan & Provider Enumeration System, info on healthcare providers registered in US | No | Yes | Unknown |
| [Nutritionix](https://developer.nutritionix.com/) | Worlds largest verified nutrition database | `apiKey` | Yes | Unknown |
| [openFDA](https://open.fda.gov) | Public FDA data about drugs, devices and foods | No | Yes | Unknown |
| [Orion Health](https://developer.orionhealth.io/) | Medical platform which allows the development of applications for different healthcare scenarios | `OAuth` | Yes | Unknown |
| [Quarantine](https://quarantine.country/coronavirus/api/) | Coronavirus API with free COVID-19 live updates | No | Yes | Yes |
| [USDA Nutrients](https://fdc.nal.usda.gov/) | National Nutrient Database for Standard Reference | `apiKey` | Yes | Unknown |

**[⬆ Back to Index](#index)**
### Jobs
API | Description | Auth | HTTPS | CORS |
|---|---|---|---|---|
| [Adzuna](https://developer.adzuna.com/overview) | Job board aggregator | `apiKey` | Yes | Unknown |
| [Careerjet](https://www.careerjet.com/partners/api/) | Job search engine | `apiKey` | No | Unknown |
| [GitHub Jobs](https://jobs.github.com/api) | Jobs for software developers | No | Yes | Yes |
| [GraphQL Jobs](https://graphql.jobs/docs/api/) | Jobs with GraphQL | No | Yes | Yes |
| [Jobs2Careers](http://api.jobs2careers.com/api/spec.pdf) | Job aggregator | `apiKey` | Yes | Unknown |
| [Jooble](https://us.jooble.org/api/about) | Job search engine | `apiKey` | Yes | Unknown |
| [Juju](http://www.juju.com/publisher/spec/) | Job search engine | `apiKey` | No | Unknown |
| [Open Skills](https://github.com/workforce-data-initiative/skills-api/wiki/API-Overview) | Job titles, skills and related jobs data | No | No | Unknown |
| [Reed](https://www.reed.co.uk/developers) | Job board aggregator | `apiKey` | Yes | Unknown |
| [The Muse](https://www.themuse.com/developers/api/v2) | Job board and company profiles | `apiKey` | Yes | Unknown |
| [Upwork](https://developers.upwork.com/) | Freelance job board and management system | `OAuth` | Yes | Unknown |
| [USAJOBS](https://developer.usajobs.gov/) | US government job board | `apiKey` | Yes | Unknown |
| [ZipRecruiter](https://www.ziprecruiter.com/publishers) | Job search app and website | `apiKey` | Yes | Unknown |

**[⬆ Back to Index](#index)**
### Machine Learning
API | Description | Auth | HTTPS | CORS |
|---|---|---|---|---|
| [Clarifai](https://docs.clarifai.com) | Computer Vision | `OAuth` | Yes | Unknown |
| [Cloudmersive](https://www.cloudmersive.com/image-recognition-and-processing-api) | Image captioning, face recognition, NSFW classification | `apiKey` | Yes | Yes |
| [Deepcode](https://www.deepcode.ai) | AI for code review | No | Yes | Unknown |
| [Dialogflow](https://dialogflow.com) | Natural Language Processing | `apiKey` | Yes | Unknown |
| [EXUDE-API](http://uttesh.com/exude-api/) | Used for the primary ways for filtering the stopping, stemming words from the text data | No | Yes | Yes |
| [Keen IO](https://keen.io/) | Data Analytics | `apiKey` | Yes | Unknown |
| [NLP Cloud](https://nlpcloud.io) | NLP API using spaCy and transformers for NER, sentiments, classification, summarization, and more | `apiKey` | Yes | Unknown |
| [Time Door](https://timedoor.io) | A time series analysis API | `apiKey` | Yes | Yes |
| [Unplugg](https://unplu.gg/test_api.html) | Forecasting API for timeseries data | `apiKey` | Yes | Unknown |
| [Wit.ai](https://wit.ai/) | Natural Language Processing | `OAuth` | Yes | Unknown |

**[⬆ Back to Index](#index)**
### Music
API | Description | Auth | HTTPS | CORS |
|---|---|---|---|---|
| [AI Mastering](https://aimastering.com/api_docs/) | Automated Music Mastering | `apiKey` | Yes | Yes |
| [Bandsintown](https://app.swaggerhub.com/apis/Bandsintown/PublicAPI/3.0.0) | Music Events | No | Yes | Unknown |
| [Deezer](https://developers.deezer.com/api) | Music | `OAuth` | Yes | Unknown |
| [Discogs](https://www.discogs.com/developers/) | Music | `OAuth` | Yes | Unknown |
| [Freesound](https://freesound.org/docs/api/) | Music Samples | `apiKey` | Yes | Unknown |
| [Genius](https://docs.genius.com/) | Crowdsourced lyrics and music knowledge | `OAuth` | Yes | Unknown |
| [Genrenator](https://binaryjazz.us/genrenator-api/) | Music genre generator | No | Yes | Unknown |
| [iTunes Search](https://affiliate.itunes.apple.com/resources/documentation/itunes-store-web-service-search-api/) | Software products | No | Yes | Unknown |
| [Jamendo](https://developer.jamendo.com/v3.0/docs) | Music | `OAuth` | Yes | Unknown |
| [KKBOX](https://developer.kkbox.com) | Get music libraries, playlists, charts, and perform out of KKBOX's platform | `OAuth` | Yes | Unknown |
| [LastFm](https://www.last.fm/api) | Music | `apiKey` | Yes | Unknown |
| [Lyrics.ovh](http://docs.lyricsovh.apiary.io/) | Simple API to retrieve the lyrics of a song | No | Yes | Unknown |
| [Mixcloud](https://www.mixcloud.com/developers/) | Music | `OAuth` | Yes | Yes |
| [MusicBrainz](https://musicbrainz.org/doc/Development/XML_Web_Service/Version_2) | Music | No | Yes | Unknown |
| [Musixmatch](https://developer.musixmatch.com/) | Music | `apiKey` | Yes | Unknown |
| [Openwhyd](https://openwhyd.github.io/openwhyd/API) | Download curated playlists of streaming tracks (YouTube, SoundCloud, etc...) | No | Yes | No |
| [Songkick](https://www.songkick.com/developer/) | Music Events | `OAuth` | Yes | Unknown |
| [Songsterr](https://www.songsterr.com/a/wa/api/) | Provides guitar, bass and drums tabs and chords | No | Yes | Unknown |
| [SoundCloud](https://developers.soundcloud.com/) | Allow users to upload and share sounds | `OAuth` | Yes | Unknown |
| [Spotify](https://beta.developer.spotify.com/documentation/web-api/) | View Spotify music catalog, manage users' libraries, get recommendations and more | `OAuth` | Yes | Unknown |
| [TasteDive](https://tastedive.com/read/api) | Similar artist API (also works for movies and TV shows) | `apiKey` | Yes | Unknown |
| [TheAudioDB](https://www.theaudiodb.com/api_guide.php) | Music | `apiKey` | Yes | Unknown |
| [Vagalume](https://api.vagalume.com.br/docs/) | Crowdsourced lyrics and music knowledge | `apiKey` | Yes | Unknown |

**[⬆ Back to Index](#index)**
### News
API | Description | Auth | HTTPS | CORS |
|---|---|---|---|---|
| [Associated Press](https://developer.ap.org/) | Search for news and metadata from Associated Press | `apiKey` | Yes | Unknown |
| [Chronicling America](http://chroniclingamerica.loc.gov/about/api/) | Provides access to millions of pages of historic US newspapers from the Library of Congress | No | No | Unknown |
| [Currents](https://currentsapi.services/) | Latest news published in various news sources, blogs and forums | `apiKey` | Yes | Yes |
| [Feedbin](https://github.com/feedbin/feedbin-api) | RSS reader | `OAuth` | Yes | Unknown |
| [Graphs for Coronavirus](https://corona.dnsforfamily.com/api.txt) | Each Country separately and Worldwide Graphs for Coronavirus. Daily updates | No | Yes | Yes |
| [mediastack](https://mediastack.com/) | Free, Simple REST API for Live News & Blog Articles | `apiKey` | Yes | Unknown |
| [New York Times](https://developer.nytimes.com/) | Provides news | `apiKey` | Yes | Unknown |
| [News](https://newsapi.org/) | Headlines currently published on a range of news sources and blogs | `apiKey` | Yes | Unknown |
| [NPR One](http://dev.npr.org/api/) | Personalized news listening experience from NPR | `OAuth` | Yes | Unknown |
| [Spaceflight News](https://spaceflightnewsapi.net) | Spaceflight related news 🚀 | No | Yes | Yes |
| [The Guardian](http://open-platform.theguardian.com/) | Access all the content the Guardian creates, categorised by tags and section | `apiKey` | Yes | Unknown |
| [The Old Reader](https://github.com/theoldreader/api) | RSS reader | `apiKey` | Yes | Unknown |

**[⬆ Back to Index](#index)**
### Open Data
API | Description | Auth | HTTPS | CORS |
|---|---|---|---|---|
| [18F](http://18f.github.io/API-All-the-X/) | Unofficial US Federal Government API Development | No | No | Unknown |
| [Archive.org](https://archive.readme.io/docs) | The Internet Archive | No | Yes | Unknown |
| [Callook.info](https://callook.info) | United States ham radio callsigns | No | Yes | Unknown |
| [CARTO](https://carto.com/) | Location Information Prediction | `apiKey` | Yes | Unknown |
| [CivicFeed](https://developers.civicfeed.com/) | News articles and public datasets | `apiKey` | Yes | Unknown |
| [Enigma Public](http://docs.enigma.com/public/public_v20_api_about) | Broadest collection of public data | `apiKey` | Yes | Yes |
| [French Address Search](https://geo.api.gouv.fr/adresse) | Address search via the French Government | No | Yes | Unknown |
| [Kaggle](https://www.kaggle.com/docs/api) | Create and interact with Datasets, Notebooks, and connect with Kaggle | `apiKey` | Yes | Unknown |
| [LinkPreview](https://www.linkpreview.net) | Get JSON formatted summary with title, description and preview image for any requested URL | `apiKey` | Yes | Yes |
| [Marijuana Strains](http://strains.evanbusse.com/) | Marijuana strains, races, flavors and effects | `apiKey` | No | Unknown |
| [Microlink.io](https://microlink.io) | Extract structured data from any website | No | Yes | Yes |
| [OpenCorporates](http://api.opencorporates.com/documentation/API-Reference) | Data on corporate entities and directors in many countries | `apiKey` | Yes | Unknown |
| [Quandl](https://www.quandl.com/) | Stock Market Data | No | Yes | Unknown |
| [Recreation Information Database](https://ridb.recreation.gov/) | Recreational areas, federal lands, historic sites, museums, and other attractions/resources(US) | `apiKey` | Yes | Unknown |
| [Scoop.it](http://www.scoop.it/dev) | Content Curation Service | `apiKey` | No | Unknown |
| [Teleport](https://developers.teleport.org/) | Quality of Life Data | No | Yes | Unknown |
| [Universities List](https://github.com/Hipo/university-domains-list) | University names, countries and domains | No | Yes | Unknown |
| [University of Oslo](https://data.uio.no/) | Courses, lecture videos, detailed information for courses etc. for the University of Oslo (Norway) | No | Yes | Unknown |
| [UPC database](https://upcdatabase.org/api) | More than 1.5 million barcode numbers from all around the world | `apiKey` | Yes | Unknown |
| [Wikidata](https://www.wikidata.org/w/api.php?action=help) | Collaboratively edited knowledge base operated by the Wikimedia Foundation | `OAuth` | Yes | Unknown |
| [Wikipedia](https://www.mediawiki.org/wiki/API:Main_page) | Mediawiki Encyclopedia | No | Yes | Unknown |
| [Yelp](https://www.yelp.com/developers/documentation/v3) | Find Local Business | `OAuth` | Yes | Unknown |

**[⬆ Back to Index](#index)**
### Open Source Projects
API | Description | Auth | HTTPS | CORS |
|---|---|---|---|---|
| [Countly](https://api.count.ly/reference) | Countly web analytics | No | No | Unknown |
| [Creative Commons Catalog](https://api.creativecommons.engineering/) | Search among openly licensed and public domain works | `OAuth` | Yes | Yes |
| [Drupal.org](https://www.drupal.org/drupalorg/docs/api) | Drupal.org | No | Yes | Unknown |
| [Evil Insult Generator](https://evilinsult.com/api) | Evil Insults | No | Yes | Yes |

**[⬆ Back to Index](#index)**
### Patent
API | Description | Auth | HTTPS | CORS |
|---|---|---|---|---|
| [EPO](https://developers.epo.org/) | European patent search system api | `OAuth` | Yes | Unknown |
| [TIPO](https://tiponet.tipo.gov.tw/Gazette/OpenData/OD/OD05.aspx?QryDS=API00) | Taiwan patent search system api | `apiKey` | Yes | Unknown |
| [USPTO](https://www.uspto.gov/learning-and-resources/open-data-and-mobility) | USA patent api services | No | Yes | Unknown |

**[⬆ Back to Index](#index)**
### Personality
API | Description | Auth | HTTPS | CORS |
|---|---|---|---|---|
| [Advice Slip](http://api.adviceslip.com/) | Generate random advice slips | No | Yes | Unknown |
| [chucknorris.io](https://api.chucknorris.io) | JSON API for hand curated Chuck Norris jokes | No | Yes | Unknown |
| [Dictum](https://github.com/fisenkodv/dictum) | API to get access to the collection of the most inspiring expressions of mankind | No | Yes | Unknown |
| [FavQs.com](https://favqs.com/api) | FavQs allows you to collect, discover and share your favorite quotes | `apiKey` | Yes | Unknown |
| [FOAAS](http://www.foaas.com/) | Fuck Off As A Service | No | No | Unknown |
| [Forismatic](http://forismatic.com/en/api/) | Inspirational Quotes | No | No | Unknown |
| [icanhazdadjoke](https://icanhazdadjoke.com/api) | The largest selection of dad jokes on the internet | No | Yes | Unknown |
| [Imgflip](https://imgflip.com/api) | Gets an array of popular memes | No | Yes | Unknown |
| [kanye.rest](https://kanye.rest) | REST API for random Kanye West quotes | No | Yes | Yes |
| [Medium](https://github.com/Medium/medium-api-docs) | Community of readers and writers offering unique perspectives on ideas | `OAuth` | Yes | Unknown |
| [NaMoMemes](https://github.com/theIYD/NaMoMemes) | Memes on Narendra Modi | No | Yes | Unknown |
| [Programming Quotes](https://github.com/skolakoda/programming-quotes-api) | Programming Quotes API for open source projects | No | Yes | Unknown |
| [Quotable Quotes](https://github.com/lukePeavey/quotable) | Quotable is a free, open source quotations API | No | Yes | Unknown |
| [Quote Garden](https://pprathameshmore.github.io/QuoteGarden/) | REST API for more than 5000 famous quotes | No | Yes | Unknown |
| [Quotes on Design](https://quotesondesign.com/api/) | Inspirational Quotes | No | Yes | Unknown |
| [taylor.rest](https://taylor.rest) | REST API for random Taylor Swift quotes | No | Yes | No |
| [Traitify](https://app.traitify.com/developer) | Assess, collect and analyze Personality | No | Yes | Unknown |

**[⬆ Back to Index](#index)**
### Phone
API | Description | Auth | HTTPS | CORS |
|---|---|---|---|---|
| [Abstract Phone Validation](https://www.abstractapi.com/phone-validation-api) | Validate phone numbers globally | `apiKey` | Yes | Yes |
| [apilayer numverify](https://numverify.com) | Phone number validation | `apiKey` | Yes | Unknown |
| [Cloudmersive Validate](https://cloudmersive.com/phone-number-validation-API) | Validate international phone numbers | `apiKey` | Yes | Yes |
| [NumValidate](https://numvalidate.com) | Open Source phone number validation | No | Yes | Unknown |

**[⬆ Back to Index](#index)**
### Photography
API | Description | Auth | HTTPS | CORS |
|---|---|---|---|---|
| [Flickr](https://www.flickr.com/services/api/) | Flickr Services | `OAuth` | Yes | Unknown |
| [Getty Images](http://developers.gettyimages.com/en/) | Build applications using the world's most powerful imagery | `OAuth` | Yes | Unknown |
| [Gfycat](https://developers.gfycat.com/api/) | Jiffier GIFs | `OAuth` | Yes | Unknown |
| [Giphy](https://developers.giphy.com/docs/) | Get all your gifs | `apiKey` | Yes | Unknown |
| [Gyazo](https://gyazo.com/api/docs) | Upload images | `apiKey` | Yes | Unknown |
| [Imgur](https://apidocs.imgur.com/) | Images | `OAuth` | Yes | Unknown |
| [Lorem Picsum](https://picsum.photos/) | Images from Unsplash | No | Yes | Unknown |
| [ObjectCut](https://objectcut.com/) | Image Background removal | `apiKey` | Yes | Yes |
| [Pexels](https://www.pexels.com/api/) | Free Stock Photos and Videos | `apiKey` | Yes | Yes |
| [Pixabay](https://pixabay.com/sk/service/about/api/) | Photography | `apiKey` | Yes | Unknown |
| [PlaceKitten](https://placekitten.com/) | Resizable kitten placeholder images | No | Yes | Unknown |
| [ReSmush.it](https://resmush.it/api) | Photo optimization | No | No | Unknown |
| [ScreenShotLayer](https://screenshotlayer.com) | URL 2 Image | No | Yes | Unknown |
| [Unsplash](https://unsplash.com/developers) | Photography | `OAuth` | Yes | Unknown |
| [Wallhaven](https://wallhaven.cc/help/api) | Wallpapers | `apiKey` | Yes | Unknown |

**[⬆ Back to Index](#index)**
### Science & Math
API | Description | Auth | HTTPS | CORS |
|---|---|---|---|---|
| [arcsecond.io](https://api.arcsecond.io/) | Multiple astronomy data sources | No | Yes | Unknown |
| [CORE](https://core.ac.uk/services#api) | Access the world's Open Access research papers | `apiKey` | Yes | Unknown |
| [GBIF](https://www.gbif.org/developer/summary) | Global Biodiversity Information Facility | No | Yes | Yes |
| [hubblesite](https://hubblesite.org/api/documentation/) | Space Telescope News Releases | No | Yes | Unknown |
| [iDigBio](https://github.com/idigbio/idigbio-search-api/wiki) | Access millions of museum specimens from organizations around the world | No | Yes | Unknown |
| [inspirehep.net](https://inspirehep.net/info/hep/api?ln=en) | High Energy Physics info. system | No | Yes | Unknown |
| [isEven (humor)](https://isevenapi.xyz/) | Check if a number is even | No | Yes | Unknown |
| [ITIS](https://www.itis.gov/ws_description.html) | Integrated Taxonomic Information System | No | Yes | Unknown |
| [Launch Library 2](https://thespacedevs.com/llapi) | Spaceflight launches and events database | No | Yes | Yes |
| [Materials Platform for Data Science](https://mpds.io) | Curated experimental data for materials science | `apiKey` | Yes | No |
| [Minor Planet Center](http://www.asterank.com/mpc) | Asterank.com Information | No | No | Unknown |
| [NASA](https://api.nasa.gov) | NASA data, including imagery | No | Yes | Unknown |
| [NASA APOD (unofficial API)](https://apodapi.herokuapp.com/) | API for getting APOD (Astronomy Image of the Day) images along with metadata | No | Yes | Yes |
| [Newton](https://newton.now.sh/) | Symbolic and Arithmetic Math Calculator | No | Yes | Unknown |
| [Numbers](https://math.tools/api/numbers/) | Number of the day, random number, number facts and anything else you want to do with numbers | `apiKey` | Yes | Yes |
| [Numbers](http://numbersapi.com) | Facts about numbers | No | No | Unknown |
| [Open Notify](http://open-notify.org/Open-Notify-API/) | ISS astronauts, current location, etc | No | No | Unknown |
| [Open Science Framework](https://developer.osf.io) | Repository and archive for study designs, research materials, data, manuscripts, etc | No | Yes | Unknown |
| [Satellite Passes](https://satellites.fly.dev) | Query next satellite passes above you | No | Yes | Yes |
| [SHARE](https://share.osf.io/api/v2/) | A free, open, dataset about research and scholarly activities | No | Yes | Unknown |
| [SpaceX](https://github.com/r-spacex/SpaceX-API) | Company, vehicle, launchpad and launch data | No | Yes | Unknown |
| [Sunrise and Sunset](https://sunrise-sunset.org/api) | Sunset and sunrise times for a given latitude and longitude | No | Yes | Unknown |
| [Trefle](https://trefle.io/) | Botanical data for plant species | `apiKey` | Yes | Unknown |
| [USGS Earthquake Hazards Program](https://earthquake.usgs.gov/fdsnws/event/1/) | Earthquakes data real-time | No | Yes | Unknown |
| [USGS Water Services](https://waterservices.usgs.gov/) | Water quality and level info for rivers and lakes | No | Yes | Unknown |
| [World Bank](https://datahelpdesk.worldbank.org/knowledgebase/topics/125589) | World Data | No | No | Unknown |

**[⬆ Back to Index](#index)**
### Security
API | Description | Auth | HTTPS | CORS |
|---|---|---|---|---|
| [Censys.io](https://censys.io/api) | Search engine for Internet connected host and devices | `apiKey` | Yes | No |
| [CRXcavator](https://crxcavator.io/apidocs) | Chrome extension risk scoring | `apiKey` | Yes | Unknown |
| [FilterLists](https://filterlists.com) | Lists of filters for adblockers and firewalls | No | Yes | Unknown |
| [FraudLabs Pro](https://www.fraudlabspro.com/developer/api/screen-order) | Screen order information using AI to detect frauds | `apiKey` | Yes | Unknown |
| [GitGuardian](https://api.gitguardian.com/doc) | Scan files for secrets (API Keys, database credentials, ...) | `apiKey` | Yes | No |
| [HaveIBeenPwned](https://haveibeenpwned.com/API/v3) | Passwords which have previously been exposed in data breaches | `apiKey` | Yes | Unknown |
| [Intelligence X](https://github.com/IntelligenceX/SDK/blob/master/Intelligence%20X%20API.pdf) | Perform OSINT via Intelligence X | `apiKey` | Yes | Unknown |
| [LoginRadius](https://www.loginradius.com/docs/) | Managed User Authentication Service | `apiKey` | Yes | Yes |
| [Mozilla http scanner](https://github.com/mozilla/http-observatory/blob/master/httpobs/docs/api.md) | Mozilla observatory http scanner | No | Yes | Unknown |
| [Mozilla tls scanner](https://github.com/mozilla/tls-observatory#api-endpoints) | Mozilla observatory tls scanner | No | Yes | Unknown |
| [National Vulnerability Database](https://nvd.nist.gov/vuln/Data-Feeds/JSON-feed-changelog) | U.S. National Vulnerability Database | No | Yes | Unknown |
| [PhishStats](https://phishstats.info/) | Phishing database | No | Yes | Unknown |
| [Pulsedive](https://pulsedive.com/api/) | Scan, search and collect threat intelligence data in real-time | `apiKey` | Yes | Unknown |
| [SecurityTrails](https://securitytrails.com/corp/apidocs) | Domain and IP related information such as current and historical WHOIS and DNS records | `apiKey` | Yes | Unknown |
| [Shodan](https://developer.shodan.io/) | Search engine for Internet connected devices | `apiKey` | Yes | Unknown |
| [UK Police](https://data.police.uk/docs/) | UK Police data | No | Yes | Unknown |
| [Virushee](https://api.virushee.com/) | Virushee file/data scanning | No | Yes | Yes |

**[⬆ Back to Index](#index)**
### Shopping
API | Description | Auth | HTTPS | CORS |
|---|---|---|---|---|
| [Best Buy](https://bestbuyapis.github.io/api-documentation/#overview) | Products, Buying Options, Categories, Recommendations, Stores and Commerce | `apiKey` | Yes | Unknown |
| [Bratabase](https://developers.bratabase.com/) | Database of different types of Bra Sizes | `OAuth` | Yes | Unknown |
| [Dummy Products](https://dummyproducts-api.herokuapp.com/) | An api to fetch dummy e-commerce products JSON data with placeholder images | `apiKey` | Yes | Yes |
| [eBay](https://go.developer.ebay.com/) | Sell and Buy on eBay | `OAuth` | Yes | Unknown |
| [Etsy](https://www.etsy.com/developers/documentation/getting_started/api_basics) | Manage shop and interact with listings | `OAuth` | Yes | Unknown |
| [Wal-Mart](https://developer.walmartlabs.com/docs) | Item price and availability | `apiKey` | Yes | Unknown |
| [Wegmans](https://dev.wegmans.io) | Wegmans Food Markets | `apiKey` | Yes | Unknown |

**[⬆ Back to Index](#index)**
### Social
API | Description | Auth | HTTPS | CORS |
|---|---|---|---|---|
| [4chan](https://github.com/4chan/4chan-API) | Simple image-based bulletin board dedicated to a variety of topics | No | Yes | Yes |
| [Buffer](https://buffer.com/developers/api) | Access to pending and sent updates in Buffer | `OAuth` | Yes | Unknown |
| [Carro Score](https://docs.score.getcarro.com/) | Social Media Influence Rating | `apiKey` | Yes | Yes |
| [Cisco Spark](https://developer.ciscospark.com) | Team Collaboration Software | `OAuth` | Yes | Unknown |
| [Discord](https://discord.com/developers/docs/intro) | Make bots for Discord, integrate Discord onto an external platform | `OAuth` | Yes | Unknown |
| [Disqus](https://disqus.com/api/docs/auth/) | Communicate with Disqus data | `OAuth` | Yes | Unknown |
| [Facebook](https://developers.facebook.com/) | Facebook Login, Share on FB, Social Plugins, Analytics and more | `OAuth` | Yes | Unknown |
| [Foursquare](https://developer.foursquare.com/) | Interact with Foursquare users and places (geolocation-based checkins, photos, tips, events, etc) | `OAuth` | Yes | Unknown |
| [Fuck Off as a Service](https://www.foaas.com) | Asks someone to fuck off | No | Yes | Unknown |
| [Full Contact](https://www.fullcontact.com/developer/docs/) | Get Social Media profiles and contact Information | `OAuth` | Yes | Unknown |
| [HackerNews](https://github.com/HackerNews/API) | Social news for CS and entrepreneurship | No | Yes | Unknown |
| [Instagram](https://www.instagram.com/developer/) | Instagram Login, Share on Instagram, Social Plugins and more | `OAuth` | Yes | Unknown |
| [Meetup.com](https://www.meetup.com/meetup_api/) | Data about Meetups from Meetup.com | `apiKey` | Yes | Unknown |
| [MySocialApp](https://mysocialapp.io) | Seamless Social Networking features, API, SDK to any app | `apiKey` | Yes | Unknown |
| [Open Collective](https://docs.opencollective.com/help/developers/api) | Get Open Collective data | No | Yes | Unknown |
| [Pinterest](https://developers.pinterest.com/) | The world's catalog of ideas | `OAuth` | Yes | Unknown |
| [Reddit](https://www.reddit.com/dev/api) | Homepage of the internet | `OAuth` | Yes | Unknown |
| [Saidit](https://www.saidit.net/dev/api) | Open Source Reddit Clone | `OAuth` | Yes | Unknown |
| [Slack](https://api.slack.com/) | Team Instant Messaging | `OAuth` | Yes | Unknown |
| [Telegram Bot](https://core.telegram.org/bots/api) | Simplified HTTP version of the MTProto API for bots | `apiKey` | Yes | Unknown |
| [Telegram MTProto](https://core.telegram.org/api#getting-started) | Read and write Telegram data | `OAuth` | Yes | Unknown |
| [Trash Nothing](https://trashnothing.com/developer) | A freecycling community with thousands of free items posted every day | `OAuth` | Yes | Yes |
| [Tumblr](https://www.tumblr.com/docs/en/api/v2) | Read and write Tumblr Data | `OAuth` | Yes | Unknown |
| [Twitch](https://dev.twitch.tv/docs) | Game Streaming API | `OAuth` | Yes | Unknown |
| [Twitter](https://developer.twitter.com/en/docs) | Read and write Twitter data | `OAuth` | Yes | No |
| [vk](https://vk.com/dev/sites) | Read and write vk data | `OAuth` | Yes | Unknown |

**[⬆ Back to Index](#index)**
### Sports & Fitness
API | Description | Auth | HTTPS | CORS |
|---|---|---|---|---|
| [balldontlie](https://balldontlie.io) | Balldontlie provides access to stats data from the NBA | No | Yes | Yes |
| [BikeWise](https://www.bikewise.org/documentation/api_v2) | Bikewise is a place to learn about and report bike crashes, hazards and thefts | No | Yes | Unknown |
| [Canadian Football League (CFL)](http://api.cfl.ca/) | Official JSON API providing real-time league, team and player statistics about the CFL | `apiKey` | Yes | No |
| [City Bikes](http://api.citybik.es/v2/) | City Bikes around the world | No | No | Unknown |
| [Ergast F1](http://ergast.com/mrd/) | F1 data from the beginning of the world championships in 1950 | No | Yes | Unknown |
| [Fitbit](https://dev.fitbit.com/) | Fitbit Information | `OAuth` | Yes | Unknown |
| [Football (Soccer) Videos](https://www.scorebat.com/video-api/) | Embed codes for goals and highlights from Premier League, Bundesliga, Serie A and many more | No | Yes | Yes |
| [Football Prediction](https://boggio-analytics.com/fp-api/) | Predictions for upcoming football matches, odds, results and stats | `X-Mashape-Key` | Yes | Unknown |
| [Football-Data.org](http://api.football-data.org/index) | Football Data | No | No | Unknown |
| [JCDecaux Bike](https://developer.jcdecaux.com/) | JCDecaux's self-service bicycles | `apiKey` | Yes | Unknown |
| [MLB Records and Stats](https://appac.github.io/mlb-data-api-docs/) | Current and historical MLB statistics | No | No | Unknown |
| [NBA Stats](https://any-api.com/nba_com/nba_com/docs/API_Description) | Current and historical NBA Statistics | No | Yes | Unknown |
| [NHL Records and Stats](https://gitlab.com/dword4/nhlapi) | NHL historical data and statistics | No | Yes | Unknown |
| [Sport List & Data](https://developers.decathlon.com/products/sports) | List of and resources related to sports | No | Yes | Yes |
| [Strava](https://strava.github.io/api/) | Connect with athletes, activities and more | `OAuth` | Yes | Unknown |
| [SuredBits](https://suredbits.com/api/) | Query sports data, including teams, players, games, scores and statistics | No | No | No |
| [TheSportsDB](https://www.thesportsdb.com/api.php) | Crowd-Sourced Sports Data and Artwork | `apiKey` | Yes | Yes |
| [Wger](https://wger.de/en/software/api) | Workout manager data as exercises, muscles or equipment | `apiKey` | Yes | Unknown |

**[⬆ Back to Index](#index)**
### Test Data
API | Description | Auth | HTTPS | CORS |
|---|---|---|---|---|
| [Bacon Ipsum](https://baconipsum.com/json-api/) | A Meatier Lorem Ipsum Generator | No | Yes | Unknown |
| [Dicebear Avatars](https://avatars.dicebear.com/) | Generate random pixel-art avatars | No | Yes | No |
| [FakeJSON](https://fakejson.com) | Service to generate test and fake data | `apiKey` | Yes | Yes |
| [FakerAPI](https://fakerapi.it/en) | APIs collection to get fake data | No | Yes | Yes |
| [JSONPlaceholder](http://jsonplaceholder.typicode.com/) | Fake data for testing and prototyping | No | No | Unknown |
| [Loripsum](http://loripsum.net/) | The "lorem ipsum" generator that doesn't suck | No | No | Unknown |
| [PIPL](https://pipl.ir/) | Free and public API that generates random and fake people's data in JSON | No | Yes | No |
| [Randommer](https://randommer.io/randommer-api) | Random data generator | `apiKey` | Yes | Yes |
| [RandomUser](https://randomuser.me) | Generates random user data | No | Yes | Unknown |
| [RoboHash](https://robohash.org/) | Generate random robot/alien avatars | No | Yes | Unknown |
| [This Person Does not Exist](https://thispersondoesnotexist.com) | Generates real-life faces of people who do not exist | No | Yes | Unknown |
| [UUID Generator](https://www.uuidtools.com/docs) | Generate UUIDs | No | Yes | No |
| [Yes No](https://yesno.wtf/api) | Generate yes or no randomly | No | Yes | Unknown |

**[⬆ Back to Index](#index)**
### Text Analysis
API | Description | Auth | HTTPS | CORS |
|---|---|---|---|---|
| [Aylien Text Analysis](https://docs.aylien.com/textapi/#getting-started) | A collection of information retrieval and natural language APIs | `apiKey` | Yes | Unknown |
| [Cloudmersive Natural Language Processing](https://www.cloudmersive.com/nlp-api) | Natural language processing and text analysis | `apiKey` | Yes | Yes |
| [Detect Language](https://detectlanguage.com/) | Detects text language | `apiKey` | Yes | Unknown |
| [Google Cloud Natural](https://cloud.google.com/natural-language/docs/) | Natural language understanding technology, including sentiment, entity and syntax analysis | `apiKey` | Yes | Unknown |
| [languagelayer](https://languagelayer.com/) | Language Detection JSON API supporting 173 languages | `OAuth` | Yes | Unknown |
| [Semantria](https://semantria.readme.io/docs) | Text Analytics with sentiment analysis, categorization & named entity extraction | `OAuth` | Yes | Unknown |
| [Sentiment Analysis](https://www.meaningcloud.com/developer/sentiment-analysis) | Multilingual sentiment analysis of texts from different sources | `apiKey` | Yes | Yes |
| [Sentium](https://sentim-api.herokuapp.com/) | Free API for Text Sentimental analysis | No | Yes | Unknown |
| [Tisane](https://tisane.ai/) | Text Analytics with focus on detection of abusive content and law enforcement applications | `OAuth` | Yes | Yes |
| [Watson Natural Language Understanding](https://cloud.ibm.com/apidocs/natural-language-understanding/natural-language-understanding) | Natural language processing for advanced text analysis | `OAuth` | Yes | Unknown |

**[⬆ Back to Index](#index)**
### Tracking
API | Description | Auth | HTTPS | CORS |
|---|---|---|---|---|
| [Pixela](https://pixe.la) | API for recording and tracking habits or effort, routines | `X-Mashape-Key` | Yes | Yes |
| [Postmon](http://postmon.com.br) | An API to query Brazilian ZIP codes and orders easily, quickly and free | No | No | Unknown |
| [Sweden](https://developer.postnord.com/docs2) | Provides information about parcels in transport | `apiKey` | No | Unknown |
| [UPS](https://www.ups.com/upsdeveloperkit) | Shipment and Address information | `apiKey` | Yes | Unknown |
| [WhatPulse](https://whatpulse.org/pages/webapi/) | Small application that measures your keyboard/mouse usage | No | Yes | Unknown |

**[⬆ Back to Index](#index)**
### Transportation
API | Description | Auth | HTTPS | CORS |
|---|---|---|---|---|
| [ADS-B Exchange](https://www.adsbexchange.com/data/) | Access real-time and historical data of any and all airborne aircraft | No | Yes | Unknown |
| [AIS Hub](http://www.aishub.net/api) | Real-time data of any marine and inland vessel equipped with AIS tracking system | `apiKey` | No | Unknown |
| [Amadeus for Developers](https://developers.amadeus.com/self-service) | Travel Search - Limited usage | `OAuth` | Yes | Unknown |
| [aviationstack](https://aviationstack.com/) | Real-time Flight Status & Global Aviation Data API | `OAuth` | Yes | Unknown |
| [Bay Area Rapid Transit](http://api.bart.gov) | Stations and predicted arrivals for BART | `apiKey` | No | Unknown |
| [BlaBlaCar](https://dev.blablacar.com) | Search car sharing trips | `apiKey` | Yes | Unknown |
| [Boston MBTA Transit](https://www.mbta.com/developers/v3-api) | Stations and predicted arrivals for MBTA | `apiKey` | Yes | Unknown |
| [Community Transit](https://github.com/transitland/transitland-datastore/blob/master/README.md#api-endpoints) | Transitland API | No | Yes | Unknown |
| [GraphHopper](https://graphhopper.com/api/1/docs/) | A-to-B routing with turn-by-turn instructions | `apiKey` | Yes | Unknown |
| [Icelandic APIs](http://docs.apis.is/) | Open APIs that deliver services in or regarding Iceland | No | Yes | Unknown |
| [Izi](http://api-docs.izi.travel/) | Audio guide for travellers | `apiKey` | Yes | Unknown |
| [Metro Lisboa](http://app.metrolisboa.pt/status/getLinhas.php) | Delays in subway lines | No | No | No |
| [Navitia](https://api.navitia.io/) | The open API for building cool stuff with transport data | `apiKey` | Yes | Unknown |
| [Open Charge Map](https://openchargemap.org/site/develop/api) | Global public registry of electric vehicle charging locations | No | Yes | Unknown |
| [REFUGE Restrooms](https://www.refugerestrooms.org/api/docs/#!/restrooms) | Provides safe restroom access for transgender, intersex and gender nonconforming individuals | No | Yes | Unknown |
| [Schiphol Airport](https://developer.schiphol.nl/) | Schiphol | `apiKey` | Yes | Unknown |
| [TransitLand](https://transit.land/documentation/datastore/api-endpoints.html) | Transit Aggregation | No | Yes | Unknown |
| [Transport for Atlanta, US](http://www.itsmarta.com/app-developer-resources.aspx) | Marta | No | No | Unknown |
| [Transport for Auckland, New Zealand](https://api.at.govt.nz/) | Auckland Transport | No | Yes | Unknown |
| [Transport for Belgium](https://hello.irail.be/api/) | Belgian transport API | No | Yes | Unknown |
| [Transport for Berlin, Germany](https://github.com/derhuerst/vbb-rest/blob/3/docs/index.md) | Third-party VBB API | No | Yes | Unknown |
| [Transport for Bordeaux, France](https://opendata.bordeaux-metropole.fr/explore/) | Bordeaux Métropole public transport and more (France) | `apiKey` | Yes | Unknown |
| [Transport for Boston, US](https://mbta.com/developers/v3-api) | MBTA API | No | No | Unknown |
| [Transport for Budapest, Hungary](https://bkkfutar.docs.apiary.io) | Budapest public transport API | No | Yes | Unknown |
| [Transport for Chicago, US](http://www.transitchicago.com/developers/) | CTA | No | No | Unknown |
| [Transport for Czech Republic](https://www.chaps.cz/eng/products/idos-internet) | Czech transport API | No | Yes | Unknown |
| [Transport for Denver, US](http://www.rtd-denver.com/gtfs-developer-guide.shtml) | RTD | No | No | Unknown |
| [Transport for Finland](https://digitransit.fi/en/developers/ ) | Finnish transport API | No | Yes | Unknown |
| [Transport for Germany](http://data.deutschebahn.com/dataset/api-fahrplan) | Deutsche Bahn (DB) API | `apiKey` | No | Unknown |
| [Transport for Grenoble, France](https://www.metromobilite.fr/pages/opendata/OpenDataApi.html) | Grenoble public transport | No | No | No |
| [Transport for Honolulu, US](http://hea.thebus.org/api_info.asp) | Honolulu Transportation Information | `apiKey` | No | Unknown |
| [Transport for India](https://data.gov.in/sector/transport) | India Public Transport API | `apiKey` | Yes | Unknown |
| [Transport for Lisbon, Portugal](https://emel.city-platform.com/opendata/) | Data about buses routes, parking and traffic | `apiKey` | Yes | Unknown |
| [Transport for London, England](https://api.tfl.gov.uk) | TfL API | `apiKey` | Yes | Unknown |
| [Transport for Manchester, England](https://developer.tfgm.com/) | TfGM transport network data | `apiKey` | Yes | No |
| [Transport for Paris, France](http://data.ratp.fr/api/v1/console/datasets/1.0/search/) | RATP Open Data API | No | No | Unknown |
| [Transport for Philadelphia, US](http://www3.septa.org/hackathon/) | SEPTA APIs | No | No | Unknown |
| [Transport for Sao Paulo, Brazil](http://www.sptrans.com.br/desenvolvedores/api-do-olho-vivo-guia-de-referencia/documentacao-api/) | SPTrans | `OAuth` | No | Unknown |
| [Transport for Sweden](https://www.trafiklab.se/api) | Public Transport consumer | `OAuth` | Yes | Unknown |
| [Transport for Switzerland](https://opentransportdata.swiss/en/) | Official Swiss Public Transport Open Data | `apiKey` | Yes | Unknown |
| [Transport for Switzerland](https://transport.opendata.ch/) | Swiss public transport API | No | Yes | Unknown |
| [Transport for The Netherlands](http://www.ns.nl/reisinformatie/ns-api) | NS, only trains | `apiKey` | No | Unknown |
| [Transport for The Netherlands](https://github.com/skywave/KV78Turbo-OVAPI/wiki) | OVAPI, country-wide public transport | No | Yes | Unknown |
| [Transport for Toronto, Canada](https://myttc.ca/developers) | TTC | No | Yes | Unknown |
| [Transport for United States](http://www.nextbus.com/xmlFeedDocs/NextBusXMLFeed.pdf) | NextBus API | No | No | Unknown |
| [Transport for Vancouver, Canada](https://developer.translink.ca/) | TransLink | `OAuth` | Yes | Unknown |
| [Transport for Washington, US](https://developer.wmata.com/) | Washington Metro transport API | `OAuth` | Yes | Unknown |
| [Uber](https://developer.uber.com/products) | Uber ride requests and price estimation | `OAuth` | Yes | Yes |
| [WhereIsMyTransport](https://developer.whereismytransport.com/) | Platform for public transport data in emerging cities | `OAuth` | Yes | Unknown |

**[⬆ Back to Index](#index)**
### URL Shorteners
API | Description | Auth | HTTPS | CORS |
|---|---|---|---|---|
| [Bitly](http://dev.bitly.com/get_started.html) | URL shortener and link management | `OAuth` | Yes | Unknown |
| [CleanURI](https://cleanuri.com/docs) | URL shortener service | No | Yes | Yes |
| [ClickMeter](https://support.clickmeter.com/hc/en-us/categories/201474986) | Monitor, compare and optimize your marketing links | `apiKey` | Yes | Unknown |
| [LiteLink](https://litelink.ml/) | Simple URL Shortener | `No` | Yes | Yes |
| [Rebrandly](https://developers.rebrandly.com/v1/docs) | Custom URL shortener for sharing branded links | `apiKey` | Yes | Unknown |
| [Shrtlnk](https://shrtlnk.dev/developer) | Simple and efficient short link creation | `apiKey` | Yes | Yes |
| [T.LY](https://t.ly/docs) | URL shortener API | No | Yes | No |
| [TinyUID](https://tinyuid.com/docs) | Shorten long URLs | No | Yes | Yes |
| [Zero Width Shortener](https://docs.zws.im) | Shortens URLs using spaces that have zero width, making them invisible to humans | No | Yes | Unknown |


**[⬆ Back to Index](#index)**
### Vehicle
API | Description | Auth | HTTPS | CORS |
|---|---|---|---|---|
| [Brazilian Vehicles and Prices](https://deividfortuna.github.io/fipe/) | Vehicles information from Fundação Instituto de Pesquisas Econômicas - Fipe | No | Yes | Unknown |
| [Kelley Blue Book](http://developer.kbb.com/#!/data/1-Default) | Vehicle info, pricing, configuration, plus much more | `apiKey` | Yes | No |
| [Mercedes-Benz](https://developer.mercedes-benz.com/apis) | Telematics data, remotely access vehicle functions, car configurator, locate service dealers | `apiKey` | Yes | No |
| [NHTSA](https://vpic.nhtsa.dot.gov/api/) | NHTSA Product Information Catalog and Vehicle Listing | No | Yes | Unknown |
| [Smartcar](https://smartcar.com/docs/) | Lock and unlock vehicles and get data like odometer reading and location. Works on most new cars | `OAuth` | Yes | Yes |

**[⬆ Back to Index](#index)**
### Video
API | Description | Auth | HTTPS | CORS |
|---|---|---|---|---|
| [An API of Ice And Fire](https://anapioficeandfire.com/) | Game Of Thrones API | No | Yes | Unknown |
| [Breaking Bad](https://breakingbadapi.com/documentation) | Breaking Bad API | No | Yes | Unknown |
| [Breaking Bad Quotes](https://github.com/shevabam/breaking-bad-quotes) | Some Breaking Bad quotes | No | Yes | Unknown |
| [Czech Television](http://www.ceskatelevize.cz/xml/tv-program/) | TV programme of Czech TV | No | No | Unknown |
| [Dailymotion](https://developer.dailymotion.com/) | Dailymotion Developer API | `OAuth` | Yes | Unknown |
| [Final Space](https://finalspaceapi.com/docs/) | Final Space API | No | Yes | Yes |
| [Game of Thrones Quotes](https://gameofthronesquotes.xyz/) | Some Game of Thrones quotes | No | Yes | Unknown |
| [Harry Potter](https://www.potterapi.com/) | Harry Potter API | `apiKey` | Yes | Yes |
| [MCU Countdown](https://github.com/DiljotSG/MCU-Countdown) | A Countdown to the next MCU Film | No | Yes | Yes |
| [Open Movie Database](http://www.omdbapi.com/) | Movie information | `apiKey` | Yes | Unknown |
| [Ron Swanson Quotes](https://github.com/jamesseanwright/ron-swanson-quotes#ron-swanson-quotes-api) | Television | No | Yes | Unknown |
| [STAPI](http://stapi.co) | Information on all things Star Trek | No | No | No |
| [SWAPI](https://swapi.dev/) | All the Star Wars data you've ever wanted | No | Yes | Yes |
| [SWAPI](https://www.swapi.tech) | All things Star Wars | No | Yes | Yes |
| [The Lord of the Rings](https://the-one-api.dev/) | The Lord of the Rings API | `apiKey` | Yes | Unknown |
| [The Vampire Diaries](https://vampire-diaries-api.netlify.app/) | TV Show Data | `apiKey` | Yes | Yes |
| [TMDb](https://www.themoviedb.org/documentation/api) | Community-based movie data | `apiKey` | Yes | Unknown |
| [Trakt](https://trakt.tv/b/api-docs) | Movie and TV Data | `apiKey` | Yes | Yes |
| [TVDB](https://api.thetvdb.com/swagger) | Television data | `apiKey` | Yes | Unknown |
| [TVMaze](http://www.tvmaze.com/api) | TV Show Data | No | No | Unknown |
| [Vimeo](https://developer.vimeo.com/) | Vimeo Developer API | `OAuth` | Yes | Unknown |
| [YouTube](https://developers.google.com/youtube/) | Add YouTube functionality to your sites and apps | `OAuth` | Yes | Unknown |
| [YTS](https://yts.mx/api) | Movie Data | No | Yes | Unknown |

**[⬆ Back to Index](#index)**
### Weather
API | Description | Auth | HTTPS | CORS |
|---|---|---|---|---|
| [7Timer!](http://www.7timer.info/doc.php?lang=en) | Weather, especially for Astroweather | No | No | Unknown |
| [APIXU](https://www.apixu.com/doc/request.aspx) | Weather | `apiKey` | Yes | Unknown |
| [ColorfulClouds](https://open.caiyunapp.com/ColorfulClouds_Weather_API) | Weather | `apiKey` | Yes | Yes |
| [Dark Sky](https://darksky.net/dev/) | Weather | `apiKey` | Yes | No |
| [Foreca](https://developer.foreca.com) | Weather | `OAuth` | Yes | Unknown |
| [MetaWeather](https://www.metaweather.com/api/) | Weather | No | Yes | No |
| [Meteorologisk Institutt](https://api.met.no/weatherapi/documentation) | Weather and climate data | `User-Agent` | Yes | Unknown |
| [NOAA Climate Data](https://www.ncdc.noaa.gov/cdo-web/) | Weather and climate data | `apiKey` | Yes | Unknown |
| [ODWeather](http://api.oceandrivers.com/static/docs.html) | Weather and weather webcams | No | No | Unknown |
| [openSenseMap](https://api.opensensemap.org/) | Data from Personal Weather Stations called senseBoxes | No | Yes | Yes |
| [OpenUV](https://www.openuv.io) | Real-time UV Index Forecast | `apiKey` | Yes | Unknown |
| [OpenWeatherMap](https://openweathermap.org/api) | Weather | `apiKey` | Yes | Unknown |
| [QWeather](https://dev.qweather.com/) | Location-based weather data | `apiKey` | Yes | Yes |
| [Storm Glass](https://stormglass.io/) | Global marine weather from multiple sources | `apiKey` | Yes | Yes |
| [TheRainery](https://therainery.com/documentation/) | Forecast models from meteorological institutes | `apiKey` | Yes | No |
| [Troposphere](https://www.troposphere.io/developer) | Global weather and climate data | `apiKey` | Yes | Yes |
| [weather-api](https://github.com/robertoduessmann/weather-api) | A RESTful free API to check the weather | No | Yes | No |
| [Weatherbit](https://www.weatherbit.io/api) | Weather | `apiKey` | Yes | Unknown |
| [weatherstack](https://weatherstack.com/) | Real-Time & Historical World Weather Data API | `apiKey` | Yes | Unknown |

**[⬆ Back to Index](#index)**

<br>

## License
[MIT](LICENSE)<|MERGE_RESOLUTION|>--- conflicted
+++ resolved
@@ -583,12 +583,9 @@
 |---|---|---|---|---|
 | [Coronavirus in the UK](https://coronavirus.data.gov.uk/details/developers-guide) | UK Government coronavirus data, including deaths and cases by region | No | Yes | Unknown |
 | [Covid-19](https://covid19api.com/) | Covid 19 spread, infection and recovery | No | Yes | Yes |
-<<<<<<< HEAD
-| [Dataflow Kit COVID-19](https://covid-19.dataflowkit.com/v1) | COVID-19 live statistics into sites per hour | No | Yes | Unknown |
-=======
 | [Covid-19](https://github.com/M-Media-Group/Covid-19-API) | Covid 19 cases, deaths and recovery per country | No | Yes | Yes |
 | [Covid-19 Government Response](https://covidtracker.bsg.ox.ac.uk) | Government measures tracker to fight against the Covid-19 pandemic | No | Yes | Yes |
->>>>>>> b6446445
+| [Dataflow Kit COVID-19](https://covid-19.dataflowkit.com) | COVID-19 live statistics into sites per hour | No | Yes | Unknown |
 | [Diabetes](http://predictbgl.com/api/) | Logging and retrieving diabetes information | No | No | Unknown |
 | [Healthcare.gov](https://www.healthcare.gov/developers/) | Educational content about the US Health Insurance Marketplace | No | Yes | Unknown |
 | [Lexigram](https://docs.lexigram.io/v1/welcome) | NLP that extracts mentions of clinical concepts from text, gives access to clinical ontology | `apiKey` | Yes | Unknown |
