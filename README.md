--- conflicted
+++ resolved
@@ -158,11 +158,8 @@
 | [Non-Working Days](https://github.com/gadael/icsdb) | Database of ICS files for non working days | No | Yes | Unknown |
 | [Non-Working Days](https://isdayoff.ru) | Simple REST API for checking working, non-working or short days for Russia, CIS, USA and other | No | Yes | Yes |
 | [Russian Calendar](https://github.com/egno/work-calendar) | Check if a date is a Russian holiday or not | No | Yes | No |
-<<<<<<< HEAD
 | [UK Bank Holidays](https://www.gov.uk/bank-holidays.json) | Bank holidays in England and Wales, Scotland and Northern Ireland | No | Yes | Unknown |
-=======
 | [UnixTime Converter](https://unixtime.co.za) | A REST API to convert UnixTime to DateTime and DateTime to UnixTime | No | Yes | Unknown |
->>>>>>> 748e726b
 
 **[⬆ Back to Index](#index)**
 ### Cloud Storage & File Sharing
