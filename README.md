--- conflicted
+++ resolved
@@ -88,11 +88,8 @@
 | Colorado Data Engine | Formatted and geolocated Colorado public data | No |[Go!](http://codataengine.org/) |
 | Yelp | Find Local Business | Yes |[Go!](https://www.yelp.com/developers) |
 | Quandl API | Stock Market Data | No |[Go!](https://www.quandl.com/) |
-<<<<<<< HEAD
 | Wikipedia | Mediawiki API | No |[Go!](https://www.mediawiki.org/wiki/API:Main_page) |
-=======
 | fonoApi | Mobile Device Description | No |[Go!](https://fonoapi.freshpixl.com/) |
->>>>>>> aaf129a4
 
 ### Data Validation
 
