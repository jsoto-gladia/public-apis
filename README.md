--- conflicted
+++ resolved
@@ -391,11 +391,8 @@
 ### Documents & Productivity
 API | Description | Auth | HTTPS | CORS |
 |---|---|---|---|---|
-<<<<<<< HEAD
 | [Airtable](https://airtable.com/api) | Integrate with Airtable | `apiKey` | Yes | Unknown |
-=======
 | [apilayer pdflayer](https://pdflayer.com) | HTML/URL to PDF | `apiKey` | Yes | Unknown |
->>>>>>> 50233804
 | [Cloudmersive Document and Data Conversion](https://cloudmersive.com/convert-api) | HTML/URL to PDF/PNG, Office documents to PDF, image conversion | `apiKey` | Yes | Yes |
 | [Code::Stats](https://codestats.net/api-docs) | Automatic time tracking for programmers | `apiKey` | Yes | No |
 | [File.io](https://www.file.io) | File Sharing | No | Yes | Unknown |
