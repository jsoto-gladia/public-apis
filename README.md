# Public APIs

A collective list of JSON APIs for use in web development.

> While I appreciate the masses of pull requests and community involvement, some PRs have been specifically to market company APIs that offer paid for solutions. This API list is not a marketing tool, but a tool to help the community build applications and use free public APIs quickly and easily. Pull requests that explicitly are marketing attempts won't be accepted, thanks for understanding! :)

### Animals

| API | Description | OAuth |Link |
|---|---|---|---|
| Petfinder | Adoption | No | [Go!](https://www.petfinder.com/developers/api-docs/) |
| RescueGroups | Adoption | No | [Go!](https://userguide.rescuegroups.org/display/APIDG/API+Developers+Guide+Home) |
| IUCN | IUCN Red List of Threatened Species | No, but a token is required | [Go!] (http://apiv3.iucnredlist.org/api/v3/docs) |

### Anime

| API | Description | OAuth |Link |
|---|---|---|---|
| Hummingbird | Hummingbird Anime API | No | [Go!](https://hummingbird.me/) |
| AniList | AniList Anime API | Yes | [Go!](http://anilist-api.readthedocs.org/en/latest/#) |

### Business

| API | Description | OAuth |Link |
|---|---|---|---|
| markerapi | Trademark Search API | No | [Go!](http://www.markerapi.com/) |


### Calendar

| API | Description | OAuth |Link |
|---|---|---|---|
| Church Calendar API | Catholic liturgical calendar | No | [Go!](http://calapi.inadiutorium.cz/) |
| Non-working days API | Database of ICS files for non working days | No | [Go!](https://github.com/gadael/icsdb) |
| Date and Time | Global Date and Time | No | [Go!](http://www.timeanddate.com/services/api/) |
| Holidays | Free API for obtaining information about holidays. | No | [Go!](http://holidayapi.com/) |

### Development

| API | Description | OAuth |Link |
|---|---|---|---|
| RandomUser | Generates random user data | No | [Go!](https://randomuser.me) |
| UI Faces | Find and generate sample avatars for user interfaces | No | [Go!](http://uifaces.com/api) |
| UI Names | Generate random fake names | No | [Go!](https://github.com/thm/uinames) |
| Adorable Avatars | Generate random cartoon avatars | No | [Go!](http://avatars.adorable.io) |
| Github - User Data | Pull public information for a user's github | No | [Go!](https://api.github.com/users/hackeryou) |
| Gitter | Chat for GitHub | Yes | [Go!](https://developer.gitter.im/docs/) |
| JSONPlaceholder | Fake data for testing and prototyping | No | [Go!](http://jsonplaceholder.typicode.com/) |
| RoboHash | Generate random robot/alien avatars | No | [Go!](https://robohash.org/) |
| Plino | Spam filtering system | No | [Go!](https://plino.herokuapp.com/) |
| API Only | Several APIs free. | No | [Go!](http://apionly.com/) |
| Lorem Text | Generates Lorem Ipsum text | Yes | [Go!] (https://market.mashape.com/montanaflynn/lorem-text-generator)
| Hipster Ipsum | Generates Hipster Ipsum text | No | [Go!] (http://hipsterjesus.com/)
| Loripsum | The "lorem ipsum" generator that doesn't suck | No | [Go!] (http://loripsum.net/)
| ReqRes | A hosted REST-API ready to respond to your AJAX requests | No | [Go!] (http://reqres.in/)
| StackExchange | The All-in-one API for StackExchange sites | Yes | [Go!] (https://api.stackexchange.com/)
| Random Word | Generate random word | No | [Go!](http://randomword.setgetgo.com/) |

### Drinks and Food

| API | Description | OAuth |Link |
|---|---|---|---|
| Recipe Puppy | Food | No | [Go!](http://www.recipepuppy.com/about/api/)
| Yummly | Find food recipes | No | [Go!](https://developer.yummly.com/) |
| PunkAPI | Brewdog Beer Recipes | No | [Go!] (https://punkapi.com/) |
| BreweryDB | Beer | No, but `apiKey` query string |[Go!](http://www.brewerydb.com/developers) |
| LCBO API | Alcohol | No, but `apiKey` query string |[Go!](https://lcboapi.com/) |

### Data Access

| API | Description | OAuth |Link |
|---|---|---|---|
| Abbreviation API | Get abbreviations and meanings | No |[Go!](https://market.mashape.com/daxeel/abbreviations) |
| Callook.info API | United States ham radio callsigns | No |[Go!](https://callook.info) |
| Celebinfo API | Celebrity information API | No |[Go!](https://market.mashape.com/daxeel/celebinfo/) |
| Dronestream API | Tracks United States drone strikes | No |[Go!](http://dronestre.am/) |
| Open Government | Australian Government Open Data | No |[Go!](https://www.data.gov.au/) |
| Open Government | United States Government Open Data | No |[Go!](https://www.data.gov/) |
| Data USA | US Public Data | No |[Go!](http://datausa.io/about/api/) |
| Colorado Information Marketplace | Colorado State Government Open Data | No |[Go!](https://data.colorado.gov/) |
| Colorado Data Engine | Formatted and geolocated Colorado public data | No |[Go!](http://codataengine.org/) |
| Yelp | Find Local Business | Yes |[Go!](https://www.yelp.com/developers) |
| Quandl API | Stock Market Data | No |[Go!](https://www.quandl.com/) |
| Wikipedia | Mediawiki API | No |[Go!](https://www.mediawiki.org/wiki/API:Main_page) |

### Exchange

| API | Description | OAuth |Link |
|---|---|---|---|
| Currencylayer | Exchange rates and currency conversion | No | [Go!](https://currencylayer.com/documentation) |
| Fixer.io | JSON API for foreign exchange rates and currency conversion | No | [Go!](http://fixer.io) |

### Games & Comics

| API | Description | OAuth |Link |
|---|---|---|---|
| Marvel | Marvel Comics API | No | [Go!](http://developer.marvel.com) |
| SWAPI | Star Wars API | No |[Go!](https://swapi.co) |
| Pokéapi | The RESTful Pokémon API | No |[Go!](http://pokeapi.co) |
| Giant Bomb | Video Games | No |[Go!](http://www.giantbomb.com/api/documentation) |
| Comic Vine | Comics | No | [Go!](http://comicvine.gamespot.com/api/documentation) |
| Battle.net | Blizzard API | No | [Go!] (https://dev.battle.net/)  |
| Steam | Steam Client API | Yes | [Go!] (https://developer.valvesoftware.com/wiki/Steam_Web_API) |
| Deck of Cards | Deck of Cards API | No | [Go!] (http://deckofcardsapi.com/)  |
| Magic the gathering | Magic the gathering API | No | [Go!] (http://magicthegathering.io/)  |
| Clash of Clans | Clash of Clans API | No | [Go!] (https://developer.clashofclans.com) |
| Guild Wars 2 | Guild Wars 2 API | No, but `apiKey` query string (for some routes) | [Go!](https://wiki.guildwars2.com/wiki/API:Main) |

### Geocoding

| API | Description | OAuth |Link |
|---|---|---|---|
| OpenCage | Forward and reverse geocoding using open data | No | [Go!](https://geocoder.opencagedata.com) |
| Google Maps API | Create/customize digital maps based on Google Maps data | No, but `apiKey` query string | [Go!](https://developers.google.com/maps/) |
| Mapbox | Create/customize beautiful digital maps | No, but `apiKey` query string | [Go!](https://www.mapbox.com/developers/) |
| IP Address Details| Find geolocation with ip address | No | [Go!](https://ipinfo.io/) |
| IP 2 Country | Map an IP to a country | No | [Go!](https://ip2country.info) |
| GeoNames | Place names and other geographical data | No | [Go!](http://www.geonames.org/export/web-services.html) |
| Mexico | Mexico RESTful zip codes API | No | [Go!](https://github.com/IcaliaLabs/sepomex) |
| PostcodeData.nl | Provide geolocation data based on postcode for Dutch addresses | No | [Go!](http://api.postcodedata.nl/v1/postcode/?postcode=1211EP&streetnumber=60&ref=domeinnaam.nl&type=json) |
| Postcodes.io | Postcode & Geolocation API for the UK | No | [Go!](https://postcodes.io) |

### Health

| API | Description | OAuth |Link |
|---|---|---|---|
| USDA Nutrients | National Nutrient Database for Standard Reference | No | [Go!](https://ndb.nal.usda.gov/ndb/doc/index) |

### Health

| API | Description | OAuth |Link |
|---|---|---|---|
| Nutritionix | Worlds largest verified nutrition database | No, but `apiKey` query string | [Go!](https://developer.nutritionix.com/) |

### Media

| API | Description | OAuth |Link |
|---|---|---|---|
| Noun Project | Icons | Yes | [Go!](http://api.thenounproject.com/index.html) |
| Unsplash | Photography | Yes | [Go!](https://unsplash.com/developers) |
| Giphy | Get all your gifs | No | [Go!](https://github.com/Giphy/GiphyAPI) |
| TVMaze | TV Show Data | No | [Go!](http://www.tvmaze.com/api) |
| OMDB | Open movie database | No | [Go!](http://omdbapi.com) |
| MovieDB | Movie Data | No | [Go!](https://www.themoviedb.org/documentation/api) |
| Netflix Roulette | Netflix database | No | [Go!](http://netflixroulette.net/api/) |
| Good Reads | Books | No | [Go!](https://www.goodreads.com/api) |
| Dribbble | Design | Yes | [Go!](http://developer.dribbble.com/v1/) |
| Ron Swanson Quotes | Television | No | [Go!](https://github.com/jamesseanwright/ron-swanson-quotes#ron-swanson-quotes-api) |
| Rijksmuseum| Art | No | [Go!](https://www.rijksmuseum.nl/en/api) |
| iTunes Search | Software products API | No | [Go!](https://affiliate.itunes.apple.com/resources/documentation/itunes-store-web-service-search-api/) |
| Twitch | Game Streaming API | Yes | [Go!](https://github.com/justintv/Twitch-API) |
| Wordnik | Dictionary Data API | No | [Go!](http://developer.wordnik.com) |
| Imgur | Images | Yes | [Go!](https://api.imgur.com/#overview) |
| File.io | Files | No | [Go!](https://file.io) |
| Chuck Norris Database | Jokes | No | [Go!](http://www.icndb.com/api) |
| Medium | community of readers and writers offering unique perspectives on ideas. | Yes | [Go!](https://github.com/Medium/medium-api-docs)
| Flickr | Flickr Services | Yes | [Go!](https://www.flickr.com/services/api/)
| Reddit | Homepage of the internet | Parts | [Go!](https://www.reddit.com/dev/api)
| 500px |  Photography Community | Yes | [Go!](https://github.com/500px/api-documentation)
| HackerNews | Social news for CS and entrepreneurship | No | [Go!](https://github.com/HackerNews/API)
| Genius | Crowdsourced lyrics and music knowledge | Yes | [Go!](https://docs.genius.com/)

### Music
| API | Description | OAuth |Link |
|---|---|---|---|
| Discogs | Music | No | [Go!](https://www.discogs.com/developers/) |
| EchoNest | Music | No | [Go!](http://developer.echonest.com/docs/v4) |
| Jamendo | Music | Yes | [Go!](https://developer.jamendo.com/v3.0) |
| LastFm | Music | No | [Go!](http://www.last.fm/api) |
| Mixcloud | Music | No | [Go!](https://www.mixcloud.com/developers/) |
| MusicBrainz | Music | No | [Go!](https://musicbrainz.org/doc/Development/XML_Web_Service/Version_2) |
| Soundcloud | Music | No | [Go!](https://developers.soundcloud.com/) |
| Spotify | Music | Parts | [Go!](https://developer.spotify.com/web-api/migration-guide/) |
| Musixmatch | Music | No, but `apikey` query string | [Go!](https://developer.musixmatch.com/) |
| Musikki | Music | No | [Go!](https://music-api.musikki.com/reference) |
| Songsterr | Provides guitar, bass and drums tabs and chords  | No | [Go!](https://www.songsterr.com/a/wa/api/) |

### Open Source projects
| API | Description | OAuth |Link |
|---|---|---|---|
| Drupal.org | Drupal.org API | No | [Go!](https://www.drupal.org/drupalorg/api) |
| Countly  | Countly web analytics API | No | [Go!](http://resources.count.ly/) |
| Libraries.io | Open source software libraries | No, but `apiKey` query string | [Go!](https://libraries.io/api) |

### Planets
| API | Description | OAuth |Link |
|---|---|---|---|
| Minor Planet Center | Asterank.com API | No | [Go!](http://www.asterank.com/mpc) |

### Security

| API | Description | OAuth |Link |
|---|---|---|---|
| UK Police | UK Police data | No | [Go!](https://data.police.uk/docs/) |
| AXFR Database | AXFR public database API | No | [Go'](http://api.axfrcheck.com) |

### Science

| API | Description | OAuth |Link |
|---|---|---|---|
| TED Talks | TED API | No | [Go!](http://developer.ted.com/API_Docs) |
| NASA | NASA data, including imagery | No | [Go!](https://api.nasa.gov) |
| World Bank | World Data | No | [Go!](http://data.worldbank.org/developers) |
| Open Notify | ISS astronauts, current location API | No | [Go!](http://open-notify.org/Open-Notify-API/) |
| Fedger.io | Query machine intelligence data | No | [Go!](https://dev.fedger.io/docs/) |
| inspirehep.net | High Energy Physics info. system | No | [Go!](https://inspirehep.net/info/hep/api?ln=en) |
| USGS Earthquake Hazards Program | Earthquakes data real-time | No | [Go!](http://earthquake.usgs.gov/fdsnws/event/1/) |

### Social

| API | Description | OAuth |Link |
|---|---|---|---|
| Full Contact | Get Social Media profiles and contact Information | Yes | [Go!](https://www.fullcontact.com/developer/docs/) |
| Instagram API | Instagram Login, Share on Instagram, Social Plugins and more | Yes | [Go!](https://www.instagram.com/developer/) |
| LinkedIn REST-API | The foundation of all digital integrations with LinkedIn | Yes | [Go!](https://developer.linkedin.com/docs/rest-api) |
| Facebook API | Facebook Login, Share on FB, Social Plugins, Analytics and more | Yes | [Go!](https://developers.facebook.com/) |
| Twitter API | Read and write Twitter data | Yes | [Go!](https://dev.twitter.com/rest/public) |
| Telegram API | Read and write Telegram data | Yes | [Go!](https://core.telegram.org/api#getting-started) |
| Fuck Off as a Service | Asks someone to fuck off | No | [Go!](https://www.foaas.com) |
| vk API | Read and write vk dat | Yes | [Go!](https://vk.com/dev/sites) |
| Oculus API | Develop games for VR | Yes | [Go!](https://developer.oculus.com/) |
| Wit.ai API | Turn speech and text into actionable data | Yes | [Go!](https://wit.ai/docs) |
| Tumblr API | Read and write Tumblr Data | Yes | [Go!](https://www.tumblr.com/docs/en/api/v2) |

### Sports/Fitness

| API | Description | OAuth |Link |
|---|---|---|---|
| Football-Data.org | Football Data | No | [Go!](http://api.football-data.org) |
| FitBit | FitBit API | No | [Go!](https://dev.fitbit.com) |
| Stattleship | MLB, NBA, NHL, NFL | No, but a token is required | [Go!](https://www.stattleship.com/#) |
| JCDecaux Bike API | JCDecaux's self-service bicycles | No, but `apiKey` query string | [Go!](https://developer.jcdecaux.com/) |
| City Bikes API | City Bikes around the world | No | [Go!](http://api.citybik.es/v2/) |
| Ergast F1 API | F1 data from the beginning of the world championships in 1950 | No | [Go!](http://ergast.com/mrd/)

### Transportation
| API | Description | OAuth |Link |
|---|---|---|---|
| Transport for London, England | TfL API | No | [Go!](https://api.tfl.gov.uk) |
| Transport for Belgium | Belgian transport API | No | [Go!](https://hello.irail.be/api/) |
| Transport for Germany | Deutsche Bahn (DB) API | No, but `authKey` query string | [Go!](http://data.deutschebahn.com/apis/fahrplan/) |
| Transport for Switzerland | Swiss public transport API | No | [Go!](https://transport.opendata.ch/) |
| Transport for Budapest | Budapest public transport API | No | [Go!](http://docs.bkkfutar.apiary.io/) |
| Transport for Norway | Norwegian transport API | No | [Go!](http://reisapi.ruter.no/help) |
| Transport for Toronto, Canada | TTC | No| [Go!](https://myttc.ca/developers) |
| Transport for Ottawa, Canada | OC Transpo next bus arrival API | No | [Go!](http://www.octranspo1.com/developers) |
| Transport for Vancouver, Canada | TransLink | Yes | [Go!](https://developer.translink.ca/) |
| Transport for Chicago, US | CTA | No | [Go!](http://www.transitchicago.com/developers/) |
| Transport for Washington, US | Washington Metro transport API | Yes | [Go!](https://developer.wmata.com/) |
| Transport for Minneapolis, US | NexTrip API | Yes | [Go!](http://svc.metrotransit.org/) |
| Transport for Paris, France | RATP Open Data API | No | [Go!](http://data.ratp.fr/api/v1/console/datasets/1.0/search/) |
| Transport for São Paulo, Brazil | SPTrans | Yes | [Go!](http://www.sptrans.com.br/desenvolvedores/APIOlhoVivo/Documentacao.aspx) |
| Transport for The Netherlands | NS | No | [Go!](http://www.ns.nl/reisinformatie/ns-api) |
<<<<<<< HEAD
| Transport for Sweden | Public Transport consumer | Yes | [Go!](https://www.trafiklab.se/api) |
| Transport for Finland | Finnish transport API | No | [Go!](http://digitransit.fi/en/developers/) |
| Schiphol Airport API | Schiphol | Yes | [Go!](https://flight-info.3scale.net/)
| Transport for Boston, MA, USA | MBTA API | No | [Go!](http://realtime.mbta.com/Portal/Home/Documents)
| TransitLand | Transit Aggregation | No | [Go!](https://transit.land/documentation/datastore/api-endpoints.html)
| Goibibo | API for travel search  | No, but `apiKey` query string | [Go!](https://developer.goibibo.com/docs) |
| Transport for Rio de Janeiro, Brazil | Prefeitura do Rio (City Hall) | No | [Go!](http://data.rio/group/transporte-e-mobilidade) |
| Trasport for Madrid, Spain | Madrid BUS transport API | No, but apiKey query string |[Go!](http://opendata.emtmadrid.es/Servicios-web/BUS) |
| Transport for India | India Public Transport API | No, Api key is required   | [Go!](https://data.gov.in/sector/transport) |
| Transport for Atlanta, US | Marta | No | [Go!](http://www.itsmarta.com/developers/data-sources/marta-bus-realtime-restful-api.aspx) |
| Indian Railways | Indian Railways API | No, but a token is required |[Go!](http://api.erail.in/) |

### University
| API | Description | OAuth |Link |
|---|---|---|---|
| University API | University names, countries and domains| No| [Go!](https://github.com/Hipo/university-domains-list) |

=======
| Schiphol Airport API | Schiphol | Yes | [Go!](https://flight-info.3scale.net/) |
| Transport for Philadelphia | SEPTA APIs | No | [Go!](http://www3.septa.org/hackathon/) |
>>>>>>> ab082382

### Vehicle
| API | Description | OAuth |Link |
|---|---|---|---|
| Vehicle API | Lot of vehicles informations | No, but `apiKey` query string | [Go!](http://developer.edmunds.com/api-documentation/overview/) |

### Video
| API | Description | OAuth |Link |
|---|---|---|---|
| Vimeo | Vimeo Developer API | Yes | [Go!](https://developer.vimeo.com/)
| YouTube | Add YouTube functionality to your sites and apps. | Yes / No | [Go!](https://developers.google.com/youtube/)

### Weather
| API | Description | OAuth |Link |
|---|---|---|---|
| Wunderground | Weather | No | [Go!](http://www.wunderground.com/weather/api/) |
| OpenWeatherMap | Weather | No | [Go!](http://openweathermap.org/api) |
| Yahoo! Weather | Weather | No | [Go!](https://developer.yahoo.com/weather/) |
| Dark Sky Forecast API | Weather | No, but  `apiKey` query string | [Go!](https://developer.forecast.io/) |
<|MERGE_RESOLUTION|>--- conflicted
+++ resolved
@@ -251,7 +251,6 @@
 | Transport for Paris, France | RATP Open Data API | No | [Go!](http://data.ratp.fr/api/v1/console/datasets/1.0/search/) |
 | Transport for São Paulo, Brazil | SPTrans | Yes | [Go!](http://www.sptrans.com.br/desenvolvedores/APIOlhoVivo/Documentacao.aspx) |
 | Transport for The Netherlands | NS | No | [Go!](http://www.ns.nl/reisinformatie/ns-api) |
-<<<<<<< HEAD
 | Transport for Sweden | Public Transport consumer | Yes | [Go!](https://www.trafiklab.se/api) |
 | Transport for Finland | Finnish transport API | No | [Go!](http://digitransit.fi/en/developers/) |
 | Schiphol Airport API | Schiphol | Yes | [Go!](https://flight-info.3scale.net/)
@@ -263,16 +262,13 @@
 | Transport for India | India Public Transport API | No, Api key is required   | [Go!](https://data.gov.in/sector/transport) |
 | Transport for Atlanta, US | Marta | No | [Go!](http://www.itsmarta.com/developers/data-sources/marta-bus-realtime-restful-api.aspx) |
 | Indian Railways | Indian Railways API | No, but a token is required |[Go!](http://api.erail.in/) |
-
-### University
-| API | Description | OAuth |Link |
-|---|---|---|---|
-| University API | University names, countries and domains| No| [Go!](https://github.com/Hipo/university-domains-list) |
-
-=======
 | Schiphol Airport API | Schiphol | Yes | [Go!](https://flight-info.3scale.net/) |
 | Transport for Philadelphia | SEPTA APIs | No | [Go!](http://www3.septa.org/hackathon/) |
->>>>>>> ab082382
+
+### University
+| API | Description | OAuth |Link |
+|---|---|---|---|
+| University API | University names, countries and domains| No| [Go!](https://github.com/Hipo/university-domains-list) |
 
 ### Vehicle
 | API | Description | OAuth |Link |
