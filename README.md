--- conflicted
+++ resolved
@@ -60,16 +60,11 @@
 
 | API | Description | OAuth |Link |
 |---|---|---|---|
-<<<<<<< HEAD
 | Recipe Puppy | Food | No | [Go!](http://www.recipepuppy.com/about/api/)
-| BreweryDB | Beer | No, but apiKey query string |[Go!](http://www.brewerydb.com/developers) |
-| LCBO API | Alcohol | No, but apiKey query string |[Go!](https://lcboapi.com/) |
 | Yummly | Find food recipes | No | [Go!](https://developer.yummly.com/) |
 | PunkAPI | Brewdog Beer Recipes | No | [Go!] (https://punkapi.com/) |
-=======
 | BreweryDB | Beer | No, but `apiKey` query string |[Go!](http://www.brewerydb.com/developers) |
 | LCBO API | Alcohol | No, but `apiKey` query string |[Go!](https://lcboapi.com/) |
->>>>>>> fd004d92
 
 ### Data Access
 
@@ -184,12 +179,8 @@
 | API | Description | OAuth |Link |
 |---|---|---|---|
 | Drupal.org | Drupal.org API | No | [Go!](https://www.drupal.org/drupalorg/api) |
-<<<<<<< HEAD
 | Countly  | Countly web analytics API | No | [Go!](http://resources.count.ly/) |
-| Libraries.io | Open source software libraries | No | [Go!](https://libraries.io/api) |
-=======
 | Libraries.io | Open source software libraries | No, but `apiKey` query string | [Go!](https://libraries.io/api) |
->>>>>>> fd004d92
 
 ### Planets
 | API | Description | OAuth |Link |
