# Public APIs [![Run tests](https://github.com/public-apis/public-apis/workflows/Run%20tests/badge.svg)](https://github.com/public-apis/public-apis/actions?query=workflow%3A%22Run+tests%22) [![Validate links](https://github.com/public-apis/public-apis/workflows/Validate%20links/badge.svg?branch=master)](https://github.com/public-apis/public-apis/actions?query=workflow%3A%22Validate+links%22)

*A collective list of free APIs for use in software and web development.*

A public API for this project can be found [here](https://github.com/davemachado/public-api)!

For information on contributing to this project, please see the [contributing guide](CONTRIBUTING.md).

**NOTE: A passing build status indicates all listed APIs are available since the last update. A failing build status indicates that 1 or more services may be unavailable at the moment.**

## Index

* [Animals](#animals)
* [Anime](#anime)
* [Anti-Malware](#anti-malware)
* [Art & Design](#art--design)
* [Books](#books)
* [Business](#business)
* [Calendar](#calendar)
* [Cloud Storage & File Sharing](#cloud-storage--file-sharing)
* [Continuous Integration](#continuous-integration)
* [Cryptocurrency](#cryptocurrency)
* [Currency Exchange](#currency-exchange)
* [Data Validation](#data-validation)
* [Development](#development)
* [Dictionaries](#dictionaries)
* [Documents & Productivity](#documents--productivity)
* [Environment](#environment)
* [Events](#events)
* [Finance](#finance)
* [Food & Drink](#food--drink)
* [Games & Comics](#games--comics)
* [Geocoding](#geocoding)
* [Government](#government)
* [Health](#health)
* [Jobs](#jobs)
* [Machine Learning](#machine-learning)
* [Music](#music)
* [News](#news)
* [Open Data](#open-data)
* [Open Source Projects](#open-source-projects)
* [Patent](#patent)
* [Personality](#personality)
* [Phone](#phone)
* [Photography](#photography)
* [Science & Math](#science--math)
* [Security](#security)
* [Shopping](#shopping)
* [Social](#social)
* [Sports & Fitness](#sports--fitness)
* [Test Data](#test-data)
* [Text Analysis](#text-analysis)
* [Tracking](#tracking)
* [Transportation](#transportation)
* [URL Shorteners](#url-shorteners)
* [Vehicle](#vehicle)
* [Video](#video)
* [Weather](#weather)

### Animals
API | Description | Auth | HTTPS | CORS |
|---|---|---|---|---|
| [Cat Facts](https://alexwohlbruck.github.io/cat-facts/) | Daily cat facts | No | Yes | No |
| [Cataas](https://cataas.com/) | Cat as a service (cats pictures and gifs) | No | Yes | Unknown |
| [catAPI](https://github.com/ThatCopy/catAPI/wiki/Usage) | Random pictures of cats | No | Yes | Yes |
| [Cats](https://docs.thecatapi.com/) | Pictures of cats from Tumblr | `apiKey` | Yes | Unknown |
| [Dog Facts](https://dukengn.github.io/Dog-facts-API/) | Random dog facts | No | Yes | Unknown |
| [Dogs](https://dog.ceo/dog-api/) | Based on the Stanford Dogs Dataset | No | Yes | Yes |
| [HTTPCat](https://http.cat/) | Cat for every HTTP Status | No | Yes | Unknown |
| [IUCN](http://apiv3.iucnredlist.org/api/v3/docs) | IUCN Red List of Threatened Species | `apiKey` | No | Unknown |
| [Movebank](https://github.com/movebank/movebank-api-doc) | Movement and Migration data of animals | No | Yes | Unknown |
| [PlaceDog](https://place.dog) | Placeholder Dog pictures | No | Yes | Yes |
| [RandomCat](https://aws.random.cat/meow) | Random pictures of cats | No | Yes | Yes |
| [RandomDog](https://random.dog/woof.json) | Random pictures of dogs | No | Yes | Yes |
| [RandomFox](https://randomfox.ca/floof/) | Random pictures of foxes | No | Yes | No |
| [RescueGroups](https://userguide.rescuegroups.org/display/APIDG/API+Developers+Guide+Home) | Adoption | No | Yes | Unknown |
| [Shibe.Online](http://shibe.online/) | Random pictures of Shiba Inu, cats or birds | No | Yes | Yes |

**[⬆ Back to Index](#index)**
### Anime
API | Description | Auth | HTTPS | CORS |
|---|---|---|---|---|
| [AniList](https://github.com/AniList/ApiV2-GraphQL-Docs) | Anime discovery & tracking | `OAuth` | Yes | Unknown |
| [AnimeChan](https://github.com/RocktimSaikia/anime-chan) | Anime quotes (over 10k+) | No | Yes | No |
| [AnimeNewsNetwork](https://www.animenewsnetwork.com/encyclopedia/api.php) | Anime industry news | No | Yes | Yes |
| [Jikan](https://jikan.moe) | Unofficial MyAnimeList API | No | Yes | Yes |
| [Kitsu](https://kitsu.docs.apiary.io/) | Anime discovery platform | `OAuth` | Yes | Yes |
| [MyAnimeList](https://myanimelist.net/clubs.php?cid=13727) | Anime and Manga Database and Community | `OAuth` | Yes | Unknown |
| [Shikimori](https://shikimori.one/api/doc) | Anime discovery, tracking, forum, rates | `OAuth` | Yes | Unknown |
| [Studio Ghibli](https://ghibliapi.herokuapp.com) | Resources from Studio Ghibli films | No | Yes | Yes |
| [Waifu.pics](https://waifu.pics/docs) | Image sharing platform for anime images | No | Yes | No |
| [What Anime](https://soruly.github.io/trace.moe/) | Scan anime image to get specific detail | No | Yes | Yes |

**[⬆ Back to Index](#index)**
### Anti-Malware
API | Description | Auth | HTTPS | CORS |
|---|---|---|---|---|
| [AbuseIPDB](https://docs.abuseipdb.com/) | IP/domain/URL reputation | `apiKey` | Yes | Unknown |
| [AlienVault Open Threat Exchange (OTX)](https://otx.alienvault.com/api) | IP/domain/URL reputation | `apiKey` | Yes | Unknown |
| [Google Safe Browsing](https://developers.google.com/safe-browsing/) | Google Link/Domain Flagging | `apiKey` | Yes | Unknown |
| [Metacert](https://metacert.com/) | Metacert Link Flagging | `apiKey` | Yes | Unknown |
| [URLScan.io](https://urlscan.io/about-api/) | Scan and Analyse URLs | `apiKey` | Yes | Unknown |
| [VirusTotal](https://www.virustotal.com/en/documentation/public-api/) | VirusTotal File/URL Analysis | `apiKey` | Yes | Unknown |

**[⬆ Back to Index](#index)**
### Art & Design
API | Description | Auth | HTTPS | CORS |
|---|---|---|---|---|
| [Art Institute of Chicago](https://api.artic.edu/docs/) | Art | No | Yes | Yes |
| [Behance](https://www.behance.net/dev) | Design | `apiKey` | Yes | Unknown |
| [ColourLovers](http://www.colourlovers.com/api) | Get various patterns, palettes and images | No | No | Unknown |
| [Cooper Hewitt](https://collection.cooperhewitt.org/api) | Smithsonian Design Museum | `apiKey` | Yes | Unknown |
| [Dribbble](http://developer.dribbble.com/v2/) | Design | `OAuth` | No | Unknown |
| [Europeana](https://pro.europeana.eu/resources/apis/search) | European Museum and Galleries content | `apiKey` | Yes | Unknown |
| [Harvard Art Museums](https://github.com/harvardartmuseums/api-docs) | Art | `apiKey` | No | Unknown |
| [Iconfinder](https://developer.iconfinder.com) | Icons | `apiKey` | Yes | Unknown |
| [Icons8](http://docs.icons8.apiary.io/#reference/0/meta) | Icons | `OAuth` | Yes | Unknown |
| [Metropolitan Museum of Art](https://metmuseum.github.io/) | Met Museum of Art | No | Yes | Unknown |
| [Noun Project](http://api.thenounproject.com/index.html) | Icons | `OAuth` | No | Unknown |
| [Pixel Encounter](https://pixelencounter.com/api) | SVG Icon Generator | No | Yes | No |
| [Rijksmuseum](https://www.rijksmuseum.nl/en/api) | Art | `apiKey` | Yes | Unknown |

**[⬆ Back to Index](#index)**
### Books
API | Description | Auth | HTTPS | CORS |
|---|---|---|---|---|
| [Bhagavad Gita](https://bhagavadgita.io/api) | Bhagavad Gita text | `OAuth` | Yes | Yes |
| [Bible](https://bibleapi.co/) | RESTful Bible API with 7 versions, 4 languages and multiple features | `apiKey` | Yes | Unknown |
| [British National Bibliography](http://bnb.data.bl.uk/) | Books | No | No | Unknown |
| [Crossref Metadata Search](https://github.com/CrossRef/rest-api-doc) | Books & Articles Metadata | No | Yes | Unknown |
| [Google Books](https://developers.google.com/books/) | Books | `OAuth` | Yes | Unknown |
| [LibGen](https://garbage.world/posts/libgen/) | Library Genesis search engine | No | No | Unknown |
| [New York Times Books](https://developer.nytimes.com/docs/books-product/1/overview) | Book reviews and The New York Times Best Sellers lists | `apiKey` | Yes | Unknown |
| [Open Library](https://openlibrary.org/developers/api) | Books, book covers and related data | No | Yes | No |
| [Penguin Publishing](http://www.penguinrandomhouse.biz/webservices/rest/) | Books, book covers and related data | No | Yes | Yes |
| [Rig Veda](https://aninditabasu.github.io/indica/html/rv.html) | Gods and poets, their categories, and the verse meters, with the mandal and sukta number | No | Yes | Unknown |
| [Shrimad Bhagavad Gita](https://vedicscriptures.github.io/) | Open Source Shrimad Bhagavad Gita API including 21+ authors translation in Sanskrit/English/Hindi | No | Yes | Yes |
| [Thirukkural](https://api-thirukkural.web.app/) | 1330 Thirukkural poems and explanation in Tamil and English | No | Yes | Yes |
| [Vedic Society](https://aninditabasu.github.io/indica/html/vs.html) | Descriptions of all nouns (names, places, animals, things) from vedic literature | No | Yes | Unknown |

**[⬆ Back to Index](#index)**
### Business
API | Description | Auth | HTTPS | CORS |
|---|---|---|---|---|
| [Charity Search](http://charityapi.orghunter.com/) | Non-profit charity data | `apiKey` | No | Unknown |
| [Clearbit Logo](https://clearbit.com/docs#logo-api) | Search for company logos and embed them in your projects | `apiKey` | Yes | Unknown |
| [Domainsdb.info](https://domainsdb.info/) | Registered Domain Names Search | No | Yes | No |
| [Freelancer](https://developers.freelancer.com) | Hire freelancers to get work done | `OAuth` | Yes | Unknown |
| [Gmail](https://developers.google.com/gmail/api/) | Flexible, RESTful access to the user's inbox | `OAuth` | Yes | Unknown |
| [Google Analytics](https://developers.google.com/analytics/) | Collect, configure and analyze your data to reach the right audience | `OAuth` | Yes | Unknown |
| [mail.tm](https://docs.mail.tm) | Temporary Email Service | No | Yes | Yes |
| [MailboxValidator](https://www.mailboxvalidator.com/api-email-free) | Validate email address to improve deliverability | `apiKey` | Yes | Unknown |
| [mailgun](https://www.mailgun.com/) | Email Service | `apiKey` | Yes | Unknown |
| [markerapi](http://www.markerapi.com/) | Trademark Search | No | No | Unknown |
| [SwiftKanban](https://www.digite.com/swiftkanban/) | Kanban software, Visualize Work, Increase Organizations Lead Time, Throughput & Productivity | `apiKey` | Yes | Unknown |
| [Ticksel](https://ticksel.com) | Friendly website analytics made for humans | No | Yes | Unknown |
| [Trello](https://developers.trello.com/) | Boards, lists and cards to help you organize and prioritize your projects | `OAuth` | Yes | Unknown |

**[⬆ Back to Index](#index)**
### Calendar
API | Description | Auth | HTTPS | CORS |
|---|---|---|---|---|
| [Abstract Public Holidays](https://www.abstractapi.com/holidays-api) | Data on national, regional, and religious holidays via API | `apiKey` | Yes | Yes |
| [Calendar Index](https://www.calendarindex.com/) | Worldwide Holidays and Working Days | `apiKey` | Yes | Yes |
| [Church Calendar](http://calapi.inadiutorium.cz/) | Catholic liturgical calendar | No | No | Unknown |
| [Czech Namedays Calendar](https://svatky.adresa.info) | Lookup for a name and returns nameday date | No | No | Unknown |
| [Google Calendar](https://developers.google.com/google-apps/calendar/) | Display, create and modify Google calendar events | `OAuth` | Yes | Unknown |
| [Hebrew Calendar](https://www.hebcal.com/home/developer-apis) | Convert between Gregorian and Hebrew, fetch Shabbat and Holiday times, etc | No | No | Unknown |
| [Holidays](https://holidayapi.com/) | Historical data regarding holidays | `apiKey` | Yes | Unknown |
| [LectServe](http://www.lectserve.com) | Protestant liturgical calendar | No | No | Unknown |
| [Megavangelical](https://megavangelicals.com/sundays.json) | A (satirical) Evangelical liturgical calendar | No | Yes | Yes |
| [Nager.Date](https://date.nager.at) | Public holidays for more than 90 countries | No | Yes | No |
| [Namedays Calendar](https://api.abalin.net/) | Provides namedays for multiple countries | No | Yes | Yes |
| [Non-Working Days](https://github.com/gadael/icsdb) | Database of ICS files for non working days | No | Yes | Unknown |
| [Non-Working Days](https://isdayoff.ru) | Simple REST API for checking working, non-working or short days for Russia, CIS, USA and other | No | Yes | Yes |
| [Russian Calendar](https://github.com/egno/work-calendar) | Check if a date is a Russian holiday or not | No | Yes | No |
| [UK Bank Holidays](https://www.gov.uk/bank-holidays.json) | Bank holidays in England and Wales, Scotland and Northern Ireland | No | Yes | Unknown |
| [UnixTime Converter](https://unixtime.co.za) | A REST API to convert UnixTime to DateTime and DateTime to UnixTime | No | Yes | Unknown |

**[⬆ Back to Index](#index)**
### Cloud Storage & File Sharing
API | Description | Auth | HTTPS | CORS |
|---|---|---|---|---|
| [Box](https://developer.box.com/) | File Sharing and Storage | `OAuth` | Yes | Unknown |
| [Dropbox](https://www.dropbox.com/developers) | File Sharing and Storage | `OAuth` | Yes | Unknown |
| [GoFile](https://gofile.io/api) | Unlimited size file uploads for free | `apiKey` | Yes | Unknown |
| [Google Drive](https://developers.google.com/drive/) | File Sharing and Storage | `OAuth` | Yes | Unknown |
| [OneDrive](https://dev.onedrive.com/) | File Sharing and Storage | `OAuth` | Yes | Unknown |
| [Pantry](https://getpantry.cloud/) | Free JSON storage for small projects | No | Yes | Yes |
| [Pastebin](https://pastebin.com/api/) | Plain Text Storage | `apiKey` | Yes | Unknown |

**[⬆ Back to Index](#index)**
### Continuous Integration
API | Description | Auth | HTTPS | CORS |
|---|---|---|---|---|
| [CircleCI](https://circleci.com/docs/api/v1-reference/) | Automate the software development process using continuous integration and continuous delivery | `apiKey` | Yes | Unknown |
| [Codeship](https://apidocs.codeship.com/) | Codeship is a Continuous Integration Platform in the cloud | `apiKey` | Yes | Unknown |
| [Travis CI](https://docs.travis-ci.com/api/) | Sync your GitHub projects with Travis CI to test your code in minutes | `apiKey` | Yes | Unknown |

**[⬆ Back to Index](#index)**
### Cryptocurrency
API | Description | Auth | HTTPS | CORS |
|---|---|---|---|---|
| [Binance](https://github.com/binance/binance-spot-api-docs) | Exchange for Trading Cryptocurrencies based in China | `apiKey` | Yes | Unknown |
| [BitcoinAverage](https://apiv2.bitcoinaverage.com/) | Digital Asset Price Data for the blockchain industry | `apiKey` | Yes | Unknown |
| [BitcoinCharts](https://bitcoincharts.com/about/exchanges/) | Financial and Technical Data related to the Bitcoin Network | No | Yes | Unknown |
| [Bitfinex](https://docs.bitfinex.com/docs) | Cryptocurrency Trading Platform | `apiKey` | Yes | Unknown |
| [Bitmex](https://www.bitmex.com/app/apiOverview) | Real-Time Cryptocurrency derivatives trading platform based in Hong Kong | `apiKey` | Yes | Unknown |
| [Bittrex](https://bittrex.com/Home/Api) | Next Generation Crypto Trading Platform | `apiKey` | Yes | Unknown |
| [Block](https://www.block.io/docs/basic) | Bitcoin Payment, Wallet & Transaction Data | `apiKey` | Yes | Unknown |
| [Blockchain](https://www.blockchain.info/api) | Bitcoin Payment, Wallet & Transaction Data | No | Yes | Unknown |
| [BlockFacts](https://blockfacts.io/) | Real-time crypto data from multiple exchanges via a single unified API, and much more | `apiKey` | Yes | Unknown |
| [CoinAPI](https://docs.coinapi.io/) | All Currency Exchanges integrate under a single api | `apiKey` | Yes | No |
| [Coinbase](https://developers.coinbase.com) | Bitcoin, Bitcoin Cash, Litecoin and Ethereum Prices | `apiKey` | Yes | Unknown |
| [Coinbase Pro](https://docs.pro.coinbase.com/#api) | Cryptocurrency Trading Platform | `apiKey` | Yes | Unknown |
| [CoinCap](https://docs.coincap.io/) | Real time Cryptocurrency prices through a RESTful API | No | Yes | Unknown |
| [CoinDesk](http://www.coindesk.com/api/) | Bitcoin Price Index | No | No | Unknown |
| [CoinGecko](http://www.coingecko.com/api) | Cryptocurrency Price, Market, and Developer/Social Data | No | Yes | Yes |
| [Coinigy](https://coinigy.docs.apiary.io) | Interacting with Coinigy Accounts and Exchange Directly | `apiKey` | Yes | Unknown |
| [coinlayer](https://coinlayer.com) | Real-time Crypto Currency Exchange Rates | `apiKey` | Yes | Unknown |
| [Coinlib](https://coinlib.io/apidocs) | Crypto Currency Prices | `apiKey` | Yes | Unknown |
| [Coinlore](https://www.coinlore.com/cryptocurrency-data-api) | Cryptocurrencies prices, volume and more | No | Yes | Unknown |
| [CoinMarketCap](https://coinmarketcap.com/api/) | Cryptocurrencies Prices | `apiKey` | Yes | Unknown |
| [Coinpaprika](https://api.coinpaprika.com) | Cryptocurrencies prices, volume and more | No | Yes | Yes |
| [CoinRanking](https://docs.coinranking.com/) | Live Cryptocurrency data | No | Yes | Unknown |
| [CoinStats](https://documenter.getpostman.com/view/5734027/RzZ6Hzr3?version=latest) | Crypto Tracker | No | Yes | Unknown |
| [CryptoCompare](https://www.cryptocompare.com/api#) | Cryptocurrencies Comparison | No | Yes | Unknown |
| [CryptoMarket](https://developers.cryptomkt.com) | Cryptocurrencies Trading platform | `apiKey` | Yes | Yes |
| [Cryptonator](https://www.cryptonator.com/api/) | Cryptocurrencies Exchange Rates | No | Yes | Unknown |
| [Gemini](https://docs.gemini.com/rest-api/) | Cryptocurrencies Exchange | No | Yes | Unknown |
| [ICObench](https://icobench.com/developers) | Various information on listing, ratings, stats, and more | `apiKey` | Yes | Unknown |
| [MercadoBitcoin](https://www.mercadobitcoin.net/api-doc/) | Brazilian Cryptocurrency Information | No | Yes | Unknown |
| [Nexchange](https://nexchange2.docs.apiary.io/) | Automated cryptocurrency exchange service | No | No | Yes |
| [Poloniex](https://poloniex.com/support/api/) | US based digital asset exchange | `apiKey` | Yes | Unknown |
| [Technical Analysis](https://technical-analysis-api.com) | Cryptocurrency prices and technical analysis | `apiKey` | Yes | No |
| [VALR](https://docs.valr.com/) | Cryptocurrency Exchange based in South Africa | `apiKey` | Yes | Unknown |
| [WorldCoinIndex](https://www.worldcoinindex.com/apiservice) | Cryptocurrencies Prices | `apiKey` | Yes | Unknown |

**[⬆ Back to Index](#index)**
### Currency Exchange
API | Description | Auth | HTTPS | CORS |
|---|---|---|---|---|
| [1Forge](https://1forge.com/forex-data-api/api-documentation) | Forex currency market data | `apiKey` | Yes | Unknown |
| [apilayer fixer.io](http://fixer.io) | Exchange rates and currency conversion | `apiKey` | Yes | Unknown |
| [Currencylayer](https://currencylayer.com/documentation) | Exchange rates and currency conversion | `apiKey` | Yes | Unknown |
| [CurrencyScoop](https://currencyscoop.com/api-documentation) | Real-time and historical currency rates JSON API | `apiKey` | Yes | Yes |
| [Czech National Bank](https://www.cnb.cz/cs/financni_trhy/devizovy_trh/kurzy_devizoveho_trhu/denni_kurz.xml) | A collection of exchange rates | No | Yes | Unknown |
| [ExchangeRate-API](https://www.exchangerate-api.com) | Free currency conversion | No | Yes | Yes |
| [Exchangeratesapi.io](https://exchangeratesapi.io) | Exchange rates with currency conversion | No | Yes | Yes |
| [Frankfurter](https://www.frankfurter.app/docs) | Exchange rates, currency conversion and time series | No | Yes | Yes |
| [National Bank of Poland](http://api.nbp.pl/en.html) | A collection of currency exchange rates (data in XML and JSON) | No | Yes | Yes |
| [ratesapi](https://ratesapi.io) | Free exchange rates and historical rates | No | Yes | Unknown |
| [VATComply.com](https://www.vatcomply.com/documentation) | Exchange rates, geolocation and VAT number validation | No | Yes | Yes |

**[⬆ Back to Index](#index)**
### Data Validation
API | Description | Auth | HTTPS | CORS |
|---|---|---|---|---|
| [Abstract Email Validation](https://www.abstractapi.com/email-verification-validation-api) | Validate email addresses for deliverability and spam | `apiKey` | Yes | Yes |
| [Cloudmersive Validate](https://cloudmersive.com/validate-api) | Validate email addresses, phone numbers, VAT numbers and domain names | `apiKey` | Yes | Yes |
| [EVA](https://eva.pingutil.com/) | Validate email addresses | No | Yes | Unknown |
| [Lob.com](https://lob.com/) | US Address Verification | `apiKey` | Yes | Unknown |
| [mailboxlayer](https://mailboxlayer.com) | Email address validation | No | Yes | Unknown |
| [PurgoMalum](http://www.purgomalum.com) | Content validator against profanity & obscenity | No | No | Unknown |
| [US Autocomplete](https://smartystreets.com/docs/cloud/us-autocomplete-api) | Enter address data quickly with real-time address suggestions | `apiKey` | Yes | Yes |
| [US Extract](https://smartystreets.com/products/apis/us-extract-api) | Extract postal addresses from any text including emails | `apiKey` | Yes | Yes |
| [US Street Address](https://smartystreets.com/docs/cloud/us-street-api) | Validate and append data for any US postal address | `apiKey` | Yes | Yes |
| [vatlayer](https://vatlayer.com) | VAT number validation | No | Yes | Unknown |
| [Veriphone](https://veriphone.io) | Phone number validation & carrier lookup | `apiKey` | Yes | Yes |

**[⬆ Back to Index](#index)**
### Development
API | Description | Auth | HTTPS | CORS |
|---|---|---|---|---|
| [24 Pull Requests](https://24pullrequests.com/api) | Project to promote open source collaboration during December | No | Yes | Yes |
| [Abstract Screenshot](https://www.abstractapi.com/website-screenshot-api) | Take programmatic screenshots of web pages from any website | `apiKey` | Yes | Yes |
| [Agify.io](https://agify.io) | Estimates the age from a first name | No | Yes | Yes |
| [ApiFlash](https://apiflash.com/) | Chrome based screenshot API for developers | `apiKey` | Yes | Unknown |
| [APIs.guru](https://apis.guru/api-doc/) | Wikipedia for Web APIs, OpenAPI/Swagger specs for public APIs | No | Yes | Unknown |
| [BetterMeta](http://bettermeta.io) | Return a site's meta tags in JSON format | `X-Mashape-Key` | Yes | Unknown |
| [Bitbucket](https://developer.atlassian.com/bitbucket/api/2/reference/) | Bitbucket API | `OAuth` | Yes | Unknown |
| [Blitapp](https://blitapp.com/api/) | Schedule screenshots of web pages and sync them to your cloud | `apiKey` | Yes | Unknown |
| [Bored](https://www.boredapi.com/) | Find random activities to fight boredom | No | Yes | Unknown |
| [Browshot](https://browshot.com/api/documentation) | Easily make screenshots of web pages in any screen size, as any device | `apiKey` | Yes | Yes |
| [CDNJS](https://api.cdnjs.com/libraries/jquery) | Library info on CDNJS | No | Yes | Unknown |
| [Changelogs.md](https://changelogs.md) | Structured changelog metadata from open source projects | No | Yes | Unknown |
| [CountAPI](https://countapi.xyz) | Free and simple counting service. You can use it to track page hits and specific events | No | Yes | Yes |
| [DigitalOcean Status](https://status.digitalocean.com/api) | Status of all DigitalOcean services | No | Yes | Unknown |
| [DomainDb Info](https://api.domainsdb.info/) | Domain name search to find all domains containing particular words/phrases/etc | No | Yes | Unknown |
| [ExtendsClass JSON Storage](https://extendsclass.com/json-storage.html) | A simple JSON store API | No | Yes | Yes |
| [Form2Channel](https://form2channel.com/) | Send static html form submissions to Google Sheets, Email, Slack or Telegram | No | Yes | Yes |
| [Genderize.io](https://genderize.io) | Estimates a gender from a first name | No | Yes | Yes |
| [GETPing](https://www.getping.info) | Trigger an email notification with a simple GET request | `apiKey` | Yes | Unknown |
| [GitHub](https://docs.github.com/en/free-pro-team@latest/rest) | Make use of GitHub repositories, code and user info programmatically | `OAuth` | Yes | Yes |
| [Gitlab](https://docs.gitlab.com/ee/api/) | Automate GitLab interaction programmatically | `OAuth` | Yes | Unknown |
| [Gitter](https://developer.gitter.im/docs/welcome) | Chat for Developers | `OAuth` | Yes | Unknown |
| [Glitterly](https://developers.glitterly.app) | Image generation API | `apiKey` | Yes | Yes |
| [Hexabin](https://hexabin.herokuapp.com/) | Convert and retrieve hexadecimal, binary, decimal, and octal values with ease | No | No | Unknown |
| [Host.io](https://host.io) | Domains Data API for Developers | `apiKey` | Yes | Yes |
| [HTTP2.Pro](https://http2.pro/doc/api) | Test endpoints for client and server HTTP/2 protocol support | No | Yes | Unknown |
| [IBM Text to Speech](https://cloud.ibm.com/docs/text-to-speech/getting-started.html) | Convert text to speech | `apiKey` | Yes | Yes |
| [IFTTT](https://platform.ifttt.com/docs/connect_api) | IFTTT Connect API | No | Yes | Unknown |
| [Image-Charts](https://documentation.image-charts.com/) | Generate charts, QR codes and graph images | No | Yes | Yes |
| [import.io](http://api.docs.import.io/) | Retrieve structured data from a website or RSS feed | `apiKey` | Yes | Unknown |
| [IP2WHOIS Information Lookup](https://www.ip2whois.com/) | WHOIS domain name lookup | `apiKey` | Yes | Unknown |
| [IPify](https://www.ipify.org/) | A simple IP Address API | No | Yes | Unknown |
| [IPinfo](https://ipinfo.io/developers) | Another simple IP Address API | No | Yes | Unknown |
| [jsDelivr](https://github.com/jsdelivr/data.jsdelivr.com) | Package info and download stats on jsDelivr CDN | No | Yes | Yes |
| [JSON 2 JSONP](https://json2jsonp.com/) | Convert JSON to JSONP (on-the-fly) for easy cross-domain data requests using client-side JavaScript | No | Yes | Unknown |
| [JSONbin.io](https://jsonbin.io) | Free JSON storage service. Ideal for small scale Web apps, Websites and Mobile apps | `apiKey` | Yes | Yes |
| [Judge0](https://api.judge0.com/) | Compile and run source code | No | Yes | Unknown |
| [Kroki](https://kroki.io) | Creates diagrams from textual descriptions | No | Yes | Yes |
| [License-API](https://github.com/cmccandless/license-api/blob/master/README.md) | Unofficial REST API for choosealicense.com | No | Yes | No |
| [MAC address vendor lookup](https://macaddress.io/api) | Retrieve vendor details and other information regarding a given MAC address or an OUI | `apiKey` | Yes | Yes |
| [MicroENV](https://microenv.com/) | Fake Rest API for developers | No | Yes | Unknown |
| [Nationalize.io](https://nationalize.io) | Estimate the nationality of a first name | No | Yes | Yes |
| [OOPSpam](https://oopspam.com/) | Multiple spam filtering service | No | Yes | Yes |
| [PageCDN](https://pagecdn.com/docs/public-api) | Public API for javascript, css and font libraries on PageCDN | `apiKey` | Yes | Yes |
| [Postman](https://docs.api.getpostman.com/) | Tool for testing APIs | `apiKey` | Yes | Unknown |
| [ProxyCrawl](https://proxycrawl.com) | Scraping and crawling anticaptcha service | `apiKey` | Yes | Unknown |
| [Public APIs](https://github.com/davemachado/public-api) | A collective list of free JSON APIs for use in web development | No | Yes | Unknown |
| [Pusher Beams](https://pusher.com/beams) | Push notifications for Android & iOS | `apiKey` | Yes | Unknown |
| [QR Code](https://fungenerators.com/api/qrcode/) | Create new QR Code or decode existing one | `apiKey` | Yes | Yes |
| [QR code](http://qrtag.net/api/) | Create an easy to read QR code and URL shortener | No | Yes | Yes |
| [QR code](http://goqr.me/api/) | Generate and decode / read QR code graphics | No | Yes | Unknown |
| [QuickChart](https://quickchart.io/) | Generate chart and graph images | No | Yes | Yes |
| [ReqRes](https://reqres.in/ ) | A hosted REST-API ready to respond to your AJAX requests | No | Yes | Unknown |
| [Scraper.AI](https://docs.scraper.ai/#/) | Extract and monitor data from any website | `apiKey` | Yes | Unknown |
| [ScraperApi](https://www.scraperapi.com) | Easily build scalable web scrapers | `apiKey` | Yes | Unknown |
| [scraperBox](https://scraperbox.com/) | Undetectable web scraping API | `apiKey` | Yes | Yes |
| [scrapestack](https://scrapestack.com/) | Real-time, Scalable Proxy & Web Scraping REST API | `apiKey` | Yes | Unknown |
| [ScrapingAnt](https://scrapingant.com) | Headless Chrome scraping with a simple API | `apiKey` | Yes | Unknown |
| [ScrapingDog](https://www.scrapingdog.com/) | Proxy API for Web scraping | `apiKey` | Yes | Unknown |
| [ScreenshotAPI.net](https://screenshotapi.net/) | Create pixel-perfect website screenshots | `apiKey` | Yes | Yes |
| [Serialif Color](https://color.serialif.com/) | Color conversion, complementary, grayscale and contrasted text | No | Yes | No |
| [serpstack](https://serpstack.com/) | Real-Time & Accurate Google Search Results API | `apiKey` | Yes | Yes |
| [SHOUTCLOUD](http://shoutcloud.io/) | ALL-CAPS AS A SERVICE | No | No | Unknown |
| [StackExchange](https://api.stackexchange.com/) | Q&A forum for developers | `OAuth` | Yes | Unknown |
| [Trending-Github](https://docs.trending-github.com) | Discover what is currently trending on github | No | Yes | Yes |
| [userstack](https://userstack.com/) | Secure User-Agent String Lookup JSON API | `OAuth` | Yes | Unknown |
| [WebScraping.AI](https://webscraping.ai/) | Web Scraping API with built-in proxies and JS rendering | `apiKey` | Yes | Yes |

**[⬆ Back to Index](#index)**
### Dictionaries
API | Description | Auth | HTTPS | CORS |
|---|---|---|---|---|
| [Lingua Robot](https://www.linguarobot.io) | Word definitions, pronunciations, synonyms, antonyms and others | `apiKey` | Yes | Yes |
| [Merriam-Webster](https://dictionaryapi.com/) | Dictionary and Thesaurus Data | `apiKey` | Yes | Unknown |
| [OwlBot](https://owlbot.info/) | Definitions with example sentence and photo if available | `apiKey` | Yes | Yes |
| [Oxford](https://developer.oxforddictionaries.com/) | Dictionary Data | `apiKey` | Yes | No |
| [Wordnik](http://developer.wordnik.com) | Dictionary Data | `apiKey` | No | Unknown |
| [Words](https://www.wordsapi.com/) | Definitions and synonyms for more than 150,000 words | `apiKey` | Yes | Unknown |

**[⬆ Back to Index](#index)**
### Documents & Productivity
API | Description | Auth | HTTPS | CORS |
|---|---|---|---|---|
| [Cloudmersive Document and Data Conversion](https://cloudmersive.com/convert-api) | HTML/URL to PDF/PNG, Office documents to PDF, image conversion | `apiKey` | Yes | Yes |
| [Code::Stats](https://codestats.net/api-docs) | Automatic time tracking for programmers | `apiKey` | Yes | No |
| [File.io](https://www.file.io) | File Sharing | No | Yes | Unknown |
| [Mercury](https://mercury.postlight.com/web-parser/) | Web parser | `apiKey` | Yes | Unknown |
| [pdflayer](https://pdflayer.com) | HTML/URL to PDF | `apiKey` | Yes | Unknown |
| [Pocket](https://getpocket.com/developer/) | Bookmarking service | `OAuth` | Yes | Unknown |
| [PrexView](https://prexview.com) | Data from XML or JSON to PDF, HTML or Image | `apiKey` | Yes | Unknown |
| [Restpack](https://restpack.io/) | Provides screenshot, HTML to PDF and content extraction APIs | `apiKey` | Yes | Unknown |
| [Salesfly PDF](https://salesflypdf.com) | HTML/URL to PDF | `apiKey` | Yes | Yes |
| [Todoist](https://developer.todoist.com) | Todo Lists | `OAuth` | Yes | Unknown |
| [Vector Express v2.0](https://vector.express) | Free vector file converting API | No | Yes | No |
| [WakaTime](https://wakatime.com/developers) | Automated time tracking leaderboards for programmers | No | Yes | Unknown |
| [Zube](https://zube.io/docs/api) | Full stack project management | `OAuth` | Yes | Unknown |

**[⬆ Back to Index](#index)**
### Environment
API | Description | Auth | HTTPS | CORS |
|---|---|---|---|---|
| [AirVisual](https://airvisual.com/api) | Air quality and weather data | `apiKey` | Yes | Unknown |
| [Carbon Interface](https://docs.carboninterface.com/) | API to calculate carbon (C02) emissions estimates for common C02 emitting activities | `apiKey` | Yes | Yes |
| [GrünstromIndex](https://www.corrently.de/hintergrund/gruenstromindex/index.html) | Green Power Index for Germany (Grünstromindex/GSI) | No | No | Yes |
| [La Data Verte](https://ladataverte.fr) | Aggregation of multiple environmental indicators (CO2 emissions, Average temperature, etc) | No | Yes | Unknown |
| [OpenAQ](https://docs.openaq.org/) | Open air quality data | `apiKey` | Yes | Unknown |
| [PM2.5 Open Data Portal](https://pm25.lass-net.org/#apis) | Open low-cost PM2.5 sensor data | No | Yes | Unknown |
| [PM25.in](http://www.pm25.in/api_doc) | Air quality of China | `apiKey` | No | Unknown |
| [PVWatts](https://developer.nrel.gov/docs/solar/pvwatts/v6/) | Energy production photovoltaic (PV) energy systems | `apiKey` | Yes | Unknown |
| [UK Carbon Intensity](https://carbon-intensity.github.io/api-definitions/#carbon-intensity-api-v1-0-0) | The Official Carbon Intensity API for Great Britain developed by National Grid | No | Yes | Unknown |

**[⬆ Back to Index](#index)**
### Events
API | Description | Auth | HTTPS | CORS |
|---|---|---|---|---|
| [Eventbrite](https://www.eventbrite.com/developer/v3/) | Find events | `OAuth` | Yes | Unknown |
| [Picatic](http://developer.picatic.com/?utm_medium=web&utm_source=github&utm_campaign=public-apis%20repo&utm_content=toddmotto) | Sell tickets anywhere | `apiKey` | Yes | Unknown |
| [Ticketmaster](http://developer.ticketmaster.com/products-and-docs/apis/getting-started/) | Search events, attractions, or venues | `apiKey` | Yes | Unknown |

**[⬆ Back to Index](#index)**
### Finance
API | Description | Auth | HTTPS | CORS |
|---|---|---|---|---|
| [Abstract VAT Validation](https://www.abstractapi.com/vat-validation-rates-api) | Validate VAT numbers and calculate VAT rates | `apiKey` | Yes | Yes |
| [Alpha Vantage](https://www.alphavantage.co/) | Realtime and historical stock data | `apiKey` | Yes | Unknown |
| [Banco do Brasil](https://developers.bb.com.br/home) | All Banco do Brasil financial transaction APIs | `OAuth` | Yes | Yes |
| [Financial Modeling Prep](https://financialmodelingprep.com/developer/docs/) | Realtime and historical stock data | `apiKey` | Yes | Unknown |
| [IEX Cloud](https://iexcloud.io/docs/api/) | Realtime & Historical Stock and Market Data | `apiKey` | Yes | Yes |
| [IG](https://labs.ig.com/gettingstarted) | Spreadbetting and CFD Market Data | `apiKey` | Yes | Unknown |
| [Intrinio](https://intrinio.com/) | A wide selection of financial data feeds | `apiKey` | Yes | Unknown |
| [marketstack](https://marketstack.com/) | Real-Time, Intraday & Historical Market Data API | `apiKey` | Yes | Unknown |
| [Plaid](https://plaid.com/) | Connect with users’ bank accounts and access transaction data | `apiKey` | Yes | Unknown |
| [Razorpay IFSC](https://ifsc.razorpay.com/) | Indian Financial Systems Code (Bank Branch Codes) | No | Yes | Unknown |
| [Real Time Finance](https://github.com/Real-time-finance/finance-websocket-API/) | Websocket API to access realtime stock data | `apiKey` | No | Unknown |
| [Tradier](https://developer.tradier.com) | US equity/option market data (delayed, intraday, historical) | `OAuth` | Yes | Yes |
| [Twelve Data](https://twelvedata.com/) | Stock market data (real-time & historical) | `apiKey` | Yes | Unknown |
| [YNAB](https://api.youneedabudget.com/) | Budgeting & Planning | `OAuth` | Yes | Yes |

**[⬆ Back to Index](#index)**
### Food & Drink
API | Description | Auth | HTTPS | CORS |
|---|---|---|---|---|
| [Edamam nutrition](https://developer.edamam.com/edamam-docs-nutrition-api) | Nutrition Analysis | `apiKey` | Yes | Unknown |
| [Edamam recipes](https://developer.edamam.com/edamam-docs-recipe-api) | Recipe Search | `apiKey` | Yes | Unknown |
| [Foodish](https://github.com/surhud004/Foodish#readme) | Random pictures of food dishes | No | Yes | Yes |
| [LCBO](https://lcboapi.com/) | Alcohol | `apiKey` | Yes | Unknown |
| [Open Brewery DB](https://www.openbrewerydb.org) | Breweries, Cideries and Craft Beer Bottle Shops | No | Yes | Yes |
| [Open Food Facts](https://world.openfoodfacts.org/data) | Food Products Database | No | Yes | Unknown |
| [PunkAPI](https://punkapi.com/) | Brewdog Beer Recipes | No | Yes | Unknown |
| [Recipe Puppy](http://www.recipepuppy.com/about/api/) | Food | No | No | Unknown |
| [Spoonacular](https://spoonacular.com/food-api) | Recipes and Food product | `apiKey` | Yes | Unknown |
| [TacoFancy](https://github.com/evz/tacofancy-api) | Community-driven taco database | No | No | Unknown |
| [The Report of the Week](https://github.com/andyklimczak/TheReportOfTheWeek-API) | Food & Drink Reviews | No | Yes | Unknown |
| [TheCocktailDB](https://www.thecocktaildb.com/api.php) | Cocktail Recipes | `apiKey` | Yes | Yes |
| [TheMealDB](https://www.themealdb.com/api.php) | Meal Recipes | `apiKey` | Yes | Yes |
| [What's on the menu?](http://nypl.github.io/menus-api/) | NYPL human-transcribed historical menu collection | `apiKey` | No | Unknown |
| [WhiskyHunter](https://whiskyhunter.net/api/) | Past online whisky auctions statistical data | No | Yes | Unknown |
| [Zestful](https://zestfuldata.com/) | Parse recipe ingredients | `apiKey` | Yes | Yes |

**[⬆ Back to Index](#index)**
### Games & Comics
API | Description | Auth | HTTPS | CORS |
|---|---|---|---|---|
| [Age of Empires II](https://age-of-empires-2-api.herokuapp.com) | Get information about Age of Empires II resources | No | Yes | No |
| [AmiiboAPI](https://amiiboapi.com/) | Nintendo Amiibo Information | No | Yes | Yes |
| [Autochess VNG](https://github.com/didadadida93/autochess-vng-api) | Rest Api for Autochess VNG | No | Yes | Yes |
| [Board Game Geek](https://boardgamegeek.com/wiki/page/BGG_XML_API2) | Board games, RPG and videogames | No | Yes | No |
| [Brawl Stars](https://developer.brawlstars.com) | Brawl Stars Game Information | `apiKey` | Yes | Unknown |
| [CheapShark](https://www.cheapshark.com/api) | Steam/PC Game Prices and Deals | No | Yes | Yes |
| [Chuck Norris Database](http://www.icndb.com/api/) | Jokes | No | No | Unknown |
| [Clash of Clans](https://developer.clashofclans.com) | Clash of Clans Game Information | `apiKey` | Yes | Unknown |
| [Clash Royale](https://developer.clashroyale.com) | Clash Royale Game Information | `apiKey` | Yes | Unknown |
| [Comic Vine](https://comicvine.gamespot.com/api/documentation) | Comics | No | Yes | Unknown |
| [Dark Souls 3](https://blog.mugenmonkey.com/2017/09/10/ds3-api.html) | Information about Dark Souls 3 Items | No | Yes | Unknown |
| [Deck of Cards](http://deckofcardsapi.com/) | Deck of Cards | No | No | Unknown |
| [Destiny The Game](https://github.com/Bungie-net/api) | Bungie Platform API | `apiKey` | Yes | Unknown |
| [Dota 2](https://docs.opendota.com/) | Provides information about Player stats , Match stats, Rankings for Dota 2 | No | Yes | Unknown |
| [Dungeons and Dragons](http://www.dnd5eapi.co/) | Reference for 5th edition spells, classes, monsters, and more | No | No | No |
| [Eve Online](https://esi.evetech.net/ui) | Third-Party Developer Documentation | `OAuth` | Yes | Unknown |
| [FIFA Ultimate Team](https://www.easports.com/fifa/ultimate-team/api/fut/item) | FIFA Ultimate Team items API | No | Yes | Unknown |
| [Final Fantasy XIV](https://xivapi.com/) | Final Fantasy XIV Game data API | No | Yes | Yes |
| [Fortnite](https://fortnitetracker.com/site-api) | Fortnite Stats | `apiKey` | Yes | Unknown |
| [Giant Bomb](https://www.giantbomb.com/api/documentation) | Video Games | `apiKey` | Yes | Unknown |
| [Guild Wars 2](https://wiki.guildwars2.com/wiki/API:Main) | Guild Wars 2 Game Information | `apiKey` | Yes | Unknown |
| [GW2Spidy](https://github.com/rubensayshi/gw2spidy/wiki) | GW2Spidy API, Items data on the Guild Wars 2 Trade Market | No | Yes | Unknown |
| [Halo](https://developer.haloapi.com/) | Halo 5 and Halo Wars 2 Information | `apiKey` | Yes | Unknown |
| [Hearthstone](http://hearthstoneapi.com/) | Hearthstone Cards Information | `X-Mashape-Key` | Yes | Unknown |
| [Humble Bundle](https://rapidapi.com/Ziggoto/api/humble-bundle) | Humble Bundle's current bundles | `apiKey` | Yes | Unknown |
| [Hypixel](https://api.hypixel.net/) | Hypixel player stats | `apiKey` | Yes | Unknown |
| [Hyrule Compendium](https://github.com/gadhagod/Hyrule-Compendium-API) | Data on all interactive items from The Legend of Zelda: BOTW | No | Yes | Unknown |
| [Hytale](https://hytale-api.com/) | Hytale blog posts and jobs | No | Yes | Unknown |
| [IGDB.com](https://api.igdb.com/) | Video Game Database | `apiKey` | Yes | Unknown |
| [JokeAPI](https://sv443.net/jokeapi/v2/) | Programming, Miscellaneous and Dark Jokes | No | Yes | Yes |
| [Jokes](https://github.com/15Dkatz/official_joke_api) | Programming and general jokes | No | Yes | Unknown |
| [Jokes One](https://jokes.one/api/joke/) | Joke of the day and large category of jokes accessible via REST API | `apiKey` | Yes | Yes |
| [Jservice](http://jservice.io) | Jeopardy Question Database | No | No | Unknown |
| [Lichess](https://lichess.org/api) | Access to all data of users, games, puzzles and etc on Lichess | `OAuth` | Yes | Unknown |
| [Magic The Gathering](http://magicthegathering.io/) | Magic The Gathering Game Information | No | No | Unknown |
| [Marvel](http://developer.marvel.com) | Marvel Comics | `apiKey` | No | Unknown |
| [mod.io](https://docs.mod.io) | Cross Platform Mod API | `apiKey` | Yes | Unknown |
| [Open Trivia](https://opentdb.com/api_config.php) | Trivia Questions | No | Yes | Unknown |
| [PandaScore](https://developers.pandascore.co/) | E-sports games and results | `apiKey` | Yes | Unknown |
| [PlayerUnknown's Battlegrounds](https://pubgtracker.com/site-api) | PUBG Stats | `apiKey` | Yes | Unknown |
| [Pokéapi](https://pokeapi.co) | Pokémon Information | No | Yes | Unknown |
| [Pokémon TCG](https://pokemontcg.io) | Pokémon TCG Information | No | Yes | Unknown |
| [Random Facts](https://fungenerators.com/api/facts/) | Random Facts from hundreds of categories | `apiKey` | Yes | Yes |
| [Rick and Morty](https://rickandmortyapi.com) | All the Rick and Morty information, including images | No | Yes | Yes |
| [Riot Games](https://developer.riotgames.com/) | League of Legends Game Information | `apiKey` | Yes | Unknown |
| [RuneScape](https://runescape.wiki/w/Application_programming_interface) | RuneScape and OSRS RPGs information | No | Yes | No |
| [Scryfall](https://scryfall.com/docs/api) | Magic: The Gathering database | No | Yes | Yes |
| [SpaceTradersAPI](https://spacetraders.io?rel=pub-apis) | A playable inter-galactic space trading MMOAPI | `OAuth` | Yes | Yes |
| [Steam](https://developer.valvesoftware.com/wiki/Steam_Web_API) | Steam Client Interaction | `OAuth` | Yes | Unknown |
| [SuperHeroes](https://superheroapi.com) | All SuperHeroes and Villains data from all universes under a single API | `apiKey` | Yes | Unknown |
| [Tronald Dump](https://www.tronalddump.io/) | The dumbest things Donald Trump has ever said | No | Yes | Unknown |
| [Wargaming.net](https://developers.wargaming.net/) | Wargaming.net info and stats | `apiKey` | Yes | No |
| [xkcd](https://xkcd.com/json.html) | Retrieve xkcd comics as JSON | No | Yes | No |

**[⬆ Back to Index](#index)**
### Geocoding
API | Description | Auth | HTTPS | CORS |
|---|---|---|---|---|
| [Abstract IP Geolocation](https://www.abstractapi.com/ip-geolocation-api) | Geolocate website visitors from their IPs | `apiKey` | Yes | Yes |
| [adresse.data.gouv.fr](https://adresse.data.gouv.fr) | Address database of France, geocoding and reverse | No | Yes | Unknown |
| [Airtel IP](https://sys.airtel.lv/ip2country/1.1.1.1/?full=true) | IP Geolocation API. Collecting data from multiple sources | No | Yes | Unknown |
| [apilayer ipstack](https://ipstack.com/) | Locate and identify website visitors by IP address | `apiKey` | Yes | Unknown |
| [Battuta](http://battuta.medunes.net) | A (country/region/city) in-cascade location API | `apiKey` | No | Unknown |
| [BigDataCloud](https://www.bigdatacloud.com/ip-geolocation-apis) | Provides fast and accurate IP geolocation APIs along with security checks and confidence area | `apiKey` | Yes | Unknown |
| [Bing Maps](https://www.microsoft.com/maps/) | Create/customize digital maps based on Bing Maps data | `apiKey` | Yes | Unknown |
| [bng2latlong](https://www.getthedata.com/bng2latlong) | Convert British OSGB36 easting and northing (British National Grid) to WGS84 latitude and longitude | No | Yes | Yes |
| [Cartes.io](https://github.com/M-Media-Group/Cartes.io/wiki/API) | Create maps and markers for anything | No | Yes | Unknown |
| [Cep.la](http://cep.la/) | Brazil RESTful API to find information about streets, zip codes, neighborhoods, cities and states | No | No | Unknown |
| [CitySDK](http://www.citysdk.eu/citysdk-toolkit/) | Open APIs for select European cities | No | Yes | Unknown |
| [Country](http://country.is/) | Get your visitors' country from their IP | No | Yes | Yes |
| [Daum Maps](http://apis.map.daum.net/) | Daum Maps provide multiple APIs for Korean maps | `apiKey` | No | Unknown |
| [FreeGeoIP](https://freegeoip.app/) | Free geo ip information, no registration required. 15k/hour rate limit | No | Yes | Yes |
| [GeoApi](https://api.gouv.fr/api/geoapi.html) | French geographical data | No | Yes | Unknown |
| [Geoapify](https://www.geoapify.com/api/geocoding-api/) | Forward and reverse geocoding, address autocomplete | `apiKey` | Yes | Yes |
| [Geocod.io](https://www.geocod.io/) | Address geocoding / reverse geocoding in bulk | `apiKey` | Yes | Unknown |
| [Geocode.xyz](https://geocode.xyz/api) | Provides worldwide forward/reverse geocoding, batch geocoding and geoparsing | No | Yes | Unknown |
| [Geocodify.com](https://geocodify.com/) | Worldwide geocoding, geoparsing and autocomplete for addresses | `apiKey` | Yes | Yes |
| [Geocoding.ai](https://nominatim.geocoding.ai/) | Provides worldwide forward / reverse geocoding | No | Yes | Yes |
| [GeoDataSource](https://www.geodatasource.com/web-service) | Geocoding of city name by using latitude and longitude coordinates | `apiKey` | Yes | Unknown |
| [GeoJS](https://geojs.io/) | IP geolocation with ChatOps integration | No | Yes | Yes |
| [GeoNames](http://www.geonames.org/export/web-services.html) | Place names and other geographical data | No | No | Unknown |
| [geoPlugin](https://www.geoplugin.com) | IP geolocation and currency conversion | No | Yes | Yes |
| [Google Earth Engine](https://developers.google.com/earth-engine/) | A cloud-based platform for planetary-scale environmental data analysis | `apiKey` | Yes | Unknown |
| [Google Maps](https://developers.google.com/maps/) | Create/customize digital maps based on Google Maps data | `apiKey` | Yes | Unknown |
| [Graph Countries](https://github.com/lennertVanSever/graphcountries) | Country-related data like currencies, languages, flags, regions+subregions and bordering countries | No | Yes | Unknown |
| [HelloSalut](https://www.fourtonfish.com/hellosalut/hello/) | Get hello translation following user language | No | Yes | Unknown |
| [HERE Maps](https://developer.here.com) | Create/customize digital maps based on HERE Maps data | `apiKey` | Yes | Unknown |
| [Hong Kong GeoData Store](https://geodata.gov.hk/gs/) | API for accessing geo-data of Hong Kong | No | Yes | Unknown |
| [IP 2 Country](https://ip2country.info) | Map an IP to a country | No | Yes | Unknown |
| [IP Address Details](https://ipinfo.io/) | Find geolocation with ip address | No | Yes | Unknown |
| [IP Location](https://ipapi.co/api/#introduction) | Find IP address location information | No | Yes | Unknown |
| [IP Location](https://ip-api.com/docs) | Find location with ip address | No | No | Unknown |
| [IP Sidekick](https://ipsidekick.com) | Geolocation API that returns extra information about an IP address | `apiKey` | Yes | Unknown |
| [IP Vigilante](https://www.ipvigilante.com/) | Free IP Geolocation API | No | Yes | Unknown |
| [IP2Location](https://www.ip2location.com/web-service/ip2location) | IP geolocation web service to get more than 55 parameters | `apiKey` | Yes | Unknown |
| [IP2Proxy](https://www.ip2location.com/web-service/ip2proxy) | Detect proxy and VPN using IP address | `apiKey` | Yes | Unknown |
| [ipapi](https://ipapi.com/) | Real-time Geolocation & Reverse IP Lookup REST API | `apiKey` | Yes | Unknown |
| [IPGEO](https://api.techniknews.net/ipgeo/) | Unlimited free IP Address API with useful information | No | Yes | Unknown |
| [IPGeolocationAPI.com](https://ipgeolocationapi.com/) | Locate your visitors by IP with country details | No | Yes | Yes |
| [IPInfoDB](https://ipinfodb.com/api) | Free Geolocation tools and APIs for country, region, city and time zone lookup by IP address | `apiKey` | Yes | Unknown |
| [Localizr](https://docs.localizr.xyz) | Get a list of countries,currencies or locales translated from a locale/language code | No | Yes | Yes |
| [LocationIQ](https://locationiq.org/docs/) | Provides forward/reverse geocoding and batch geocoding | `apiKey` | Yes | Yes |
| [Mapbox](https://www.mapbox.com/developers/) | Create/customize beautiful digital maps | `apiKey` | Yes | Unknown |
| [Mexico](https://github.com/IcaliaLabs/sepomex) | Mexico RESTful zip codes API | No | Yes | Unknown |
| [One Map, Singapore](https://docs.onemap.sg/) | Singapore Land Authority REST API services for Singapore addresses | `apiKey` | Yes | Unknown |
| [OnWater](https://onwater.io/) | Determine if a lat/lon is on water or land | No | Yes | Unknown |
| [Open Topo Data](https://www.opentopodata.org) | Elevation and ocean depth for a latitude and longitude | No | Yes | No |
| [OpenCage](https://opencagedata.com) | Forward and reverse geocoding using open data | `apiKey` | Yes | Yes |
| [openrouteservice.org](https://openrouteservice.org/) | Directions, POIs, isochrones, geocoding (+reverse), elevation, and more | `apiKey` | Yes | Unknown |
| [OpenStreetMap](http://wiki.openstreetmap.org/wiki/API) | Navigation, geolocation and geographical data | `OAuth` | No | Unknown |
| [positionstack](https://positionstack.com/) | Forward & Reverse Batch Geocoding REST API | `apiKey` | Yes | Unknown |
| [PostcodeData.nl](http://api.postcodedata.nl/v1/postcode/?postcode=1211EP&streetnumber=60&ref=domeinnaam.nl&type=json) | Provide geolocation data based on postcode for Dutch addresses | No | No | Unknown |
| [Postcodes.io](https://postcodes.io) | Postcode lookup & Geolocation for the UK | No | Yes | Yes |
| [REST Countries](https://restcountries.eu) | Get information about countries via a RESTful API | No | Yes | Unknown |
| [SpotSense](https://www.spotsense.io) | Add location based interactions to your mobile app | `apiKey` | Yes | Unknown |
| [Uebermaps](https://uebermaps.com/api/v2) | Discover and share maps with friends | `apiKey` | Yes | Unknown |
| [US ZipCode](https://smartystreets.com/docs/cloud/us-zipcode-api) | Validate and append data for any US ZipCode | `apiKey` | Yes | Yes |
| [Utah AGRC](https://api.mapserv.utah.gov) | Utah Web API for geocoding Utah addresses | `apiKey` | Yes | Unknown |
| [ViaCep](https://viacep.com.br) | Brazil RESTful zip codes API | No | Yes | Unknown |
| [ZipCodeAPI](https://www.zipcodeapi.com) | US zip code distance, radius and location API | `apiKey` | Yes | Unknown |
| [Zippopotam.us](http://www.zippopotam.us) | Get information about place such as country, city, state, etc | No | No | Unknown |
| [Ziptastic](https://ziptasticapi.com/) | Get the country, state, and city of any US zip-code | No | Yes | Unknown |

**[⬆ Back to Index](#index)**
### Government
API | Description | Auth | HTTPS | CORS |
|---|---|---|---|---|
| [BCLaws](http://www.bclaws.ca/civix/template/complete/api/index.html) | Access to the laws of British Columbia | No | No | Unknown |
| [Brazil Central Bank Open Data](https://dadosabertos.bcb.gov.br/) | Brazil Central Bank Open Data | No | Yes | Unknown |
| [Brazilian Chamber of Deputies Open Data](https://dadosabertos.camara.leg.br/swagger/api.html) | Provides legislative information in Apis XML and JSON, as well as files in various formats | No | Yes | No |
| [BusinessUSA](https://business.usa.gov/developer) | Authoritative information on U.S. programs, events, services and more | `apiKey` | Yes | Unknown |
| [Census.gov](https://www.census.gov/data/developers/data-sets.html) | The US Census Bureau provides various APIs and data sets on demographics and businesses | No | Yes | Unknown |
| [City, Lyon Opendata](https://data.beta.grandlyon.com/fr/accueil) | Lyon(FR) City Open Data | `apiKey` | Yes | Unknown |
| [City, Nantes Opendata](https://data.nantesmetropole.fr/pages/home/) | Nantes(FR) City Open Data | `apiKey` | Yes | Unknown |
| [City, New York Opendata](https://opendata.cityofnewyork.us/) | New York (US) City Open Data | No | Yes | Unknown |
| [City, Prague Opendata](http://opendata.praha.eu/en) | Prague(CZ) City Open Data | No | No | Unknown |
| [Code.gov](https://code.gov) | The primary platform for Open Source and code sharing for the U.S. Federal Government | `apiKey` | Yes | Unknown |
| [Colorado Information Marketplace](https://data.colorado.gov/) | Colorado State Government Open Data | No | Yes | Unknown |
| [Data USA](https://datausa.io/about/api/) | US Public Data | No | Yes | Unknown |
| [Data.gov](https://api.data.gov/) | US Government Data | `apiKey` | Yes | Unknown |
| [Data.parliament.uk](https://explore.data.parliament.uk/?learnmore=Members) | Contains live datasets including information about petitions, bills, MP votes, attendance and more | No | No | Unknown |
| [District of Columbia Open Data](http://opendata.dc.gov/pages/using-apis) | Contains D.C. government public datasets, including crime, GIS, financial data, and so on | No | Yes | Unknown |
| [duma.gov.ru](http://api.duma.gov.ru) | Russian State Duma Open Data | `apiKey` | No | Unknown |
| [EPA](https://developer.epa.gov/category/apis/) | Web services and data sets from the US Environmental Protection Agency | No | Yes | Unknown |
| [FBI Wanted](https://www.fbi.gov/wanted/api) | Access information on the FBI Wanted program | No | Yes | Unknown |
| [FEC](https://api.open.fec.gov/developers/) | Information on campaign donations in federal elections | `apiKey` | Yes | Unknown |
| [Federal Register](https://www.federalregister.gov/reader-aids/developer-resources) | The Daily Journal of the United States Government | No | Yes | Unknown |
| [Food Standards Agency](http://ratings.food.gov.uk/open-data/en-GB) | UK food hygiene rating data API | No | No | Unknown |
| [Open Government, Australia](https://www.data.gov.au/) | Australian Government Open Data | No | Yes | Unknown |
| [Open Government, Belgium](https://data.gov.be/) | Belgium Government Open Data | No | Yes | Unknown |
| [Open Government, Canada](http://open.canada.ca/en) | Canadian Government Open Data | No | No | Unknown |
| [Open Government, France](https://www.data.gouv.fr/) | French Government Open Data | `apiKey` | Yes | Unknown |
| [Open Government, India](https://data.gov.in/) | Indian Government Open Data | `apiKey` | Yes | Unknown |
| [Open Government, Italy](https://www.dati.gov.it/) | Italy Government Open Data | No | Yes | Unknown |
| [Open Government, New Zealand](https://www.data.govt.nz/) | New Zealand Government Open Data | No | Yes | Unknown |
| [Open Government, Romania](http://data.gov.ro/) | Romania Government Open Data | No | No | Unknown |
| [Open Government, Saudi Arabia](https://data.gov.sa) | Saudi Arabia Government Open Data | No | Yes | Unknown |
| [Open Government, Taiwan](https://data.gov.tw/) | Taiwan Government Open Data | No | Yes | Unknown |
| [Open Government, Thailand](https://data.go.th/) | Thailand Government Open Data | `apiKey` | Yes | Unknown |
| [Open Government, UK](https://data.gov.uk/) | UK Government Open Data | No | Yes | Unknown |
| [Open Government, USA](https://www.data.gov/) | United States Government Open Data | No | Yes | Unknown |
| [Represent by Open North](https://represent.opennorth.ca/) | Find Canadian Government Representatives | No | Yes | Unknown |
| [UK government API catalogue](https://alphagov.github.io/api-catalogue) | APIs from UK government organisations | No | Yes | Unknown |
| [USAspending.gov](https://api.usaspending.gov/) | US federal spending data | No | Yes | Unknown |

**[⬆ Back to Index](#index)**
### Health
API | Description | Auth | HTTPS | CORS |
|---|---|---|---|---|
| [Coronavirus in the UK](https://coronavirus.data.gov.uk/details/developers-guide) | UK Government coronavirus data, including deaths and cases by region | No | Yes | Unknown |
| [Covid-19](https://covid19api.com/) | Covid 19 spread, infection and recovery | No | Yes | Yes |
| [Covid-19](https://github.com/M-Media-Group/Covid-19-API) | Covid 19 cases, deaths and recovery per country | No | Yes | Yes |
| [Covid-19 Government Response](https://covidtracker.bsg.ox.ac.uk) | Government measures tracker to fight against the Covid-19 pandemic | No | Yes | Yes |
<<<<<<< HEAD
| [COVID-19 Tracker Canada](https://api.covid19tracker.ca/docs/1.0/overview) | Details on Covid-19 cases across Canada | No | Yes | Unknown |
=======
| [Dataflow Kit COVID-19](https://covid-19.dataflowkit.com) | COVID-19 live statistics into sites per hour | No | Yes | Unknown |
>>>>>>> e48000b3
| [Diabetes](http://predictbgl.com/api/) | Logging and retrieving diabetes information | No | No | Unknown |
| [Healthcare.gov](https://www.healthcare.gov/developers/) | Educational content about the US Health Insurance Marketplace | No | Yes | Unknown |
| [Lexigram](https://docs.lexigram.io/v1/welcome) | NLP that extracts mentions of clinical concepts from text, gives access to clinical ontology | `apiKey` | Yes | Unknown |
| [Makeup](http://makeup-api.herokuapp.com/) | Makeup Information | No | No | Unknown |
| [Medicare](https://data.medicare.gov/developers) | Access to the data from the CMS - medicare.gov | No | Yes | Unknown |
| [NPPES](https://npiregistry.cms.hhs.gov/registry/help-api) | National Plan & Provider Enumeration System, info on healthcare providers registered in US | No | Yes | Unknown |
| [Nutritionix](https://developer.nutritionix.com/) | Worlds largest verified nutrition database | `apiKey` | Yes | Unknown |
| [Open Disease](https://disease.sh/) | API for Current cases and more stuff about COVID-19 and Influenza | No | Yes | Yes |
| [openFDA](https://open.fda.gov) | Public FDA data about drugs, devices and foods | No | Yes | Unknown |
| [Orion Health](https://developer.orionhealth.io/) | Medical platform which allows the development of applications for different healthcare scenarios | `OAuth` | Yes | Unknown |
| [Quarantine](https://quarantine.country/coronavirus/api/) | Coronavirus API with free COVID-19 live updates | No | Yes | Yes |
| [USDA Nutrients](https://fdc.nal.usda.gov/) | National Nutrient Database for Standard Reference | `apiKey` | Yes | Unknown |

**[⬆ Back to Index](#index)**
### Jobs
API | Description | Auth | HTTPS | CORS |
|---|---|---|---|---|
| [Adzuna](https://developer.adzuna.com/overview) | Job board aggregator | `apiKey` | Yes | Unknown |
| [Careerjet](https://www.careerjet.com/partners/api/) | Job search engine | `apiKey` | No | Unknown |
| [GitHub Jobs](https://jobs.github.com/api) | Jobs for software developers | No | Yes | Yes |
| [GraphQL Jobs](https://graphql.jobs/docs/api/) | Jobs with GraphQL | No | Yes | Yes |
| [Jobs2Careers](http://api.jobs2careers.com/api/spec.pdf) | Job aggregator | `apiKey` | Yes | Unknown |
| [Jooble](https://us.jooble.org/api/about) | Job search engine | `apiKey` | Yes | Unknown |
| [Juju](http://www.juju.com/publisher/spec/) | Job search engine | `apiKey` | No | Unknown |
| [Open Skills](https://github.com/workforce-data-initiative/skills-api/wiki/API-Overview) | Job titles, skills and related jobs data | No | No | Unknown |
| [Reed](https://www.reed.co.uk/developers) | Job board aggregator | `apiKey` | Yes | Unknown |
| [The Muse](https://www.themuse.com/developers/api/v2) | Job board and company profiles | `apiKey` | Yes | Unknown |
| [Upwork](https://developers.upwork.com/) | Freelance job board and management system | `OAuth` | Yes | Unknown |
| [USAJOBS](https://developer.usajobs.gov/) | US government job board | `apiKey` | Yes | Unknown |
| [ZipRecruiter](https://www.ziprecruiter.com/publishers) | Job search app and website | `apiKey` | Yes | Unknown |

**[⬆ Back to Index](#index)**
### Machine Learning
API | Description | Auth | HTTPS | CORS |
|---|---|---|---|---|
| [Clarifai](https://docs.clarifai.com) | Computer Vision | `OAuth` | Yes | Unknown |
| [Cloudmersive](https://www.cloudmersive.com/image-recognition-and-processing-api) | Image captioning, face recognition, NSFW classification | `apiKey` | Yes | Yes |
| [Deepcode](https://www.deepcode.ai) | AI for code review | No | Yes | Unknown |
| [Dialogflow](https://dialogflow.com) | Natural Language Processing | `apiKey` | Yes | Unknown |
| [EXUDE-API](http://uttesh.com/exude-api/) | Used for the primary ways for filtering the stopping, stemming words from the text data | No | Yes | Yes |
| [IPS Online](https://docs.identity.ps/docs) | Face and License Plate Anonymization | `apiKey` | Yes | Unknown | 
| [Keen IO](https://keen.io/) | Data Analytics | `apiKey` | Yes | Unknown |
| [NLP Cloud](https://nlpcloud.io) | NLP API using spaCy and transformers for NER, sentiments, classification, summarization, and more | `apiKey` | Yes | Unknown |
| [Time Door](https://timedoor.io) | A time series analysis API | `apiKey` | Yes | Yes |
| [Unplugg](https://unplu.gg/test_api.html) | Forecasting API for timeseries data | `apiKey` | Yes | Unknown |
| [Wit.ai](https://wit.ai/) | Natural Language Processing | `OAuth` | Yes | Unknown |

**[⬆ Back to Index](#index)**
### Music
API | Description | Auth | HTTPS | CORS |
|---|---|---|---|---|
| [AI Mastering](https://aimastering.com/api_docs/) | Automated Music Mastering | `apiKey` | Yes | Yes |
| [Apple Music](https://developer.apple.com/documentation/applemusicapi/) | Official API of the music streaming site Apple Music | `apiKey` | Yes | Unknown |
| [Audiomack](https://www.audiomack.com/data-api/docs) | Api of the streaming music hub Audiomack | `OAuth` | Yes | Unknown |
| [Bandcamp](https://bandcamp.com/developer) | API of Music store Bandcamp | `OAuth` | Yes | Unknown |
| [Bandsintown](https://app.swaggerhub.com/apis/Bandsintown/PublicAPI/3.0.0) | Music Events | No | Yes | Unknown |
| [BlipFm](http://api.blip.fm/) | Api of BlipFm | `apiKey` | Yes | Unknown |
| [Deezer](https://developers.deezer.com/api) | Music | `OAuth` | Yes | Unknown |
| [Discogs](https://www.discogs.com/developers/) | Music | `OAuth` | Yes | Unknown |
| [Freesound](https://freesound.org/docs/api/) | Music Samples | `apiKey` | Yes | Unknown |
| [Genius](https://docs.genius.com/) | Crowdsourced lyrics and music knowledge | `OAuth` | Yes | Unknown |
| [Genrenator](https://binaryjazz.us/genrenator-api/) | Music genre generator | No | Yes | Unknown |
| [iTunes Search](https://affiliate.itunes.apple.com/resources/documentation/itunes-store-web-service-search-api/) | Software products | No | Yes | Unknown |
| [Jamendo](https://developer.jamendo.com/v3.0/docs) | Music | `OAuth` | Yes | Unknown |
| [JioSaavn](https://github.com/cyberboysumanjay/JioSaavnAPI) | API to retrive song information, album meta data and many more from JioSaavn | No | Yes | Unknown |
| [KKBOX](https://developer.kkbox.com) | Get music libraries, playlists, charts, and perform out of KKBOX's platform | `OAuth` | Yes | Unknown |
| [LastFm](https://www.last.fm/api) | Music | `apiKey` | Yes | Unknown |
| [Lyrics.ovh](http://docs.lyricsovh.apiary.io/) | Simple API to retrieve the lyrics of a song | No | Yes | Unknown |
| [Mixcloud](https://www.mixcloud.com/developers/) | Music | `OAuth` | Yes | Yes |
| [MusicBrainz](https://musicbrainz.org/doc/Development/XML_Web_Service/Version_2) | Music | No | Yes | Unknown |
| [Musixmatch](https://developer.musixmatch.com/) | Music | `apiKey` | Yes | Unknown |
| [Openwhyd](https://openwhyd.github.io/openwhyd/API) | Download curated playlists of streaming tracks (YouTube, SoundCloud, etc...) | No | Yes | No |
| [Songkick](https://www.songkick.com/developer/) | Music Events | `OAuth` | Yes | Unknown |
| [Songsterr](https://www.songsterr.com/a/wa/api/) | Provides guitar, bass and drums tabs and chords | No | Yes | Unknown |
| [SoundCloud](https://developers.soundcloud.com/) | Allow users to upload and share sounds | `OAuth` | Yes | Unknown |
| [Spotify](https://beta.developer.spotify.com/documentation/web-api/) | View Spotify music catalog, manage users' libraries, get recommendations and more | `OAuth` | Yes | Unknown |
| [TasteDive](https://tastedive.com/read/api) | Similar artist API (also works for movies and TV shows) | `apiKey` | Yes | Unknown |
| [TheAudioDB](https://www.theaudiodb.com/api_guide.php) | Music | `apiKey` | Yes | Unknown |
| [Vagalume](https://api.vagalume.com.br/docs/) | Crowdsourced lyrics and music knowledge | `apiKey` | Yes | Unknown |

**[⬆ Back to Index](#index)**
### News
API | Description | Auth | HTTPS | CORS |
|---|---|---|---|---|
| [Associated Press](https://developer.ap.org/) | Search for news and metadata from Associated Press | `apiKey` | Yes | Unknown |
| [Chronicling America](http://chroniclingamerica.loc.gov/about/api/) | Provides access to millions of pages of historic US newspapers from the Library of Congress | No | No | Unknown |
| [Currents](https://currentsapi.services/) | Latest news published in various news sources, blogs and forums | `apiKey` | Yes | Yes |
| [Feedbin](https://github.com/feedbin/feedbin-api) | RSS reader | `OAuth` | Yes | Unknown |
| [Graphs for Coronavirus](https://corona.dnsforfamily.com/api.txt) | Each Country separately and Worldwide Graphs for Coronavirus. Daily updates | No | Yes | Yes |
| [mediastack](https://mediastack.com/) | Free, Simple REST API for Live News & Blog Articles | `apiKey` | Yes | Unknown |
| [New York Times](https://developer.nytimes.com/) | Provides news | `apiKey` | Yes | Unknown |
| [News](https://newsapi.org/) | Headlines currently published on a range of news sources and blogs | `apiKey` | Yes | Unknown |
| [NPR One](http://dev.npr.org/api/) | Personalized news listening experience from NPR | `OAuth` | Yes | Unknown |
| [Spaceflight News](https://spaceflightnewsapi.net) | Spaceflight related news 🚀 | No | Yes | Yes |
| [The Guardian](http://open-platform.theguardian.com/) | Access all the content the Guardian creates, categorised by tags and section | `apiKey` | Yes | Unknown |
| [The Old Reader](https://github.com/theoldreader/api) | RSS reader | `apiKey` | Yes | Unknown |

**[⬆ Back to Index](#index)**
### Open Data
API | Description | Auth | HTTPS | CORS |
|---|---|---|---|---|
| [18F](http://18f.github.io/API-All-the-X/) | Unofficial US Federal Government API Development | No | No | Unknown |
| [Archive.org](https://archive.readme.io/docs) | The Internet Archive | No | Yes | Unknown |
| [Callook.info](https://callook.info) | United States ham radio callsigns | No | Yes | Unknown |
| [CARTO](https://carto.com/) | Location Information Prediction | `apiKey` | Yes | Unknown |
| [CivicFeed](https://developers.civicfeed.com/) | News articles and public datasets | `apiKey` | Yes | Unknown |
| [Enigma Public](http://docs.enigma.com/public/public_v20_api_about) | Broadest collection of public data | `apiKey` | Yes | Yes |
| [French Address Search](https://geo.api.gouv.fr/adresse) | Address search via the French Government | No | Yes | Unknown |
| [Kaggle](https://www.kaggle.com/docs/api) | Create and interact with Datasets, Notebooks, and connect with Kaggle | `apiKey` | Yes | Unknown |
| [LinkPreview](https://www.linkpreview.net) | Get JSON formatted summary with title, description and preview image for any requested URL | `apiKey` | Yes | Yes |
| [Marijuana Strains](http://strains.evanbusse.com/) | Marijuana strains, races, flavors and effects | `apiKey` | No | Unknown |
| [Microlink.io](https://microlink.io) | Extract structured data from any website | No | Yes | Yes |
| [OpenCorporates](http://api.opencorporates.com/documentation/API-Reference) | Data on corporate entities and directors in many countries | `apiKey` | Yes | Unknown |
| [Quandl](https://www.quandl.com/) | Stock Market Data | No | Yes | Unknown |
| [Recreation Information Database](https://ridb.recreation.gov/) | Recreational areas, federal lands, historic sites, museums, and other attractions/resources(US) | `apiKey` | Yes | Unknown |
| [Scoop.it](http://www.scoop.it/dev) | Content Curation Service | `apiKey` | No | Unknown |
| [Teleport](https://developers.teleport.org/) | Quality of Life Data | No | Yes | Unknown |
| [Universities List](https://github.com/Hipo/university-domains-list) | University names, countries and domains | No | Yes | Unknown |
| [University of Oslo](https://data.uio.no/) | Courses, lecture videos, detailed information for courses etc. for the University of Oslo (Norway) | No | Yes | Unknown |
| [UPC database](https://upcdatabase.org/api) | More than 1.5 million barcode numbers from all around the world | `apiKey` | Yes | Unknown |
| [Wikidata](https://www.wikidata.org/w/api.php?action=help) | Collaboratively edited knowledge base operated by the Wikimedia Foundation | `OAuth` | Yes | Unknown |
| [Wikipedia](https://www.mediawiki.org/wiki/API:Main_page) | Mediawiki Encyclopedia | No | Yes | Unknown |
| [Yelp](https://www.yelp.com/developers/documentation/v3) | Find Local Business | `OAuth` | Yes | Unknown |

**[⬆ Back to Index](#index)**
### Open Source Projects
API | Description | Auth | HTTPS | CORS |
|---|---|---|---|---|
| [Countly](https://api.count.ly/reference) | Countly web analytics | No | No | Unknown |
| [Creative Commons Catalog](https://api.creativecommons.engineering/) | Search among openly licensed and public domain works | `OAuth` | Yes | Yes |
| [Drupal.org](https://www.drupal.org/drupalorg/docs/api) | Drupal.org | No | Yes | Unknown |
| [Evil Insult Generator](https://evilinsult.com/api) | Evil Insults | No | Yes | Yes |

**[⬆ Back to Index](#index)**
### Patent
API | Description | Auth | HTTPS | CORS |
|---|---|---|---|---|
| [EPO](https://developers.epo.org/) | European patent search system api | `OAuth` | Yes | Unknown |
| [TIPO](https://tiponet.tipo.gov.tw/Gazette/OpenData/OD/OD05.aspx?QryDS=API00) | Taiwan patent search system api | `apiKey` | Yes | Unknown |
| [USPTO](https://www.uspto.gov/learning-and-resources/open-data-and-mobility) | USA patent api services | No | Yes | Unknown |

**[⬆ Back to Index](#index)**
### Personality
API | Description | Auth | HTTPS | CORS |
|---|---|---|---|---|
| [Advice Slip](http://api.adviceslip.com/) | Generate random advice slips | No | Yes | Unknown |
| [Biriyani As A Service](https://biriyani.anoram.com/) | Biriyani images placeholder | No | Yes | No |
| [chucknorris.io](https://api.chucknorris.io) | JSON API for hand curated Chuck Norris jokes | No | Yes | Unknown |
| [Dictum](https://github.com/fisenkodv/dictum) | API to get access to the collection of the most inspiring expressions of mankind | No | Yes | Unknown |
| [FavQs.com](https://favqs.com/api) | FavQs allows you to collect, discover and share your favorite quotes | `apiKey` | Yes | Unknown |
| [FOAAS](http://www.foaas.com/) | Fuck Off As A Service | No | No | Unknown |
| [Forismatic](http://forismatic.com/en/api/) | Inspirational Quotes | No | No | Unknown |
| [icanhazdadjoke](https://icanhazdadjoke.com/api) | The largest selection of dad jokes on the internet | No | Yes | Unknown |
| [Imgflip](https://imgflip.com/api) | Gets an array of popular memes | No | Yes | Unknown |
| [kanye.rest](https://kanye.rest) | REST API for random Kanye West quotes | No | Yes | Yes |
| [Medium](https://github.com/Medium/medium-api-docs) | Community of readers and writers offering unique perspectives on ideas | `OAuth` | Yes | Unknown |
| [NaMoMemes](https://github.com/theIYD/NaMoMemes) | Memes on Narendra Modi | No | Yes | Unknown |
| [Programming Quotes](https://github.com/skolakoda/programming-quotes-api) | Programming Quotes API for open source projects | No | Yes | Unknown |
| [Quotable Quotes](https://github.com/lukePeavey/quotable) | Quotable is a free, open source quotations API | No | Yes | Unknown |
| [Quote Garden](https://pprathameshmore.github.io/QuoteGarden/) | REST API for more than 5000 famous quotes | No | Yes | Unknown |
| [Quotes on Design](https://quotesondesign.com/api/) | Inspirational Quotes | No | Yes | Unknown |
| [taylor.rest](https://taylor.rest) | REST API for random Taylor Swift quotes | No | Yes | No |
| [Traitify](https://app.traitify.com/developer) | Assess, collect and analyze Personality | No | Yes | Unknown |
| [Vadivelu HTTP Codes](https://vadivelu.anoram.com/) | On demand HTTP Codes with images | No | Yes | No |

**[⬆ Back to Index](#index)**
### Phone
API | Description | Auth | HTTPS | CORS |
|---|---|---|---|---|
| [Abstract Phone Validation](https://www.abstractapi.com/phone-validation-api) | Validate phone numbers globally | `apiKey` | Yes | Yes |
| [apilayer numverify](https://numverify.com) | Phone number validation | `apiKey` | Yes | Unknown |
| [Cloudmersive Validate](https://cloudmersive.com/phone-number-validation-API) | Validate international phone numbers | `apiKey` | Yes | Yes |
| [NumValidate](https://numvalidate.com) | Open Source phone number validation | No | Yes | Unknown |

**[⬆ Back to Index](#index)**
### Photography
API | Description | Auth | HTTPS | CORS |
|---|---|---|---|---|
| [Flickr](https://www.flickr.com/services/api/) | Flickr Services | `OAuth` | Yes | Unknown |
| [Getty Images](http://developers.gettyimages.com/en/) | Build applications using the world's most powerful imagery | `OAuth` | Yes | Unknown |
| [Gfycat](https://developers.gfycat.com/api/) | Jiffier GIFs | `OAuth` | Yes | Unknown |
| [Giphy](https://developers.giphy.com/docs/) | Get all your gifs | `apiKey` | Yes | Unknown |
| [Gyazo](https://gyazo.com/api/docs) | Upload images | `apiKey` | Yes | Unknown |
| [Imgur](https://apidocs.imgur.com/) | Images | `OAuth` | Yes | Unknown |
| [Lorem Picsum](https://picsum.photos/) | Images from Unsplash | No | Yes | Unknown |
| [ObjectCut](https://objectcut.com/) | Image Background removal | `apiKey` | Yes | Yes |
| [Pexels](https://www.pexels.com/api/) | Free Stock Photos and Videos | `apiKey` | Yes | Yes |
| [Pixabay](https://pixabay.com/sk/service/about/api/) | Photography | `apiKey` | Yes | Unknown |
| [PlaceKitten](https://placekitten.com/) | Resizable kitten placeholder images | No | Yes | Unknown |
| [ReSmush.it](https://resmush.it/api) | Photo optimization | No | No | Unknown |
| [ScreenShotLayer](https://screenshotlayer.com) | URL 2 Image | No | Yes | Unknown |
| [Unsplash](https://unsplash.com/developers) | Photography | `OAuth` | Yes | Unknown |
| [Wallhaven](https://wallhaven.cc/help/api) | Wallpapers | `apiKey` | Yes | Unknown |

**[⬆ Back to Index](#index)**
### Science & Math
API | Description | Auth | HTTPS | CORS |
|---|---|---|---|---|
| [arcsecond.io](https://api.arcsecond.io/) | Multiple astronomy data sources | No | Yes | Unknown |
| [CORE](https://core.ac.uk/services#api) | Access the world's Open Access research papers | `apiKey` | Yes | Unknown |
| [GBIF](https://www.gbif.org/developer/summary) | Global Biodiversity Information Facility | No | Yes | Yes |
| [hubblesite](https://hubblesite.org/api/documentation/) | Space Telescope News Releases | No | Yes | Unknown |
| [iDigBio](https://github.com/idigbio/idigbio-search-api/wiki) | Access millions of museum specimens from organizations around the world | No | Yes | Unknown |
| [inspirehep.net](https://inspirehep.net/info/hep/api?ln=en) | High Energy Physics info. system | No | Yes | Unknown |
| [isEven (humor)](https://isevenapi.xyz/) | Check if a number is even | No | Yes | Unknown |
| [ITIS](https://www.itis.gov/ws_description.html) | Integrated Taxonomic Information System | No | Yes | Unknown |
| [Launch Library 2](https://thespacedevs.com/llapi) | Spaceflight launches and events database | No | Yes | Yes |
| [Materials Platform for Data Science](https://mpds.io) | Curated experimental data for materials science | `apiKey` | Yes | No |
| [Minor Planet Center](http://www.asterank.com/mpc) | Asterank.com Information | No | No | Unknown |
| [NASA](https://api.nasa.gov) | NASA data, including imagery | No | Yes | Unknown |
| [NASA APOD (unofficial API)](https://apodapi.herokuapp.com/) | API for getting APOD (Astronomy Image of the Day) images along with metadata | No | Yes | Yes |
| [Newton](https://newton.now.sh/) | Symbolic and Arithmetic Math Calculator | No | Yes | Unknown |
| [Numbers](https://math.tools/api/numbers/) | Number of the day, random number, number facts and anything else you want to do with numbers | `apiKey` | Yes | Yes |
| [Numbers](http://numbersapi.com) | Facts about numbers | No | No | Unknown |
| [Open Notify](http://open-notify.org/Open-Notify-API/) | ISS astronauts, current location, etc | No | No | Unknown |
| [Open Science Framework](https://developer.osf.io) | Repository and archive for study designs, research materials, data, manuscripts, etc | No | Yes | Unknown |
| [Purple Air](https://www2.purpleair.com/) | Real Time Air Quality Monitoring | No | Yes | Unknown |
| [Satellite Passes](https://satellites.fly.dev) | Query next satellite passes above you | No | Yes | Yes |
| [SHARE](https://share.osf.io/api/v2/) | A free, open, dataset about research and scholarly activities | No | Yes | Unknown |
| [SpaceX](https://github.com/r-spacex/SpaceX-API) | Company, vehicle, launchpad and launch data | No | Yes | Unknown |
| [Sunrise and Sunset](https://sunrise-sunset.org/api) | Sunset and sunrise times for a given latitude and longitude | No | Yes | Unknown |
| [Trefle](https://trefle.io/) | Botanical data for plant species | `apiKey` | Yes | Unknown |
| [USGS Earthquake Hazards Program](https://earthquake.usgs.gov/fdsnws/event/1/) | Earthquakes data real-time | No | Yes | Unknown |
| [USGS Water Services](https://waterservices.usgs.gov/) | Water quality and level info for rivers and lakes | No | Yes | Unknown |
| [World Bank](https://datahelpdesk.worldbank.org/knowledgebase/topics/125589) | World Data | No | No | Unknown |

**[⬆ Back to Index](#index)**
### Security
API | Description | Auth | HTTPS | CORS |
|---|---|---|---|---|
| [Censys.io](https://censys.io/api) | Search engine for Internet connected host and devices | `apiKey` | Yes | No |
| [CRXcavator](https://crxcavator.io/apidocs) | Chrome extension risk scoring | `apiKey` | Yes | Unknown |
| [FilterLists](https://filterlists.com) | Lists of filters for adblockers and firewalls | No | Yes | Unknown |
| [FraudLabs Pro](https://www.fraudlabspro.com/developer/api/screen-order) | Screen order information using AI to detect frauds | `apiKey` | Yes | Unknown |
| [GitGuardian](https://api.gitguardian.com/doc) | Scan files for secrets (API Keys, database credentials, ...) | `apiKey` | Yes | No |
| [HaveIBeenPwned](https://haveibeenpwned.com/API/v3) | Passwords which have previously been exposed in data breaches | `apiKey` | Yes | Unknown |
| [Intelligence X](https://github.com/IntelligenceX/SDK/blob/master/Intelligence%20X%20API.pdf) | Perform OSINT via Intelligence X | `apiKey` | Yes | Unknown |
| [LoginRadius](https://www.loginradius.com/docs/) | Managed User Authentication Service | `apiKey` | Yes | Yes |
| [Mozilla http scanner](https://github.com/mozilla/http-observatory/blob/master/httpobs/docs/api.md) | Mozilla observatory http scanner | No | Yes | Unknown |
| [Mozilla tls scanner](https://github.com/mozilla/tls-observatory#api-endpoints) | Mozilla observatory tls scanner | No | Yes | Unknown |
| [National Vulnerability Database](https://nvd.nist.gov/vuln/Data-Feeds/JSON-feed-changelog) | U.S. National Vulnerability Database | No | Yes | Unknown |
| [PhishStats](https://phishstats.info/) | Phishing database | No | Yes | Unknown |
| [Pulsedive](https://pulsedive.com/api/) | Scan, search and collect threat intelligence data in real-time | `apiKey` | Yes | Unknown |
| [SecurityTrails](https://securitytrails.com/corp/apidocs) | Domain and IP related information such as current and historical WHOIS and DNS records | `apiKey` | Yes | Unknown |
| [Shodan](https://developer.shodan.io/) | Search engine for Internet connected devices | `apiKey` | Yes | Unknown |
| [UK Police](https://data.police.uk/docs/) | UK Police data | No | Yes | Unknown |
| [Virushee](https://api.virushee.com/) | Virushee file/data scanning | No | Yes | Yes |

**[⬆ Back to Index](#index)**
### Shopping
API | Description | Auth | HTTPS | CORS |
|---|---|---|---|---|
| [Best Buy](https://bestbuyapis.github.io/api-documentation/#overview) | Products, Buying Options, Categories, Recommendations, Stores and Commerce | `apiKey` | Yes | Unknown |
| [Bratabase](https://developers.bratabase.com/) | Database of different types of Bra Sizes | `OAuth` | Yes | Unknown |
| [Dummy Products](https://dummyproducts-api.herokuapp.com/) | An api to fetch dummy e-commerce products JSON data with placeholder images | `apiKey` | Yes | Yes |
| [eBay](https://go.developer.ebay.com/) | Sell and Buy on eBay | `OAuth` | Yes | Unknown |
| [Etsy](https://www.etsy.com/developers/documentation/getting_started/api_basics) | Manage shop and interact with listings | `OAuth` | Yes | Unknown |
| [Wal-Mart](https://developer.walmartlabs.com/docs) | Item price and availability | `apiKey` | Yes | Unknown |
| [Wegmans](https://dev.wegmans.io) | Wegmans Food Markets | `apiKey` | Yes | Unknown |

**[⬆ Back to Index](#index)**
### Social
API | Description | Auth | HTTPS | CORS |
|---|---|---|---|---|
| [4chan](https://github.com/4chan/4chan-API) | Simple image-based bulletin board dedicated to a variety of topics | No | Yes | Yes |
| [Buffer](https://buffer.com/developers/api) | Access to pending and sent updates in Buffer | `OAuth` | Yes | Unknown |
| [Carro Score](https://docs.score.getcarro.com/) | Social Media Influence Rating | `apiKey` | Yes | Yes |
| [Cisco Spark](https://developer.ciscospark.com) | Team Collaboration Software | `OAuth` | Yes | Unknown |
| [Discord](https://discord.com/developers/docs/intro) | Make bots for Discord, integrate Discord onto an external platform | `OAuth` | Yes | Unknown |
| [Disqus](https://disqus.com/api/docs/auth/) | Communicate with Disqus data | `OAuth` | Yes | Unknown |
| [Facebook](https://developers.facebook.com/) | Facebook Login, Share on FB, Social Plugins, Analytics and more | `OAuth` | Yes | Unknown |
| [Foursquare](https://developer.foursquare.com/) | Interact with Foursquare users and places (geolocation-based checkins, photos, tips, events, etc) | `OAuth` | Yes | Unknown |
| [Fuck Off as a Service](https://www.foaas.com) | Asks someone to fuck off | No | Yes | Unknown |
| [Full Contact](https://www.fullcontact.com/developer/docs/) | Get Social Media profiles and contact Information | `OAuth` | Yes | Unknown |
| [HackerNews](https://github.com/HackerNews/API) | Social news for CS and entrepreneurship | No | Yes | Unknown |
| [Instagram](https://www.instagram.com/developer/) | Instagram Login, Share on Instagram, Social Plugins and more | `OAuth` | Yes | Unknown |
| [Meetup.com](https://www.meetup.com/meetup_api/) | Data about Meetups from Meetup.com | `apiKey` | Yes | Unknown |
| [MySocialApp](https://mysocialapp.io) | Seamless Social Networking features, API, SDK to any app | `apiKey` | Yes | Unknown |
| [Open Collective](https://docs.opencollective.com/help/developers/api) | Get Open Collective data | No | Yes | Unknown |
| [Pinterest](https://developers.pinterest.com/) | The world's catalog of ideas | `OAuth` | Yes | Unknown |
| [Reddit](https://www.reddit.com/dev/api) | Homepage of the internet | `OAuth` | Yes | Unknown |
| [Saidit](https://www.saidit.net/dev/api) | Open Source Reddit Clone | `OAuth` | Yes | Unknown |
| [Slack](https://api.slack.com/) | Team Instant Messaging | `OAuth` | Yes | Unknown |
| [Telegram Bot](https://core.telegram.org/bots/api) | Simplified HTTP version of the MTProto API for bots | `apiKey` | Yes | Unknown |
| [Telegram MTProto](https://core.telegram.org/api#getting-started) | Read and write Telegram data | `OAuth` | Yes | Unknown |
| [Trash Nothing](https://trashnothing.com/developer) | A freecycling community with thousands of free items posted every day | `OAuth` | Yes | Yes |
| [Tumblr](https://www.tumblr.com/docs/en/api/v2) | Read and write Tumblr Data | `OAuth` | Yes | Unknown |
| [Twitch](https://dev.twitch.tv/docs) | Game Streaming API | `OAuth` | Yes | Unknown |
| [Twitter](https://developer.twitter.com/en/docs) | Read and write Twitter data | `OAuth` | Yes | No |
| [vk](https://vk.com/dev/sites) | Read and write vk data | `OAuth` | Yes | Unknown |

**[⬆ Back to Index](#index)**
### Sports & Fitness
API | Description | Auth | HTTPS | CORS |
|---|---|---|---|---|
| [balldontlie](https://balldontlie.io) | Balldontlie provides access to stats data from the NBA | No | Yes | Yes |
| [BikeWise](https://www.bikewise.org/documentation/api_v2) | Bikewise is a place to learn about and report bike crashes, hazards and thefts | No | Yes | Unknown |
| [Canadian Football League (CFL)](http://api.cfl.ca/) | Official JSON API providing real-time league, team and player statistics about the CFL | `apiKey` | Yes | No |
| [City Bikes](http://api.citybik.es/v2/) | City Bikes around the world | No | No | Unknown |
| [Ergast F1](http://ergast.com/mrd/) | F1 data from the beginning of the world championships in 1950 | No | Yes | Unknown |
| [Fitbit](https://dev.fitbit.com/) | Fitbit Information | `OAuth` | Yes | Unknown |
| [Football (Soccer) Videos](https://www.scorebat.com/video-api/) | Embed codes for goals and highlights from Premier League, Bundesliga, Serie A and many more | No | Yes | Yes |
| [Football Prediction](https://boggio-analytics.com/fp-api/) | Predictions for upcoming football matches, odds, results and stats | `X-Mashape-Key` | Yes | Unknown |
| [Football-Data.org](http://api.football-data.org/index) | Football Data | No | No | Unknown |
| [JCDecaux Bike](https://developer.jcdecaux.com/) | JCDecaux's self-service bicycles | `apiKey` | Yes | Unknown |
| [MLB Records and Stats](https://appac.github.io/mlb-data-api-docs/) | Current and historical MLB statistics | No | No | Unknown |
| [NBA Stats](https://any-api.com/nba_com/nba_com/docs/API_Description) | Current and historical NBA Statistics | No | Yes | Unknown |
| [NHL Records and Stats](https://gitlab.com/dword4/nhlapi) | NHL historical data and statistics | No | Yes | Unknown |
| [Sport List & Data](https://developers.decathlon.com/products/sports) | List of and resources related to sports | No | Yes | Yes |
| [Strava](https://strava.github.io/api/) | Connect with athletes, activities and more | `OAuth` | Yes | Unknown |
| [SuredBits](https://suredbits.com/api/) | Query sports data, including teams, players, games, scores and statistics | No | No | No |
| [TheSportsDB](https://www.thesportsdb.com/api.php) | Crowd-Sourced Sports Data and Artwork | `apiKey` | Yes | Yes |
| [Wger](https://wger.de/en/software/api) | Workout manager data as exercises, muscles or equipment | `apiKey` | Yes | Unknown |

**[⬆ Back to Index](#index)**
### Test Data
API | Description | Auth | HTTPS | CORS |
|---|---|---|---|---|
| [Bacon Ipsum](https://baconipsum.com/json-api/) | A Meatier Lorem Ipsum Generator | No | Yes | Unknown |
| [Dicebear Avatars](https://avatars.dicebear.com/) | Generate random pixel-art avatars | No | Yes | No |
| [FakeJSON](https://fakejson.com) | Service to generate test and fake data | `apiKey` | Yes | Yes |
| [FakerAPI](https://fakerapi.it/en) | APIs collection to get fake data | No | Yes | Yes |
| [JSONPlaceholder](http://jsonplaceholder.typicode.com/) | Fake data for testing and prototyping | No | No | Unknown |
| [Loripsum](http://loripsum.net/) | The "lorem ipsum" generator that doesn't suck | No | No | Unknown |
| [PIPL](https://pipl.ir/) | Free and public API that generates random and fake people's data in JSON | No | Yes | No |
| [QuickMocker](https://quickmocker.com) | API mocking tool to generate contextual, fake or random data | No | Yes | Yes |
| [Randommer](https://randommer.io/randommer-api) | Random data generator | `apiKey` | Yes | Yes |
| [RandomUser](https://randomuser.me) | Generates random user data | No | Yes | Unknown |
| [RoboHash](https://robohash.org/) | Generate random robot/alien avatars | No | Yes | Unknown |
| [Spanish random words](https://palabras-aleatorias-public-api.herokuapp.com) | Generate spanish words randomly | No | Yes | Unknown |
| [This Person Does not Exist](https://thispersondoesnotexist.com) | Generates real-life faces of people who do not exist | No | Yes | Unknown |
| [UUID Generator](https://www.uuidtools.com/docs) | Generate UUIDs | No | Yes | No |
| [Yes No](https://yesno.wtf/api) | Generate yes or no randomly | No | Yes | Unknown |

**[⬆ Back to Index](#index)**
### Text Analysis
API | Description | Auth | HTTPS | CORS |
|---|---|---|---|---|
| [Aylien Text Analysis](https://docs.aylien.com/textapi/#getting-started) | A collection of information retrieval and natural language APIs | `apiKey` | Yes | Unknown |
| [Cloudmersive Natural Language Processing](https://www.cloudmersive.com/nlp-api) | Natural language processing and text analysis | `apiKey` | Yes | Yes |
| [Detect Language](https://detectlanguage.com/) | Detects text language | `apiKey` | Yes | Unknown |
| [Google Cloud Natural](https://cloud.google.com/natural-language/docs/) | Natural language understanding technology, including sentiment, entity and syntax analysis | `apiKey` | Yes | Unknown |
| [languagelayer](https://languagelayer.com/) | Language Detection JSON API supporting 173 languages | `OAuth` | Yes | Unknown |
| [Semantria](https://semantria.readme.io/docs) | Text Analytics with sentiment analysis, categorization & named entity extraction | `OAuth` | Yes | Unknown |
| [Sentiment Analysis](https://www.meaningcloud.com/developer/sentiment-analysis) | Multilingual sentiment analysis of texts from different sources | `apiKey` | Yes | Yes |
| [Sentium](https://sentim-api.herokuapp.com/) | Free API for Text Sentimental analysis | No | Yes | Unknown |
| [Tisane](https://tisane.ai/) | Text Analytics with focus on detection of abusive content and law enforcement applications | `OAuth` | Yes | Yes |
| [Watson Natural Language Understanding](https://cloud.ibm.com/apidocs/natural-language-understanding/natural-language-understanding) | Natural language processing for advanced text analysis | `OAuth` | Yes | Unknown |

**[⬆ Back to Index](#index)**
### Tracking
API | Description | Auth | HTTPS | CORS |
|---|---|---|---|---|
| [Pixela](https://pixe.la) | API for recording and tracking habits or effort, routines | `X-Mashape-Key` | Yes | Yes |
| [Postmon](http://postmon.com.br) | An API to query Brazilian ZIP codes and orders easily, quickly and free | No | No | Unknown |
| [Sweden](https://developer.postnord.com/docs2) | Provides information about parcels in transport | `apiKey` | No | Unknown |
| [UPS](https://www.ups.com/upsdeveloperkit) | Shipment and Address information | `apiKey` | Yes | Unknown |
| [WeCanTrack](https://docs.wecantrack.com) | Automatically place subids in affiliate links to attribute affiliate conversions to click data | `apiKey` | Yes | Yes |
| [WhatPulse](https://whatpulse.org/pages/webapi/) | Small application that measures your keyboard/mouse usage | No | Yes | Unknown |

**[⬆ Back to Index](#index)**
### Transportation
API | Description | Auth | HTTPS | CORS |
|---|---|---|---|---|
| [ADS-B Exchange](https://www.adsbexchange.com/data/) | Access real-time and historical data of any and all airborne aircraft | No | Yes | Unknown |
| [AIS Hub](http://www.aishub.net/api) | Real-time data of any marine and inland vessel equipped with AIS tracking system | `apiKey` | No | Unknown |
| [Amadeus for Developers](https://developers.amadeus.com/self-service) | Travel Search - Limited usage | `OAuth` | Yes | Unknown |
| [aviationstack](https://aviationstack.com/) | Real-time Flight Status & Global Aviation Data API | `OAuth` | Yes | Unknown |
| [Bay Area Rapid Transit](http://api.bart.gov) | Stations and predicted arrivals for BART | `apiKey` | No | Unknown |
| [BlaBlaCar](https://dev.blablacar.com) | Search car sharing trips | `apiKey` | Yes | Unknown |
| [Boston MBTA Transit](https://www.mbta.com/developers/v3-api) | Stations and predicted arrivals for MBTA | `apiKey` | Yes | Unknown |
| [Community Transit](https://github.com/transitland/transitland-datastore/blob/master/README.md#api-endpoints) | Transitland API | No | Yes | Unknown |
| [GraphHopper](https://graphhopper.com/api/1/docs/) | A-to-B routing with turn-by-turn instructions | `apiKey` | Yes | Unknown |
| [Icelandic APIs](http://docs.apis.is/) | Open APIs that deliver services in or regarding Iceland | No | Yes | Unknown |
| [Izi](http://api-docs.izi.travel/) | Audio guide for travellers | `apiKey` | Yes | Unknown |
| [Metro Lisboa](http://app.metrolisboa.pt/status/getLinhas.php) | Delays in subway lines | No | No | No |
| [Navitia](https://api.navitia.io/) | The open API for building cool stuff with transport data | `apiKey` | Yes | Unknown |
| [Open Charge Map](https://openchargemap.org/site/develop/api) | Global public registry of electric vehicle charging locations | No | Yes | Unknown |
| [REFUGE Restrooms](https://www.refugerestrooms.org/api/docs/#!/restrooms) | Provides safe restroom access for transgender, intersex and gender nonconforming individuals | No | Yes | Unknown |
| [Schiphol Airport](https://developer.schiphol.nl/) | Schiphol | `apiKey` | Yes | Unknown |
| [TransitLand](https://transit.land/documentation/datastore/api-endpoints.html) | Transit Aggregation | No | Yes | Unknown |
| [Transport for Atlanta, US](http://www.itsmarta.com/app-developer-resources.aspx) | Marta | No | No | Unknown |
| [Transport for Auckland, New Zealand](https://api.at.govt.nz/) | Auckland Transport | No | Yes | Unknown |
| [Transport for Belgium](https://hello.irail.be/api/) | Belgian transport API | No | Yes | Unknown |
| [Transport for Berlin, Germany](https://github.com/derhuerst/vbb-rest/blob/3/docs/index.md) | Third-party VBB API | No | Yes | Unknown |
| [Transport for Bordeaux, France](https://opendata.bordeaux-metropole.fr/explore/) | Bordeaux Métropole public transport and more (France) | `apiKey` | Yes | Unknown |
| [Transport for Boston, US](https://mbta.com/developers/v3-api) | MBTA API | No | No | Unknown |
| [Transport for Budapest, Hungary](https://bkkfutar.docs.apiary.io) | Budapest public transport API | No | Yes | Unknown |
| [Transport for Chicago, US](http://www.transitchicago.com/developers/) | CTA | No | No | Unknown |
| [Transport for Czech Republic](https://www.chaps.cz/eng/products/idos-internet) | Czech transport API | No | Yes | Unknown |
| [Transport for Denver, US](http://www.rtd-denver.com/gtfs-developer-guide.shtml) | RTD | No | No | Unknown |
| [Transport for Finland](https://digitransit.fi/en/developers/ ) | Finnish transport API | No | Yes | Unknown |
| [Transport for Germany](http://data.deutschebahn.com/dataset/api-fahrplan) | Deutsche Bahn (DB) API | `apiKey` | No | Unknown |
| [Transport for Grenoble, France](https://www.metromobilite.fr/pages/opendata/OpenDataApi.html) | Grenoble public transport | No | No | No |
| [Transport for Honolulu, US](http://hea.thebus.org/api_info.asp) | Honolulu Transportation Information | `apiKey` | No | Unknown |
| [Transport for India](https://data.gov.in/sector/transport) | India Public Transport API | `apiKey` | Yes | Unknown |
| [Transport for Lisbon, Portugal](https://emel.city-platform.com/opendata/) | Data about buses routes, parking and traffic | `apiKey` | Yes | Unknown |
| [Transport for London, England](https://api.tfl.gov.uk) | TfL API | `apiKey` | Yes | Unknown |
| [Transport for Manchester, England](https://developer.tfgm.com/) | TfGM transport network data | `apiKey` | Yes | No |
| [Transport for Paris, France](http://data.ratp.fr/api/v1/console/datasets/1.0/search/) | RATP Open Data API | No | No | Unknown |
| [Transport for Philadelphia, US](http://www3.septa.org/hackathon/) | SEPTA APIs | No | No | Unknown |
| [Transport for Sao Paulo, Brazil](http://www.sptrans.com.br/desenvolvedores/api-do-olho-vivo-guia-de-referencia/documentacao-api/) | SPTrans | `OAuth` | No | Unknown |
| [Transport for Sweden](https://www.trafiklab.se/api) | Public Transport consumer | `OAuth` | Yes | Unknown |
| [Transport for Switzerland](https://opentransportdata.swiss/en/) | Official Swiss Public Transport Open Data | `apiKey` | Yes | Unknown |
| [Transport for Switzerland](https://transport.opendata.ch/) | Swiss public transport API | No | Yes | Unknown |
| [Transport for The Netherlands](http://www.ns.nl/reisinformatie/ns-api) | NS, only trains | `apiKey` | No | Unknown |
| [Transport for The Netherlands](https://github.com/skywave/KV78Turbo-OVAPI/wiki) | OVAPI, country-wide public transport | No | Yes | Unknown |
| [Transport for Toronto, Canada](https://myttc.ca/developers) | TTC | No | Yes | Unknown |
| [Transport for United States](http://www.nextbus.com/xmlFeedDocs/NextBusXMLFeed.pdf) | NextBus API | No | No | Unknown |
| [Transport for Vancouver, Canada](https://developer.translink.ca/) | TransLink | `OAuth` | Yes | Unknown |
| [Transport for Washington, US](https://developer.wmata.com/) | Washington Metro transport API | `OAuth` | Yes | Unknown |
| [Uber](https://developer.uber.com/products) | Uber ride requests and price estimation | `OAuth` | Yes | Yes |
| [WhereIsMyTransport](https://developer.whereismytransport.com/) | Platform for public transport data in emerging cities | `OAuth` | Yes | Unknown |

**[⬆ Back to Index](#index)**
### URL Shorteners
API | Description | Auth | HTTPS | CORS |
|---|---|---|---|---|
| [Bitly](http://dev.bitly.com/get_started.html) | URL shortener and link management | `OAuth` | Yes | Unknown |
| [CleanURI](https://cleanuri.com/docs) | URL shortener service | No | Yes | Yes |
| [ClickMeter](https://support.clickmeter.com/hc/en-us/categories/201474986) | Monitor, compare and optimize your marketing links | `apiKey` | Yes | Unknown |
| [Git.io](https://github.blog/2011-11-10-git-io-github-url-shortener/) | Git.io URL shortener | No | Yes | Unknown |
| [Is.gd](https://is.gd/developers.php) | URL Shortening API | No | Yes | Unknown |
| [LiteLink](https://litelink.ml/) | Simple URL Shortener | No | Yes | Yes |
| [Rebrandly](https://developers.rebrandly.com/v1/docs) | Custom URL shortener for sharing branded links | `apiKey` | Yes | Unknown |
| [Shrtlnk](https://shrtlnk.dev/developer) | Simple and efficient short link creation | `apiKey` | Yes | Yes |
| [T.LY](https://t.ly/docs) | URL shortener API | No | Yes | No |
| [TinyUID](https://tinyuid.com/docs) | Shorten long URLs | No | Yes | Yes |
| [Zero Width Shortener](https://docs.zws.im) | Shortens URLs using spaces that have zero width, making them invisible to humans | No | Yes | Unknown |


**[⬆ Back to Index](#index)**
### Vehicle
API | Description | Auth | HTTPS | CORS |
|---|---|---|---|---|
| [Brazilian Vehicles and Prices](https://deividfortuna.github.io/fipe/) | Vehicles information from Fundação Instituto de Pesquisas Econômicas - Fipe | No | Yes | Unknown |
| [Kelley Blue Book](http://developer.kbb.com/#!/data/1-Default) | Vehicle info, pricing, configuration, plus much more | `apiKey` | Yes | No |
| [Mercedes-Benz](https://developer.mercedes-benz.com/apis) | Telematics data, remotely access vehicle functions, car configurator, locate service dealers | `apiKey` | Yes | No |
| [NHTSA](https://vpic.nhtsa.dot.gov/api/) | NHTSA Product Information Catalog and Vehicle Listing | No | Yes | Unknown |
| [Smartcar](https://smartcar.com/docs/) | Lock and unlock vehicles and get data like odometer reading and location. Works on most new cars | `OAuth` | Yes | Yes |

**[⬆ Back to Index](#index)**
### Video
API | Description | Auth | HTTPS | CORS |
|---|---|---|---|---|
| [An API of Ice And Fire](https://anapioficeandfire.com/) | Game Of Thrones API | No | Yes | Unknown |
| [Breaking Bad](https://breakingbadapi.com/documentation) | Breaking Bad API | No | Yes | Unknown |
| [Breaking Bad Quotes](https://github.com/shevabam/breaking-bad-quotes) | Some Breaking Bad quotes | No | Yes | Unknown |
| [Czech Television](http://www.ceskatelevize.cz/xml/tv-program/) | TV programme of Czech TV | No | No | Unknown |
| [Dailymotion](https://developer.dailymotion.com/) | Dailymotion Developer API | `OAuth` | Yes | Unknown |
| [Final Space](https://finalspaceapi.com/docs/) | Final Space API | No | Yes | Yes |
| [Game of Thrones Quotes](https://gameofthronesquotes.xyz/) | Some Game of Thrones quotes | No | Yes | Unknown |
| [Harry Potter](https://www.potterapi.com/) | Harry Potter API | `apiKey` | Yes | Yes |
| [MCU Countdown](https://github.com/DiljotSG/MCU-Countdown) | A Countdown to the next MCU Film | No | Yes | Yes |
| [Open Movie Database](http://www.omdbapi.com/) | Movie information | `apiKey` | Yes | Unknown |
| [Ron Swanson Quotes](https://github.com/jamesseanwright/ron-swanson-quotes#ron-swanson-quotes-api) | Television | No | Yes | Unknown |
| [STAPI](http://stapi.co) | Information on all things Star Trek | No | No | No |
| [SWAPI](https://swapi.dev/) | All the Star Wars data you've ever wanted | No | Yes | Yes |
| [SWAPI](https://www.swapi.tech) | All things Star Wars | No | Yes | Yes |
| [The Lord of the Rings](https://the-one-api.dev/) | The Lord of the Rings API | `apiKey` | Yes | Unknown |
| [The Vampire Diaries](https://vampire-diaries-api.netlify.app/) | TV Show Data | `apiKey` | Yes | Yes |
| [TMDb](https://www.themoviedb.org/documentation/api) | Community-based movie data | `apiKey` | Yes | Unknown |
| [Trakt](https://trakt.tv/b/api-docs) | Movie and TV Data | `apiKey` | Yes | Yes |
| [TVDB](https://api.thetvdb.com/swagger) | Television data | `apiKey` | Yes | Unknown |
| [TVMaze](http://www.tvmaze.com/api) | TV Show Data | No | No | Unknown |
| [Vimeo](https://developer.vimeo.com/) | Vimeo Developer API | `OAuth` | Yes | Unknown |
| [YouTube](https://developers.google.com/youtube/) | Add YouTube functionality to your sites and apps | `OAuth` | Yes | Unknown |
| [YTS](https://yts.mx/api) | Movie Data | No | Yes | Unknown |

**[⬆ Back to Index](#index)**
### Weather
API | Description | Auth | HTTPS | CORS |
|---|---|---|---|---|
| [7Timer!](http://www.7timer.info/doc.php?lang=en) | Weather, especially for Astroweather | No | No | Unknown |
| [APIXU](https://www.apixu.com/doc/request.aspx) | Weather | `apiKey` | Yes | Unknown |
| [ColorfulClouds](https://open.caiyunapp.com/ColorfulClouds_Weather_API) | Weather | `apiKey` | Yes | Yes |
| [Dark Sky](https://darksky.net/dev/) | Weather | `apiKey` | Yes | No |
| [Foreca](https://developer.foreca.com) | Weather | `OAuth` | Yes | Unknown |
| [MetaWeather](https://www.metaweather.com/api/) | Weather | No | Yes | No |
| [Meteorologisk Institutt](https://api.met.no/weatherapi/documentation) | Weather and climate data | `User-Agent` | Yes | Unknown |
| [NOAA Climate Data](https://www.ncdc.noaa.gov/cdo-web/) | Weather and climate data | `apiKey` | Yes | Unknown |
| [ODWeather](http://api.oceandrivers.com/static/docs.html) | Weather and weather webcams | No | No | Unknown |
| [openSenseMap](https://api.opensensemap.org/) | Data from Personal Weather Stations called senseBoxes | No | Yes | Yes |
| [OpenUV](https://www.openuv.io) | Real-time UV Index Forecast | `apiKey` | Yes | Unknown |
| [OpenWeatherMap](https://openweathermap.org/api) | Weather | `apiKey` | Yes | Unknown |
| [QWeather](https://dev.qweather.com/) | Location-based weather data | `apiKey` | Yes | Yes |
| [Storm Glass](https://stormglass.io/) | Global marine weather from multiple sources | `apiKey` | Yes | Yes |
| [TheRainery](https://therainery.com/documentation/) | Forecast models from meteorological institutes | `apiKey` | Yes | No |
| [Troposphere](https://www.troposphere.io/developer) | Global weather and climate data | `apiKey` | Yes | Yes |
| [Visual Crossing](https://www.visualcrossing.com/weather-api) | Global historical and weather forecast data | `apiKey` | Yes | Yes |
| [weather-api](https://github.com/robertoduessmann/weather-api) | A RESTful free API to check the weather | No | Yes | No |
| [Weatherbit](https://www.weatherbit.io/api) | Weather | `apiKey` | Yes | Unknown |
| [weatherstack](https://weatherstack.com/) | Real-Time & Historical World Weather Data API | `apiKey` | Yes | Unknown |

**[⬆ Back to Index](#index)**

<br>

## License
[MIT](LICENSE)<|MERGE_RESOLUTION|>--- conflicted
+++ resolved
@@ -608,11 +608,8 @@
 | [Covid-19](https://covid19api.com/) | Covid 19 spread, infection and recovery | No | Yes | Yes |
 | [Covid-19](https://github.com/M-Media-Group/Covid-19-API) | Covid 19 cases, deaths and recovery per country | No | Yes | Yes |
 | [Covid-19 Government Response](https://covidtracker.bsg.ox.ac.uk) | Government measures tracker to fight against the Covid-19 pandemic | No | Yes | Yes |
-<<<<<<< HEAD
 | [COVID-19 Tracker Canada](https://api.covid19tracker.ca/docs/1.0/overview) | Details on Covid-19 cases across Canada | No | Yes | Unknown |
-=======
 | [Dataflow Kit COVID-19](https://covid-19.dataflowkit.com) | COVID-19 live statistics into sites per hour | No | Yes | Unknown |
->>>>>>> e48000b3
 | [Diabetes](http://predictbgl.com/api/) | Logging and retrieving diabetes information | No | No | Unknown |
 | [Healthcare.gov](https://www.healthcare.gov/developers/) | Educational content about the US Health Insurance Marketplace | No | Yes | Unknown |
 | [Lexigram](https://docs.lexigram.io/v1/welcome) | NLP that extracts mentions of clinical concepts from text, gives access to clinical ontology | `apiKey` | Yes | Unknown |
