--- conflicted
+++ resolved
@@ -276,16 +276,10 @@
 | [CDNJS](https://api.cdnjs.com/libraries/jquery) | Library info on CDNJS | No | Yes | Unknown |
 | [Changelogs.md](https://changelogs.md) | Structured changelog metadata from open source projects | No | Yes | Unknown |
 | [CountAPI](https://countapi.xyz) | Free and simple counting service. You can use it to track page hits and specific events | No | Yes | Yes |
-<<<<<<< HEAD
-| [DigitalOcean Status](https://status.digitalocean.com/api/v1) | Status of all DigitalOcean services | No | Yes | Unknown |
-| [DomainDb Info](https://domainsdb.info/apidomainsdb/index.php) | Domain name search to find all domains containing particular words/phrases/etc | No | Yes | Unknown |
-| [ExtendsClass](https://extendsclass.com/json-storage.html) | A simple JSON store API | No | Yes | Yes |
-| [Faceplusplus](https://www.faceplusplus.com/) | A tool to detect face | `OAuth` | Yes | Unknown |
-=======
 | [DigitalOcean Status](https://status.digitalocean.com/api) | Status of all DigitalOcean services | No | Yes | Unknown |
 | [DomainDb Info](https://api.domainsdb.info/) | Domain name search to find all domains containing particular words/phrases/etc | No | Yes | Unknown |
+| [ExtendsClass JSON Storage](https://extendsclass.com/json-storage.html) | A simple JSON store API | No | Yes | Yes |
 | [Form2Channel](https://form2channel.com/) | Send static html form submissions to Google Sheets, Email, Slack or Telegram | No | Yes | Yes |
->>>>>>> ce60a93c
 | [Genderize.io](https://genderize.io) | Estimates a gender from a first name | No | Yes | Yes |
 | [GETPing](https://www.getping.info) | Trigger an email notification with a simple GET request | `apiKey` | Yes | Unknown |
 | [GitHub](https://docs.github.com/en/free-pro-team@latest/rest) | Make use of GitHub repositories, code and user info programmatically | `OAuth` | Yes | Yes |
