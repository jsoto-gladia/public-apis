<div align="center">
    <h1>Public APIs</h1>
    <i>A collective list of free APIs for use in software and web development</i>
</div>

<br />

<div align="center">
    <sup>Status</sup>
    <br />
    <a href="https://github.com/public-apis/public-apis/actions?query=workflow%3A%22Run+tests%22">
        <img alt="Run tests" src="https://github.com/public-apis/public-apis/workflows/Run%20tests/badge.svg" />
    </a>
    <a href="https://github.com/public-apis/public-apis/actions?query=workflow%3A%22Validate+links%22">
        <img alt="Validate links" src="https://github.com/public-apis/public-apis/workflows/Validate%20links/badge.svg?branch=master" />
    </a>
    <a href="https://github.com/public-apis/public-apis">
        <img alt="Number of APIs" src="https://img.shields.io/badge/dynamic/json?url=https://api.publicapis.org/entries&label=Number%20of%20APIs&query=$.count&color=informational" />
    </a>
</div>

<br />

<div align="center">
    <sub>The Project</sub>
    <br />
    <a href="CONTRIBUTING.md">Contributing Guide</a> •
    <a href="https://github.com/davemachado/public-api">API for this project</a> •
    <a href="https://github.com/public-apis/public-apis/issues">Issues</a> •
    <a href="https://github.com/public-apis/public-apis/pulls">Pull Requests</a> •
    <a href="LICENSE">License</a>
    <br /><br />
    <sub>Currently Active Maintainers</sub>
    <br />
    <a href="https://github.com/matheusfelipeog">matheusfelipeog</a> •
    <a href="https://github.com/pawelborkar">pawelborkar</a> •
    <a href="https://github.com/marekdano">marekdano</a> •
    <a href="https://github.com/yannbertrand">yannbertrand</a>
</div>

<br />

<div align="center">
    <sub>Alternative sites for the project (unofficials)</sub>
    <br />
    <a href="https://free-apis.github.io">Free APIs</a> •
    <a href="https://devresourc.es/tools-and-utilities/public-apis">Dev Resources</a> •
    <a href="https://www.public-apis.ml">Public APIs Site</a> •
    <a href="https://apihouse.vercel.app">Apihouse</a> •
    <a href="https://www.collective-api.ml">Collective APIs</a>
</div>

---

## Index

* [Animals](#animals)
* [Anime](#anime)
* [Anti-Malware](#anti-malware)
* [Art & Design](#art--design)
* [Authentication](#authentication)
* [Blockchain](#blockchain)
* [Books](#books)
* [Business](#business)
* [Calendar](#calendar)
* [Cloud Storage & File Sharing](#cloud-storage--file-sharing)
* [Continuous Integration](#continuous-integration)
* [Cryptocurrency](#cryptocurrency)
* [Currency Exchange](#currency-exchange)
* [Data Validation](#data-validation)
* [Development](#development)
* [Dictionaries](#dictionaries)
* [Documents & Productivity](#documents--productivity)
* [Environment](#environment)
* [Events](#events)
* [Finance](#finance)
* [Food & Drink](#food--drink)
* [Games & Comics](#games--comics)
* [Geocoding](#geocoding)
* [Government](#government)
* [Health](#health)
* [Jobs](#jobs)
* [Machine Learning](#machine-learning)
* [Music](#music)
* [News](#news)
* [Open Data](#open-data)
* [Open Source Projects](#open-source-projects)
* [Patent](#patent)
* [Personality](#personality)
* [Phone](#phone)
* [Photography](#photography)
* [Science & Math](#science--math)
* [Security](#security)
* [Shopping](#shopping)
* [Social](#social)
* [Sports & Fitness](#sports--fitness)
* [Test Data](#test-data)
* [Text Analysis](#text-analysis)
* [Tracking](#tracking)
* [Transportation](#transportation)
* [URL Shorteners](#url-shorteners)
* [Vehicle](#vehicle)
* [Video](#video)
* [Weather](#weather)

### Animals
API | Description | Auth | HTTPS | CORS |
|---|---|---|---|---|
| [Axolotl](https://theaxolotlapi.netlify.app/) | Collection of axolotl pictures and facts | No | Yes | Unknown |
| [Cat Facts](https://alexwohlbruck.github.io/cat-facts/) | Daily cat facts | No | Yes | No |
| [Cataas](https://cataas.com/) | Cat as a service (cats pictures and gifs) | No | Yes | Unknown |
| [catAPI](https://github.com/ThatCopy/catAPI/wiki/Usage) | Random pictures of cats | No | Yes | Yes |
| [Cats](https://docs.thecatapi.com/) | Pictures of cats from Tumblr | `apiKey` | Yes | Unknown |
| [Dog Facts](https://dukengn.github.io/Dog-facts-API/) | Random dog facts | No | Yes | Unknown |
| [Dogs](https://dog.ceo/dog-api/) | Based on the Stanford Dogs Dataset | No | Yes | Yes |
| [HTTPCat](https://http.cat/) | Cat for every HTTP Status | No | Yes | Unknown |
| [IUCN](http://apiv3.iucnredlist.org/api/v3/docs) | IUCN Red List of Threatened Species | `apiKey` | No | Unknown |
| [Movebank](https://github.com/movebank/movebank-api-doc) | Movement and Migration data of animals | No | Yes | Unknown |
| [PlaceBear](https://placebear.com/) | Placeholder bear pictures | No | Yes | Yes |
| [PlaceDog](https://place.dog) | Placeholder Dog pictures | No | Yes | Yes |
| [RandomCat](https://aws.random.cat/meow) | Random pictures of cats | No | Yes | Yes |
| [RandomDog](https://random.dog/woof.json) | Random pictures of dogs | No | Yes | Yes |
| [RandomDuck](https://random-d.uk/api) | Random pictures of ducks | No | Yes | No |
| [RandomFox](https://randomfox.ca/floof/) | Random pictures of foxes | No | Yes | No |
| [RescueGroups](https://userguide.rescuegroups.org/display/APIDG/API+Developers+Guide+Home) | Adoption | No | Yes | Unknown |
| [Shibe.Online](http://shibe.online/) | Random pictures of Shiba Inu, cats or birds | No | Yes | Yes |
| [The Dog](https://thedogapi.com/) | A public service all about Dogs, free to use when making your fancy new App, Website or Service | `apiKey` | Yes | Unknown |

**[⬆ Back to Index](#index)**
### Anime
API | Description | Auth | HTTPS | CORS |
|---|---|---|---|---|
| [AniAPI](https://github.com/AniAPI-Team/AniAPI) | Anime discovery, streaming & syncing with trackers | `OAuth` | Yes | Yes |
| [AniDB](https://wiki.anidb.net/HTTP_API_Definition) | Anime Database | `apiKey` | No | Unknown |
| [AniList](https://github.com/AniList/ApiV2-GraphQL-Docs) | Anime discovery & tracking | `OAuth` | Yes | Unknown |
| [AnimeChan](https://github.com/RocktimSaikia/anime-chan) | Anime quotes (over 10k+) | No | Yes | No |
| [AnimeFacts](https://chandan-02.github.io/anime-facts-rest-api/) | Anime Facts (over 100+) | No | Yes | Yes |
| [AnimeNewsNetwork](https://www.animenewsnetwork.com/encyclopedia/api.php) | Anime industry news | No | Yes | Yes |
| [Jikan](https://jikan.moe) | Unofficial MyAnimeList API | No | Yes | Yes |
| [Kitsu](https://kitsu.docs.apiary.io/) | Anime discovery platform | `OAuth` | Yes | Yes |
| [MangaDex](https://api.mangadex.org/docs.html) | Manga Database and Community | `apiKey` | Yes | Unknown |
| [MyAnimeList](https://myanimelist.net/clubs.php?cid=13727) | Anime and Manga Database and Community | `OAuth` | Yes | Unknown |
| [NekosBest](https://docs.nekos.best) | Neko Images & Anime roleplaying GIFs | No | Yes | Yes |
| [Shikimori](https://shikimori.one/api/doc) | Anime discovery, tracking, forum, rates | `OAuth` | Yes | Unknown |
| [Studio Ghibli](https://ghibliapi.herokuapp.com) | Resources from Studio Ghibli films | No | Yes | Yes |
| [Waifu.pics](https://waifu.pics/docs) | Image sharing platform for anime images | No | Yes | No |

**[⬆ Back to Index](#index)**
### Anti-Malware
API | Description | Auth | HTTPS | CORS |
|---|---|---|---|---|
| [AbuseIPDB](https://docs.abuseipdb.com/) | IP/domain/URL reputation | `apiKey` | Yes | Unknown |
| [AlienVault Open Threat Exchange (OTX)](https://otx.alienvault.com/api) | IP/domain/URL reputation | `apiKey` | Yes | Unknown |
| [Google Safe Browsing](https://developers.google.com/safe-browsing/) | Google Link/Domain Flagging | `apiKey` | Yes | Unknown |
| [MalShare](https://malshare.com/doc.php) | Malware Archive / file sourcing | `apiKey` | Yes | No |
| [Metacert](https://metacert.com/) | Metacert Link Flagging | `apiKey` | Yes | Unknown |
| [URLhaus](https://urlhaus-api.abuse.ch/) | Bulk queries and Download Malware Samples | No | Yes | Unknown |
| [URLScan.io](https://urlscan.io/about-api/) | Scan and Analyse URLs | `apiKey` | Yes | Unknown |
| [VirusTotal](https://www.virustotal.com/en/documentation/public-api/) | VirusTotal File/URL Analysis | `apiKey` | Yes | Unknown |

**[⬆ Back to Index](#index)**
### Art & Design
API | Description | Auth | HTTPS | CORS |
|---|---|---|---|---|
| [Améthyste](https://api.amethyste.moe/) | Generate images for Discord users | `apiKey` | Yes | Unknown |
| [Art Institute of Chicago](https://api.artic.edu/docs/) | Art | No | Yes | Yes |
| [Colormind](http://colormind.io/api-access/) | Color scheme generator | No | No | Unknown |
| [ColourLovers](http://www.colourlovers.com/api) | Get various patterns, palettes and images | No | No | Unknown |
| [Cooper Hewitt](https://collection.cooperhewitt.org/api) | Smithsonian Design Museum | `apiKey` | Yes | Unknown |
| [Dribbble](https://developer.dribbble.com) | Discover the world’s top designers & creatives | `OAuth` | Yes | Unknown |
| [Europeana](https://pro.europeana.eu/resources/apis/search) | European Museum and Galleries content | `apiKey` | Yes | Unknown |
| [Harvard Art Museums](https://github.com/harvardartmuseums/api-docs) | Art | `apiKey` | No | Unknown |
| [Icon Horse](https://icon.horse) | Favicons for any website, with fallbacks | No | Yes | Yes |
| [Iconfinder](https://developer.iconfinder.com) | Icons | `apiKey` | Yes | Unknown |
| [Icons8](http://docs.icons8.apiary.io/#reference/0/meta) | Icons | `OAuth` | Yes | Unknown |
| [Metropolitan Museum of Art](https://metmuseum.github.io/) | Met Museum of Art | No | Yes | Unknown |
| [Noun Project](http://api.thenounproject.com/index.html) | Icons | `OAuth` | No | Unknown |
| [PHP-Noise](https://php-noise.com/) | Noise Background Image Generator | No | Yes | Yes |
| [Pixel Encounter](https://pixelencounter.com/api) | SVG Icon Generator | No | Yes | No |
| [Rijksmuseum](https://www.rijksmuseum.nl/en/api) | Art | `apiKey` | Yes | Unknown |

**[⬆ Back to Index](#index)**
### Authentication
API | Description | Auth | HTTPS | CORS |
|---|---|---|---|---|
| [Auth0](https://auth0.com) | Easy to implement, adaptable authentication and authorization platform | `apiKey` | Yes | Yes |
| [Micro User Service](https://m3o.com/user) | User management and authentication | `apiKey` | Yes | No |
| [MojoAuth](https://mojoauth.com) | Secure and modern passwordless authentication platform | `apiKey` | Yes | Yes |
| [SAWO Labs](https://sawolabs.com) | Simplify login and improve user experience by integrating passwordless authentication in your app | `apiKey` | Yes | Yes |
| [Stytch](https://stytch.com/) | User infrastructure for modern applications | `apiKey` | Yes | No |

**[⬆ Back to Index](#index)**
### Blockchain
API | Description | Auth | HTTPS | CORS |
|---|---|---|---|---|
| [Bitquery](https://graphql.bitquery.io/ide) | Onchain GraphQL APIs & DEX APIs | `apiKey` | Yes | Yes |
| [Chainlink](https://chain.link/developer-resources) | Build hybrid smart contracts with Chainlink | No | Yes | Unknown |
| [Covalent](https://www.covalenthq.com/docs/api/) | Multi-blockchain data aggregator platform | `apiKey` | Yes | Unknown |
| [Nownodes](https://nownodes.io/) | Blockchain-as-a-service solution that provides high-quality connection via API | `apiKey` | Yes | Unknown |

**[⬆ Back to Index](#index)**
### Books
API | Description | Auth | HTTPS | CORS |
|---|---|---|---|---|
| [Bhagavad Gita](https://docs.bhagavadgitaapi.in) | Open Source Shrimad Bhagavad Gita API including 21+ authors translation in Sanskrit/English/Hindi | `apiKey` | Yes | Yes |
| [Bhagavad Gita](https://bhagavadgita.io/api) | Bhagavad Gita text | `OAuth` | Yes | Yes |
| [British National Bibliography](http://bnb.data.bl.uk/) | Books | No | No | Unknown |
| [Crossref Metadata Search](https://github.com/CrossRef/rest-api-doc) | Books & Articles Metadata | No | Yes | Unknown |
| [Google Books](https://developers.google.com/books/) | Books | `OAuth` | Yes | Unknown |
| [LibGen](https://garbage.world/posts/libgen/) | Library Genesis search engine | No | No | Unknown |
| [New York Times Books](https://developer.nytimes.com/docs/books-product/1/overview) | Book reviews and The New York Times Best Sellers lists | `apiKey` | Yes | Unknown |
| [Open Library](https://openlibrary.org/developers/api) | Books, book covers and related data | No | Yes | No |
| [Penguin Publishing](http://www.penguinrandomhouse.biz/webservices/rest/) | Books, book covers and related data | No | Yes | Yes |
| [Quran](https://quran.api-docs.io/) | RESTful Quran API with multiple languages | No | Yes | Yes |
| [Quran Cloud](https://alquran.cloud/api) | A RESTful Quran API to retrieve an Ayah, Surah, Juz or the entire Holy Quran | No | Yes | Yes |
| [Quran-api](https://github.com/fawazahmed0/quran-api#readme) | Free Quran API Service with 90+ different languages and 400+ translations | No | Yes | Yes |
| [Rig Veda](https://aninditabasu.github.io/indica/html/rv.html) | Gods and poets, their categories, and the verse meters, with the mandal and sukta number | No | Yes | Unknown |
| [The Bible](https://docs.api.bible) | Everything you need from the Bible in one discoverable place | `apiKey` | Yes | Unknown |
| [Thirukkural](https://api-thirukkural.web.app/) | 1330 Thirukkural poems and explanation in Tamil and English | No | Yes | Yes |
| [Vedic Society](https://aninditabasu.github.io/indica/html/vs.html) | Descriptions of all nouns (names, places, animals, things) from vedic literature | No | Yes | Unknown |
| [Wolne Lektury](https://wolnelektury.pl/api/) | API for obtaining information about e-books available on the WolneLektury.pl website | No | Yes | Unknown |

**[⬆ Back to Index](#index)**
### Business
API | Description | Auth | HTTPS | CORS |
|---|---|---|---|---|
| [Charity Search](http://charityapi.orghunter.com/) | Non-profit charity data | `apiKey` | No | Unknown |
| [Clearbit Logo](https://clearbit.com/docs#logo-api) | Search for company logos and embed them in your projects | `apiKey` | Yes | Unknown |
| [Domainsdb.info](https://domainsdb.info/) | Registered Domain Names Search | No | Yes | No |
| [Freelancer](https://developers.freelancer.com) | Hire freelancers to get work done | `OAuth` | Yes | Unknown |
| [Gmail](https://developers.google.com/gmail/api/) | Flexible, RESTful access to the user's inbox | `OAuth` | Yes | Unknown |
| [Google Analytics](https://developers.google.com/analytics/) | Collect, configure and analyze your data to reach the right audience | `OAuth` | Yes | Unknown |
| [mail.tm](https://docs.mail.tm) | Temporary Email Service | No | Yes | Yes |
| [MailboxValidator](https://www.mailboxvalidator.com/api-email-free) | Validate email address to improve deliverability | `apiKey` | Yes | Unknown |
| [mailgun](https://www.mailgun.com/) | Email Service | `apiKey` | Yes | Unknown |
| [markerapi](http://www.markerapi.com/) | Trademark Search | No | No | Unknown |
| [ORB Intelligence](https://api.orb-intelligence.com/docs/) | Company lookup | `apiKey` | Yes | Unknown |
| [Smartsheet](https://smartsheet.redoc.ly/) | Allows you to programmatically access and Smartsheet data and account information | `OAuth` | Yes | No |
| [SwiftKanban](https://www.digite.com/swiftkanban/) | Kanban software, Visualize Work, Increase Organizations Lead Time, Throughput & Productivity | `apiKey` | Yes | Unknown |
| [Trello](https://developers.trello.com/) | Boards, lists and cards to help you organize and prioritize your projects | `OAuth` | Yes | Unknown |

**[⬆ Back to Index](#index)**
### Calendar
API | Description | Auth | HTTPS | CORS |
|---|---|---|---|---|
| [Abstract Public Holidays](https://www.abstractapi.com/holidays-api) | Data on national, regional, and religious holidays via API | `apiKey` | Yes | Yes |
| [Calendar Index](https://www.calendarindex.com/) | Worldwide Holidays and Working Days | `apiKey` | Yes | Yes |
| [Church Calendar](http://calapi.inadiutorium.cz/) | Catholic liturgical calendar | No | No | Unknown |
| [Czech Namedays Calendar](https://svatky.adresa.info) | Lookup for a name and returns nameday date | No | No | Unknown |
| [Festivo Public Holidays](https://docs.getfestivo.com/docs/products/public-holidays-api/intro) | Fastest and most advanced public holiday and observance service on the market | `apiKey` | Yes | Yes |
| [Google Calendar](https://developers.google.com/google-apps/calendar/) | Display, create and modify Google calendar events | `OAuth` | Yes | Unknown |
| [Hebrew Calendar](https://www.hebcal.com/home/developer-apis) | Convert between Gregorian and Hebrew, fetch Shabbat and Holiday times, etc | No | No | Unknown |
| [Holidays](https://holidayapi.com/) | Historical data regarding holidays | `apiKey` | Yes | Unknown |
| [LectServe](http://www.lectserve.com) | Protestant liturgical calendar | No | No | Unknown |
| [Megavangelical](https://megavangelicals.com/sundays.json) | A (satirical) Evangelical liturgical calendar | No | Yes | Yes |
| [Nager.Date](https://date.nager.at) | Public holidays for more than 90 countries | No | Yes | No |
| [Namedays Calendar](https://nameday.abalin.net) | Provides namedays for multiple countries | No | Yes | Yes |
| [Non-Working Days](https://github.com/gadael/icsdb) | Database of ICS files for non working days | No | Yes | Unknown |
| [Non-Working Days](https://isdayoff.ru) | Simple REST API for checking working, non-working or short days for Russia, CIS, USA and other | No | Yes | Yes |
| [Russian Calendar](https://github.com/egno/work-calendar) | Check if a date is a Russian holiday or not | No | Yes | No |
| [UK Bank Holidays](https://www.gov.uk/bank-holidays.json) | Bank holidays in England and Wales, Scotland and Northern Ireland | No | Yes | Unknown |
| [UnixTime Converter](https://unixtime.co.za) | A REST API to convert UnixTime to DateTime and DateTime to UnixTime | No | Yes | Unknown |

**[⬆ Back to Index](#index)**
### Cloud Storage & File Sharing
API | Description | Auth | HTTPS | CORS |
|---|---|---|---|---|
| [AnonFiles](https://anonfiles.com/docs/api) | Upload and share your files anonymously | No | Yes | Unknown |
| [BayFiles](https://bayfiles.com/docs/api) | Upload and share your files | No | Yes | Unknown |
| [Box](https://developer.box.com/) | File Sharing and Storage | `OAuth` | Yes | Unknown |
| [Dropbox](https://www.dropbox.com/developers) | File Sharing and Storage | `OAuth` | Yes | Unknown |
| [File.io](https://www.file.io) | Super simple file sharing, convenient, anonymous and secure | No | Yes | Unknown |
| [GoFile](https://gofile.io/api) | Unlimited size file uploads for free | `apiKey` | Yes | Unknown |
| [Google Drive](https://developers.google.com/drive/) | File Sharing and Storage | `OAuth` | Yes | Unknown |
| [OneDrive](https://dev.onedrive.com/) | File Sharing and Storage | `OAuth` | Yes | Unknown |
| [Pantry](https://getpantry.cloud/) | Free JSON storage for small projects | No | Yes | Yes |
| [Pastebin](https://pastebin.com/doc_api) | Plain Text Storage | `apiKey` | Yes | Unknown |
| [Web3 Storage](https://web3.storage/) | File Sharing and Storage for Free with 1TB Space | `apiKey` | Yes | Yes |

**[⬆ Back to Index](#index)**
### Continuous Integration
API | Description | Auth | HTTPS | CORS |
|---|---|---|---|---|
| [CircleCI](https://circleci.com/docs/api/v1-reference/) | Automate the software development process using continuous integration and continuous delivery | `apiKey` | Yes | Unknown |
| [Codeship](https://apidocs.codeship.com/) | Codeship is a Continuous Integration Platform in the cloud | `apiKey` | Yes | Unknown |
| [Travis CI](https://docs.travis-ci.com/api/) | Sync your GitHub projects with Travis CI to test your code in minutes | `apiKey` | Yes | Unknown |

**[⬆ Back to Index](#index)**
### Cryptocurrency
API | Description | Auth | HTTPS | CORS |
|---|---|---|---|---|
| [apilayer coinlayer](https://coinlayer.com) | Real-time Crypto Currency Exchange Rates | `apiKey` | Yes | Unknown |
| [Binance](https://github.com/binance/binance-spot-api-docs) | Exchange for Trading Cryptocurrencies based in China | `apiKey` | Yes | Unknown |
| [BitcoinAverage](https://apiv2.bitcoinaverage.com/) | Digital Asset Price Data for the blockchain industry | `apiKey` | Yes | Unknown |
| [BitcoinCharts](https://bitcoincharts.com/about/exchanges/) | Financial and Technical Data related to the Bitcoin Network | No | Yes | Unknown |
| [Bitfinex](https://docs.bitfinex.com/docs) | Cryptocurrency Trading Platform | `apiKey` | Yes | Unknown |
| [Bitmex](https://www.bitmex.com/app/apiOverview) | Real-Time Cryptocurrency derivatives trading platform based in Hong Kong | `apiKey` | Yes | Unknown |
| [Bittrex](https://bittrex.com/Home/Api) | Next Generation Crypto Trading Platform | `apiKey` | Yes | Unknown |
| [Block](https://www.block.io/docs/basic) | Bitcoin Payment, Wallet & Transaction Data | `apiKey` | Yes | Unknown |
| [Blockchain](https://www.blockchain.com/api) | Bitcoin Payment, Wallet & Transaction Data | `apiKey` | Yes | Unknown |
| [BlockFacts](https://blockfacts.io/) | Real-time crypto data from multiple exchanges via a single unified API, and much more | `apiKey` | Yes | Unknown |
| [CoinAPI](https://docs.coinapi.io/) | All Currency Exchanges integrate under a single api | `apiKey` | Yes | No |
| [Coinbase](https://developers.coinbase.com) | Bitcoin, Bitcoin Cash, Litecoin and Ethereum Prices | `apiKey` | Yes | Unknown |
| [Coinbase Pro](https://docs.pro.coinbase.com/#api) | Cryptocurrency Trading Platform | `apiKey` | Yes | Unknown |
| [CoinCap](https://docs.coincap.io/) | Real time Cryptocurrency prices through a RESTful API | No | Yes | Unknown |
| [CoinGecko](http://www.coingecko.com/api) | Cryptocurrency Price, Market, and Developer/Social Data | No | Yes | Yes |
| [Coinigy](https://coinigy.docs.apiary.io) | Interacting with Coinigy Accounts and Exchange Directly | `apiKey` | Yes | Unknown |
| [Coinlib](https://coinlib.io/apidocs) | Crypto Currency Prices | `apiKey` | Yes | Unknown |
| [Coinlore](https://www.coinlore.com/cryptocurrency-data-api) | Cryptocurrencies prices, volume and more | No | Yes | Unknown |
| [CoinMarketCap](https://coinmarketcap.com/api/) | Cryptocurrencies Prices | `apiKey` | Yes | Unknown |
| [Coinpaprika](https://api.coinpaprika.com) | Cryptocurrencies prices, volume and more | No | Yes | Yes |
| [CoinRanking](https://developers.coinranking.com/api/documentation) | Live Cryptocurrency data | `apiKey` | Yes | Unknown |
| [Coinremitter](https://coinremitter.com/docs) | Cryptocurrencies Payment & Prices | `apiKey` | Yes | Unknown |
| [CoinStats](https://documenter.getpostman.com/view/5734027/RzZ6Hzr3?version=latest) | Crypto Tracker | No | Yes | Unknown |
| [CryptingUp](https://www.cryptingup.com/apidoc/#introduction) | Cryptocurrency data | No | Yes | Unknown |
| [CryptoCompare](https://www.cryptocompare.com/api#) | Cryptocurrencies Comparison | No | Yes | Unknown |
| [CryptoMarket](https://developers.cryptomkt.com) | Cryptocurrencies Trading platform | `apiKey` | Yes | Yes |
| [Cryptonator](https://www.cryptonator.com/api/) | Cryptocurrencies Exchange Rates | No | Yes | Unknown |
| [CryptoTradingAPI](https://www.cryptotradingapi.io/) | Crypto Prices & Technical Indicators | `apiKey` | Yes | Unknown |
| [FTX](https://docs.ftx.com/) | Complete REST, websocket, and FTX APIs to suit your algorithmic trading needs | `apiKey` | Yes | Yes |
| [Gemini](https://docs.gemini.com/rest-api/) | Cryptocurrencies Exchange | No | Yes | Unknown |
| [ICObench](https://icobench.com/developers) | Various information on listing, ratings, stats, and more | `apiKey` | Yes | Unknown |
<<<<<<< HEAD
| [INFURA Ethereum](https://infura.io/product/ethereum) | Interaction with the Ethereum mainnet and several testnets | `apiKey` | Yes | Yes |
=======
| [Indodax](https://github.com/btcid/indodax-official-api-docs) | Trade your Bitcoin and other assets with rupiah | `apiKey` | Yes | Unknown |
| [Kraken](https://docs.kraken.com/rest/) | Cryptocurrencies Exchange | `apiKey` | Yes | Unknown |
>>>>>>> 667013bd
| [MercadoBitcoin](https://www.mercadobitcoin.net/api-doc/) | Brazilian Cryptocurrency Information | No | Yes | Unknown |
| [Nexchange](https://nexchange2.docs.apiary.io/) | Automated cryptocurrency exchange service | No | No | Yes |
| [Nomics](https://nomics.com/docs/) | Historical and realtime cryptocurrency prices and market data | `apiKey` | Yes | Yes |
| [Poloniex](https://poloniex.com/support/api/) | US based digital asset exchange | `apiKey` | Yes | Unknown |
| [Technical Analysis](https://technical-analysis-api.com) | Cryptocurrency prices and technical analysis | `apiKey` | Yes | No |
| [The Graph](https://thegraph.com) | Indexing protocol for querying networks like Ethereum with GraphQL | No | Yes | Unknown |
| [VALR](https://docs.valr.com/) | Cryptocurrency Exchange based in South Africa | `apiKey` | Yes | Unknown |
| [WallstreetBets](https://dashboard.nbshare.io/apps/reddit/api/) | WallstreetBets Stock Comments Sentiment Analysis | No | Yes | Unknown |
| [WorldCoinIndex](https://www.worldcoinindex.com/apiservice) | Cryptocurrencies Prices | `apiKey` | Yes | Unknown |
| [ZMOK](https://zmok.io) | Ethereum JSON RPC API and Web3 provider | No | Yes | Unknown |

**[⬆ Back to Index](#index)**
### Currency Exchange
API | Description | Auth | HTTPS | CORS |
|---|---|---|---|---|
| [1Forge](https://1forge.com/forex-data-api/api-documentation) | Forex currency market data | `apiKey` | Yes | Unknown |
| [apilayer fixer.io](https://fixer.io) | Exchange rates and currency conversion | `apiKey` | No | Unknown |
| [Bank of Russia](https://www.cbr.ru/development/SXML/) | Exchange rates and currency conversion | No | Yes | Unknown |
| [Currency-api](https://github.com/fawazahmed0/currency-api#readme) | Free Currency Exchange Rates API with 150+ Currencies & No Rate Limits | No | Yes | Yes |
| [CurrencyFreaks](https://currencyfreaks.com/) | Provides current and historical currency exchange rates with free plan 1K requests/month | `apiKey` | Yes | Yes |
| [Currencylayer](https://currencylayer.com/documentation) | Exchange rates and currency conversion | `apiKey` | Yes | Unknown |
| [CurrencyScoop](https://currencyscoop.com/api-documentation) | Real-time and historical currency rates JSON API | `apiKey` | Yes | Yes |
| [Czech National Bank](https://www.cnb.cz/cs/financni_trhy/devizovy_trh/kurzy_devizoveho_trhu/denni_kurz.xml) | A collection of exchange rates | No | Yes | Unknown |
| [ExchangeRate-API](https://www.exchangerate-api.com) | Free currency conversion | `apiKey` | Yes | Yes |
| [Exchangerate.host](https://exchangerate.host) | Free foreign exchange & crypto rates API | No | Yes | Unknown |
| [Exchangeratesapi.io](https://exchangeratesapi.io) | Exchange rates with currency conversion | `apiKey` | Yes | Yes |
| [Frankfurter](https://www.frankfurter.app/docs) | Exchange rates, currency conversion and time series | No | Yes | Yes |
| [FreeForexAPI](https://freeforexapi.com/Home/Api) | Real-time foreign exchange rates for major currency pairs | No | Yes | No |
| [National Bank of Poland](http://api.nbp.pl/en.html) | A collection of currency exchange rates (data in XML and JSON) | No | Yes | Yes |
| [Rwanda Locations](https://rapidapi.com/victorkarangwa4/api/rwanda) | Rwanda Provences, Districts, Cities,Capital City, Sector, cells, villages and streets | No | Yes | Unknown |
| [VATComply.com](https://www.vatcomply.com/documentation) | Exchange rates, geolocation and VAT number validation | No | Yes | Yes |

**[⬆ Back to Index](#index)**
### Data Validation
API | Description | Auth | HTTPS | CORS |
|---|---|---|---|---|
| [Abstract Email Validation](https://www.abstractapi.com/email-verification-validation-api) | Validate email addresses for deliverability and spam | `apiKey` | Yes | Yes |
| [apilayer mailboxlayer](https://mailboxlayer.com) | Email address validation | No | Yes | Unknown |
| [Cloudmersive Validate](https://cloudmersive.com/validate-api) | Validate email addresses, phone numbers, VAT numbers and domain names | `apiKey` | Yes | Yes |
| [EVA](https://eva.pingutil.com/) | Validate email addresses | No | Yes | Yes |
| [Lob.com](https://lob.com/) | US Address Verification | `apiKey` | Yes | Unknown |
| [PurgoMalum](http://www.purgomalum.com) | Content validator against profanity & obscenity | No | No | Unknown |
| [US Autocomplete](https://smartystreets.com/docs/cloud/us-autocomplete-api) | Enter address data quickly with real-time address suggestions | `apiKey` | Yes | Yes |
| [US Extract](https://smartystreets.com/products/apis/us-extract-api) | Extract postal addresses from any text including emails | `apiKey` | Yes | Yes |
| [US Street Address](https://smartystreets.com/docs/cloud/us-street-api) | Validate and append data for any US postal address | `apiKey` | Yes | Yes |
| [vatlayer](https://vatlayer.com) | VAT number validation | No | Yes | Unknown |
| [Veriphone](https://veriphone.io) | Phone number validation & carrier lookup | `apiKey` | Yes | Yes |

**[⬆ Back to Index](#index)**
### Development
API | Description | Auth | HTTPS | CORS |
|---|---|---|---|---|
| [24 Pull Requests](https://24pullrequests.com/api) | Project to promote open source collaboration during December | No | Yes | Yes |
| [Abstract Screenshot](https://www.abstractapi.com/website-screenshot-api) | Take programmatic screenshots of web pages from any website | `apiKey` | Yes | Yes |
| [Agify.io](https://agify.io) | Estimates the age from a first name | No | Yes | Yes |
| [API Grátis](https://apigratis.com.br/) | Multiples services and public APIs | No | Yes | Unknown |
| [ApicAgent](https://www.apicagent.com) | Extract device details from user-agent string | No | Yes | Yes |
| [ApiFlash](https://apiflash.com/) | Chrome based screenshot API for developers | `apiKey` | Yes | Unknown |
| [apilayer userstack](https://userstack.com/) | Secure User-Agent String Lookup JSON API | `OAuth` | Yes | Unknown |
| [APIs.guru](https://apis.guru/api-doc/) | Wikipedia for Web APIs, OpenAPI/Swagger specs for public APIs | No | Yes | Unknown |
| [Base](https://www.base-api.io/) | Building quick backends | `apiKey` | Yes | Yes |
| [Bitbucket](https://developer.atlassian.com/bitbucket/api/2/reference/) | Bitbucket API | `OAuth` | Yes | Unknown |
| [Blitapp](https://blitapp.com/api/) | Schedule screenshots of web pages and sync them to your cloud | `apiKey` | Yes | Unknown |
| [Blynk-Cloud](https://blynkapi.docs.apiary.io/#) | Control IoT Devices from Blynk IoT Cloud | `apiKey` | No | Unknown |
| [Bored](https://www.boredapi.com/) | Find random activities to fight boredom | No | Yes | Unknown |
| [Browshot](https://browshot.com/api/documentation) | Easily make screenshots of web pages in any screen size, as any device | `apiKey` | Yes | Yes |
| [CDNJS](https://api.cdnjs.com/libraries/jquery) | Library info on CDNJS | No | Yes | Unknown |
| [Changelogs.md](https://changelogs.md) | Structured changelog metadata from open source projects | No | Yes | Unknown |
| [Ciprand](https://github.com/polarspetroll/ciprand) | Secure random string generator | No | Yes | No |
| [Cloudflare Trace](https://github.com/fawazahmed0/cloudflare-trace-api) | Get IP Address, Timestamp, User Agent, Country Code, IATA, HTTP Version, TLS/SSL Version & More | No | Yes | Yes |
| [Contentful Images](https://www.contentful.com/developers/docs/references/images-api/) | Used to retrieve and apply transformations to images | `apiKey` | Yes | Yes |
| [CORS Proxy](https://github.com/burhanuday/cors-proxy) | Get around the dreaded CORS error by using this proxy as a middle man | No | Yes | Yes |
| [CountAPI](https://countapi.xyz) | Free and simple counting service. You can use it to track page hits and specific events | No | Yes | Yes |
| [DigitalOcean Status](https://status.digitalocean.com/api) | Status of all DigitalOcean services | No | Yes | Unknown |
| [DomainDb Info](https://api.domainsdb.info/) | Domain name search to find all domains containing particular words/phrases/etc | No | Yes | Unknown |
| [Duply](https://duply.co/docs#getting-started-api) | Dynamic Image creation API | `apiKey` | Yes | Yes |
| [ExtendsClass JSON Storage](https://extendsclass.com/json-storage.html) | A simple JSON store API | No | Yes | Yes |
| [Form2Channel](https://form2channel.com/) | Send static html form submissions to Google Sheets, Email, Slack or Telegram | No | Yes | Yes |
| [Genderize.io](https://genderize.io) | Estimates a gender from a first name | No | Yes | Yes |
| [GETPing](https://www.getping.info) | Trigger an email notification with a simple GET request | `apiKey` | Yes | Unknown |
| [Ghost](https://ghost.org/) | Get Published content into your Website, App or other embedded media | `apiKey` | Yes | Yes |
| [GitHub](https://docs.github.com/en/free-pro-team@latest/rest) | Make use of GitHub repositories, code and user info programmatically | `OAuth` | Yes | Yes |
| [Gitlab](https://docs.gitlab.com/ee/api/) | Automate GitLab interaction programmatically | `OAuth` | Yes | Unknown |
| [Gitter](https://developer.gitter.im/docs/welcome) | Chat for Developers | `OAuth` | Yes | Unknown |
| [Glitterly](https://developers.glitterly.app) | Image generation API | `apiKey` | Yes | Yes |
| [Google Sheets](https://developers.google.com/sheets/api/reference/rest) | API to read, write, and format Google Sheets data | `OAuth` | Yes | Unknown |
| [Gorest](https://gorest.co.in/) | Online REST API for Testing and Prototyping | `OAuth` | Yes | Unknown |
| [host-t.com](https://host-t.com) | Basic DNS query via HTTP GET request | No | Yes | No |
| [Host.io](https://host.io) | Domains Data API for Developers | `apiKey` | Yes | Yes |
| [HTTP2.Pro](https://http2.pro/doc/api) | Test endpoints for client and server HTTP/2 protocol support | No | Yes | Unknown |
| [Httpbin](https://httpbin.org/) | A Simple HTTP Request & Response Service | No | Yes | Yes |
| [Httpbin Cloudflare](https://cloudflare-quic.com/b/) | A Simple HTTP Request & Response Service with HTTP/3 Support by Cloudflare | No | Yes | Yes |
| [IBM Text to Speech](https://cloud.ibm.com/docs/text-to-speech/getting-started.html) | Convert text to speech | `apiKey` | Yes | Yes |
| [Icanhazepoch](https://icanhazepoch.com) | Get Epoch time | No | Yes | Yes |
| [Icanhazip](https://major.io/icanhazip-com-faq/) | IP Address API | No | Yes | Yes |
| [IFTTT](https://platform.ifttt.com/docs/connect_api) | IFTTT Connect API | No | Yes | Unknown |
| [Image-Charts](https://documentation.image-charts.com/) | Generate charts, QR codes and graph images | No | Yes | Yes |
| [import.io](http://api.docs.import.io/) | Retrieve structured data from a website or RSS feed | `apiKey` | Yes | Unknown |
| [IP2WHOIS Information Lookup](https://www.ip2whois.com/) | WHOIS domain name lookup | `apiKey` | Yes | Unknown |
| [ipfind.io](https://ipfind.io) | Geographic location of an IP address or any domain name along with some other useful information | `apiKey` | Yes | Yes |
| [IPify](https://www.ipify.org/) | A simple IP Address API | No | Yes | Unknown |
| [IPinfo](https://ipinfo.io/developers) | Another simple IP Address API | No | Yes | Unknown |
| [jsDelivr](https://github.com/jsdelivr/data.jsdelivr.com) | Package info and download stats on jsDelivr CDN | No | Yes | Yes |
| [JSON 2 JSONP](https://json2jsonp.com/) | Convert JSON to JSONP (on-the-fly) for easy cross-domain data requests using client-side JavaScript | No | Yes | Unknown |
| [JSONbin.io](https://jsonbin.io) | Free JSON storage service. Ideal for small scale Web apps, Websites and Mobile apps | `apiKey` | Yes | Yes |
| [Judge0](https://api.judge0.com/) | Compile and run source code | No | Yes | Unknown |
| [Kroki](https://kroki.io) | Creates diagrams from textual descriptions | No | Yes | Yes |
| [License-API](https://github.com/cmccandless/license-api/blob/master/README.md) | Unofficial REST API for choosealicense.com | No | Yes | No |
| [Logs.to](https://logs.to/) | Generate logs | `apiKey` | Yes | Unknown |
| [Lua Decompiler](https://lua-decompiler.ferib.dev/) | Online Lua 5.1 Decompiler | No | Yes | Yes |
| [MAC address vendor lookup](https://macaddress.io/api) | Retrieve vendor details and other information regarding a given MAC address or an OUI | `apiKey` | Yes | Yes |
| [MicroENV](https://microenv.com/) | Fake Rest API for developers | No | Yes | Unknown |
| [Nationalize.io](https://nationalize.io) | Estimate the nationality of a first name | No | Yes | Yes |
| [OneSignal](https://documentation.onesignal.com/docs/onesignal-api) | Self-serve customer engagement solution for Push Notifications, Email, SMS & In-App | `apiKey` | Yes | Unknown |
| [OOPSpam](https://oopspam.com/) | Multiple spam filtering service | No | Yes | Yes |
| [PageCDN](https://pagecdn.com/docs/public-api) | Public API for javascript, css and font libraries on PageCDN | `apiKey` | Yes | Yes |
| [Postman](https://docs.api.getpostman.com/) | Tool for testing APIs | `apiKey` | Yes | Unknown |
| [ProxyCrawl](https://proxycrawl.com) | Scraping and crawling anticaptcha service | `apiKey` | Yes | Unknown |
| [Public APIs](https://github.com/davemachado/public-api) | A collective list of free JSON APIs for use in web development | No | Yes | Unknown |
| [Pusher Beams](https://pusher.com/beams) | Push notifications for Android & iOS | `apiKey` | Yes | Unknown |
| [QR Code](https://fungenerators.com/api/qrcode/) | Create new QR Code or decode existing one | `apiKey` | Yes | Yes |
| [QR code](http://qrtag.net/api/) | Create an easy to read QR code and URL shortener | No | Yes | Yes |
| [QR code](http://goqr.me/api/) | Generate and decode / read QR code graphics | No | Yes | Unknown |
| [Qrcode Monkey](https://www.qrcode-monkey.com/qr-code-api-with-logo/) | Integrate custom and unique looking QR codes into your system or workflow | No | Yes | Unknown |
| [QuickChart](https://quickchart.io/) | Generate chart and graph images | No | Yes | Yes |
| [Rejax](https://rejax.io/) | Reverse AJAX service to notify clients | `apiKey` | Yes | No |
| [ReqRes](https://reqres.in/ ) | A hosted REST-API ready to respond to your AJAX requests | No | Yes | Unknown |
| [RSS feed to JSON](https://rss-to-json-serverless-api.vercel.app) | Returns RSS feed in JSON format using feed URL | No | Yes | Yes |
| [SavePage.io](https://www.savepage.io) | A free, RESTful API used to screenshot any desktop, or mobile website | `apiKey` | Yes | Yes |
| [Scraper.AI](https://docs.scraper.ai/#/) | Extract and monitor data from any website | `apiKey` | Yes | Unknown |
| [ScraperApi](https://www.scraperapi.com) | Easily build scalable web scrapers | `apiKey` | Yes | Unknown |
| [scraperBox](https://scraperbox.com/) | Undetectable web scraping API | `apiKey` | Yes | Yes |
| [scrapestack](https://scrapestack.com/) | Real-time, Scalable Proxy & Web Scraping REST API | `apiKey` | Yes | Unknown |
| [ScrapingAnt](https://scrapingant.com) | Headless Chrome scraping with a simple API | `apiKey` | Yes | Unknown |
| [ScrapingDog](https://www.scrapingdog.com/) | Proxy API for Web scraping | `apiKey` | Yes | Unknown |
| [ScreenshotAPI.net](https://screenshotapi.net/) | Create pixel-perfect website screenshots | `apiKey` | Yes | Yes |
| [Serialif Color](https://color.serialif.com/) | Color conversion, complementary, grayscale and contrasted text | No | Yes | No |
| [serpstack](https://serpstack.com/) | Real-Time & Accurate Google Search Results API | `apiKey` | Yes | Yes |
| [SHOUTCLOUD](http://shoutcloud.io/) | ALL-CAPS AS A SERVICE | No | No | Unknown |
| [StackExchange](https://api.stackexchange.com/) | Q&A forum for developers | `OAuth` | Yes | Unknown |
| [Statically](https://statically.io/) | A free CDN for developers | No | Yes | Yes |
| [Supportivekoala](https://developers.supportivekoala.com/) | Autogenerate images with template | `apiKey` | Yes | Yes |
| [Trending-Github](https://docs.trending-github.com) | Discover what is currently trending on github | No | Yes | Yes |
| [Tyk](https://tyk.io/open-source/) | Api and service management platform | `apiKey` | Yes | Yes |
| [WebScraping.AI](https://webscraping.ai/) | Web Scraping API with built-in proxies and JS rendering | `apiKey` | Yes | Yes |

**[⬆ Back to Index](#index)**
### Dictionaries
API | Description | Auth | HTTPS | CORS |
|---|---|---|---|---|
| [Chinese Character Web](http://ccdb.hemiola.com/) | Chinese character definitions and pronunciations | No | No | No |
| [Chinese Text Project](https://ctext.org/tools/api) | Online open-access digital library for pre-modern Chinese texts | No | Yes | Unknown |
| [Collins](https://api.collinsdictionary.com/api/v1/documentation/html/) | Bilingual Dictionary and Thesaurus Data | `apiKey` | Yes | Unknown |
| [Free Dictionary](https://dictionaryapi.dev/) | Definitions, phonetics, pronounciations, parts of speech, examples, synonyms | No | Yes | Unknown |
| [Lingua Robot](https://www.linguarobot.io) | Word definitions, pronunciations, synonyms, antonyms and others | `apiKey` | Yes | Yes |
| [Merriam-Webster](https://dictionaryapi.com/) | Dictionary and Thesaurus Data | `apiKey` | Yes | Unknown |
| [OwlBot](https://owlbot.info/) | Definitions with example sentence and photo if available | `apiKey` | Yes | Yes |
| [Oxford](https://developer.oxforddictionaries.com/) | Dictionary Data | `apiKey` | Yes | No |
| [Wordnik](https://developer.wordnik.com) | Dictionary Data | `apiKey` | Yes | Unknown |
| [Words](https://www.wordsapi.com/) | Definitions and synonyms for more than 150,000 words | `apiKey` | Yes | Unknown |

**[⬆ Back to Index](#index)**
### Documents & Productivity
API | Description | Auth | HTTPS | CORS |
|---|---|---|---|---|
| [Airtable](https://airtable.com/api) | Integrate with Airtable | `apiKey` | Yes | Unknown |
| [apilayer pdflayer](https://pdflayer.com) | HTML/URL to PDF | `apiKey` | Yes | Unknown |
| [Cloudmersive Document and Data Conversion](https://cloudmersive.com/convert-api) | HTML/URL to PDF/PNG, Office documents to PDF, image conversion | `apiKey` | Yes | Yes |
| [Code::Stats](https://codestats.net/api-docs) | Automatic time tracking for programmers | `apiKey` | Yes | No |
| [Mercury](https://mercury.postlight.com/web-parser/) | Web parser | `apiKey` | Yes | Unknown |
| [Notion](https://developers.notion.com/docs/getting-started) | Integrate with Notion | `OAuth` | Yes | Unknown |
| [Pocket](https://getpocket.com/developer/) | Bookmarking service | `OAuth` | Yes | Unknown |
| [PrexView](https://prexview.com) | Data from XML or JSON to PDF, HTML or Image | `apiKey` | Yes | Unknown |
| [Restpack](https://restpack.io/) | Provides screenshot, HTML to PDF and content extraction APIs | `apiKey` | Yes | Unknown |
| [Todoist](https://developer.todoist.com) | Todo Lists | `OAuth` | Yes | Unknown |
| [Vector Express v2.0](https://vector.express) | Free vector file converting API | No | Yes | No |
| [WakaTime](https://wakatime.com/developers) | Automated time tracking leaderboards for programmers | No | Yes | Unknown |
| [Zube](https://zube.io/docs/api) | Full stack project management | `OAuth` | Yes | Unknown |

**[⬆ Back to Index](#index)**
### Environment
API | Description | Auth | HTTPS | CORS |
|---|---|---|---|---|
| [AirVisual](https://airvisual.com/api) | Air quality and weather data | `apiKey` | Yes | Unknown |
| [BreezoMeter Pollen](https://docs.breezometer.com/api-documentation/pollen-api/v2/) | Daily Forecast pollen conditions data for a specific location | `apiKey` | Yes | Unknown |
| [Carbon Interface](https://docs.carboninterface.com/) | API to calculate carbon (C02) emissions estimates for common C02 emitting activities | `apiKey` | Yes | Yes |
| [Cloverly](https://www.cloverly.com/carbon-offset-documentation) | API calculates the impact of common carbon-intensive activities in real time | `apiKey` | Yes | Unknown |
| [GrünstromIndex](https://www.corrently.de/hintergrund/gruenstromindex/index.html) | Green Power Index for Germany (Grünstromindex/GSI) | No | No | Yes |
| [La Data Verte](https://ladataverte.fr) | Aggregation of multiple environmental indicators (CO2 emissions, Average temperature, etc) | No | Yes | Unknown |
| [OpenAQ](https://docs.openaq.org/) | Open air quality data | `apiKey` | Yes | Unknown |
| [PM2.5 Open Data Portal](https://pm25.lass-net.org/#apis) | Open low-cost PM2.5 sensor data | No | Yes | Unknown |
| [PM25.in](http://www.pm25.in/api_doc) | Air quality of China | `apiKey` | No | Unknown |
| [PVWatts](https://developer.nrel.gov/docs/solar/pvwatts/v6/) | Energy production photovoltaic (PV) energy systems | `apiKey` | Yes | Unknown |
| [UK Carbon Intensity](https://carbon-intensity.github.io/api-definitions/#carbon-intensity-api-v1-0-0) | The Official Carbon Intensity API for Great Britain developed by National Grid | No | Yes | Unknown |

**[⬆ Back to Index](#index)**
### Events
API | Description | Auth | HTTPS | CORS |
|---|---|---|---|---|
| [Eventbrite](https://www.eventbrite.com/developer/v3/) | Find events | `OAuth` | Yes | Unknown |
| [Picatic](http://developer.picatic.com/?utm_medium=web&utm_source=github&utm_campaign=public-apis%20repo&utm_content=toddmotto) | Sell tickets anywhere | `apiKey` | Yes | Unknown |
| [SeatGeek](https://platform.seatgeek.com/) | Search events, venues and performers | `apiKey` | Yes | Unknown |
| [Ticketmaster](http://developer.ticketmaster.com/products-and-docs/apis/getting-started/) | Search events, attractions, or venues | `apiKey` | Yes | Unknown |

**[⬆ Back to Index](#index)**
### Finance
API | Description | Auth | HTTPS | CORS |
|---|---|---|---|---|
| [Abstract VAT Validation](https://www.abstractapi.com/vat-validation-rates-api) | Validate VAT numbers and calculate VAT rates | `apiKey` | Yes | Yes |
| [Aletheia](https://aletheiaapi.com/) | Insider trading data, earnings call analysis, financial statements, and more | `apiKey` | Yes | Yes |
| [Alpaca](https://alpaca.markets/docs/api-documentation/api-v2/market-data/alpaca-data-api-v2/) | Realtime and historical market data on all US equities and ETFs | `apiKey` | Yes | Yes |
| [Alpha Vantage](https://www.alphavantage.co/) | Realtime and historical stock data | `apiKey` | Yes | Unknown |
| [apilayer marketstack](https://marketstack.com/) | Real-Time, Intraday & Historical Market Data API | `apiKey` | Yes | Unknown |
| [Banco do Brasil](https://developers.bb.com.br/home) | All Banco do Brasil financial transaction APIs | `OAuth` | Yes | Yes |
| [Econdb](https://www.econdb.com/api/) | Global macroeconomic data | No | Yes | Yes |
| [Financial Modeling Prep](https://financialmodelingprep.com/developer/docs/) | Realtime and historical stock data | `apiKey` | Yes | Unknown |
| [FRED](https://fred.stlouisfed.org/docs/api/fred/) | Economic data from the Federal Reserve Bank of St. Louis | `apiKey` | Yes | Yes |
| [Hotstoks](https://hotstoks.com?utm_source=public-apis) | Stock market data powered by SQL | `apiKey` | Yes | Yes |
| [IEX Cloud](https://iexcloud.io/docs/api/) | Realtime & Historical Stock and Market Data | `apiKey` | Yes | Yes |
| [IG](https://labs.ig.com/gettingstarted) | Spreadbetting and CFD Market Data | `apiKey` | Yes | Unknown |
| [Intrinio](https://intrinio.com/) | A wide selection of financial data feeds | `apiKey` | Yes | Unknown |
| [Mono](https://mono.co/) | Connect with users’ bank accounts and access transaction data in Africa | `apiKey` | Yes | Unknown |
| [Nordigen](https://nordigen.com/en/account_information_documenation/integration/quickstart_guide/) | Connect to bank accounts using official bank APIs and get raw transaction data | `apiKey` | Yes | Unknown |
| [OpenFIGI](https://www.openfigi.com/api) | Equity, index, futures, options symbology from Bloomberg LP | `apiKey` | Yes | Yes |
| [Plaid](https://plaid.com/) | Connect with users’ bank accounts and access transaction data | `apiKey` | Yes | Unknown |
| [Polygon](https://polygon.io/) | Historical stock market data | `apiKey` | Yes | Unknown |
| [Razorpay IFSC](https://ifsc.razorpay.com/) | Indian Financial Systems Code (Bank Branch Codes) | No | Yes | Unknown |
| [Real Time Finance](https://github.com/Real-time-finance/finance-websocket-API/) | Websocket API to access realtime stock data | `apiKey` | No | Unknown |
| [Styvio](https://www.Styvio.com) | Realtime and historical stock data and current stock sentiment | No | Yes | Unknown |
| [Tradier](https://developer.tradier.com) | US equity/option market data (delayed, intraday, historical) | `OAuth` | Yes | Yes |
| [Twelve Data](https://twelvedata.com/) | Stock market data (real-time & historical) | `apiKey` | Yes | Unknown |
| [Yahoo Finance](https://www.yahoofinanceapi.com/) | Real time low latency Yahoo Finance API for stock market, crypto currencies, and currency exchange | `apiKey` | Yes | Yes |
| [YNAB](https://api.youneedabudget.com/) | Budgeting & Planning | `OAuth` | Yes | Yes |
| [Zoho Books](https://www.zoho.com/books/api/v3/) | Online accounting software, built for your business | `OAuth` | Yes | Unknown |

**[⬆ Back to Index](#index)**
### Food & Drink
API | Description | Auth | HTTPS | CORS |
|---|---|---|---|---|
| [Coffee](https://coffee.alexflipnote.dev/) | Random pictures of coffee | No | Yes | Unknown |
| [Edamam nutrition](https://developer.edamam.com/edamam-docs-nutrition-api) | Nutrition Analysis | `apiKey` | Yes | Unknown |
| [Edamam recipes](https://developer.edamam.com/edamam-docs-recipe-api) | Recipe Search | `apiKey` | Yes | Unknown |
| [Foodish](https://github.com/surhud004/Foodish#readme) | Random pictures of food dishes | No | Yes | Yes |
| [Kroger](https://developer.kroger.com/reference) | Supermarket Data | `apiKey` | Yes | Unknown |
| [LCBO](https://lcboapi.com/) | Alcohol | `apiKey` | Yes | Unknown |
| [Open Brewery DB](https://www.openbrewerydb.org) | Breweries, Cideries and Craft Beer Bottle Shops | No | Yes | Yes |
| [Open Food Facts](https://world.openfoodfacts.org/data) | Food Products Database | No | Yes | Unknown |
| [OrderPizzaAPI](https://order-pizza-api.herokuapp.com/api/ui/) | Order Pizza | `apiKey` | Yes | Unknown |
| [PunkAPI](https://punkapi.com/) | Brewdog Beer Recipes | No | Yes | Unknown |
| [Rustybeer](https://rustybeer.herokuapp.com/) | Beer brewing tools | No | Yes | No |
| [Spoonacular](https://spoonacular.com/food-api) | Recipes, Food Products, and Meal Planning | `apiKey` | Yes | Unknown |
| [TacoFancy](https://github.com/evz/tacofancy-api) | Community-driven taco database | No | No | Unknown |
| [The Report of the Week](https://github.com/andyklimczak/TheReportOfTheWeek-API) | Food & Drink Reviews | No | Yes | Unknown |
| [TheCocktailDB](https://www.thecocktaildb.com/api.php) | Cocktail Recipes | `apiKey` | Yes | Yes |
| [TheMealDB](https://www.themealdb.com/api.php) | Meal Recipes | `apiKey` | Yes | Yes |
| [What's on the menu?](http://nypl.github.io/menus-api/) | NYPL human-transcribed historical menu collection | `apiKey` | No | Unknown |
| [WhiskyHunter](https://whiskyhunter.net/api/) | Past online whisky auctions statistical data | No | Yes | Unknown |
| [Zestful](https://zestfuldata.com/) | Parse recipe ingredients | `apiKey` | Yes | Yes |

**[⬆ Back to Index](#index)**
### Games & Comics
API | Description | Auth | HTTPS | CORS |
|---|---|---|---|---|
| [Age of Empires II](https://age-of-empires-2-api.herokuapp.com) | Get information about Age of Empires II resources | No | Yes | No |
| [AmiiboAPI](https://amiiboapi.com/) | Nintendo Amiibo Information | No | Yes | Yes |
| [Animal Crossing: New Horizons](http://acnhapi.com/) | API for critters, fossils, art, music, furniture and villagers | No | Yes | Unknown |
| [Autochess VNG](https://github.com/didadadida93/autochess-vng-api) | Rest Api for Autochess VNG | No | Yes | Yes |
| [Barter.VG](https://github.com/bartervg/barter.vg/wiki) | Provides information about Game, DLC, Bundles, Giveaways, Trading | No | Yes | Yes |
| [Board Game Geek](https://boardgamegeek.com/wiki/page/BGG_XML_API2) | Board games, RPG and videogames | No | Yes | No |
| [Brawl Stars](https://developer.brawlstars.com) | Brawl Stars Game Information | `apiKey` | Yes | Unknown |
| [Bugsnax](https://www.bugsnaxapi.com/) | Get information about Bugsnax | No | Yes | Yes |
| [CheapShark](https://www.cheapshark.com/api) | Steam/PC Game Prices and Deals | No | Yes | Yes |
| [Chuck Norris Database](http://www.icndb.com/api/) | Jokes | No | No | Unknown |
| [Clash of Clans](https://developer.clashofclans.com) | Clash of Clans Game Information | `apiKey` | Yes | Unknown |
| [Clash Royale](https://developer.clashroyale.com) | Clash Royale Game Information | `apiKey` | Yes | Unknown |
| [Comic Vine](https://comicvine.gamespot.com/api/documentation) | Comics | No | Yes | Unknown |
| [Cross Universe](https://crossuniverse.psychpsyo.com/apiDocs.html) | Cross Universe Card Data | No | Yes | Yes |
| [Deck of Cards](http://deckofcardsapi.com/) | Deck of Cards | No | No | Unknown |
| [Destiny The Game](https://github.com/Bungie-net/api) | Bungie Platform API | `apiKey` | Yes | Unknown |
| [Dota 2](https://docs.opendota.com/) | Provides information about Player stats , Match stats, Rankings for Dota 2 | `apiKey` | Yes | Unknown |
| [Dungeons and Dragons](http://www.dnd5eapi.co/) | Reference for 5th edition spells, classes, monsters, and more | No | No | No |
| [Eve Online](https://esi.evetech.net/ui) | Third-Party Developer Documentation | `OAuth` | Yes | Unknown |
| [FIFA Ultimate Team](https://www.easports.com/fifa/ultimate-team/api/fut/item) | FIFA Ultimate Team items API | No | Yes | Unknown |
| [Final Fantasy XIV](https://xivapi.com/) | Final Fantasy XIV Game data API | No | Yes | Yes |
| [Fortnite](https://fortnitetracker.com/site-api) | Fortnite Stats | `apiKey` | Yes | Unknown |
| [Forza](https://docs.forza-api.tk) | Show random image of car from Forza | No | Yes | Unknown |
| [FreeToGame](https://www.freetogame.com/api-doc) | Free-To-Play Games Database | No | Yes | Yes |
| [Fun Facts](https://asli-fun-fact-api.herokuapp.com/) | Random Fun Facts | No | Yes | Yes |
| [GamerPower](https://www.gamerpower.com/api-read) | Game Giveaways Tracker | No | Yes | Yes |
| [Geek-Jokes](https://github.com/sameerkumar18/geek-joke-api) | Fetch a random geeky/programming related joke for use in all sorts of applications | No | Yes | Yes |
| [Giant Bomb](https://www.giantbomb.com/api/documentation) | Video Games | `apiKey` | Yes | Unknown |
| [Guild Wars 2](https://wiki.guildwars2.com/wiki/API:Main) | Guild Wars 2 Game Information | `apiKey` | Yes | Unknown |
| [GW2Spidy](https://github.com/rubensayshi/gw2spidy/wiki) | GW2Spidy API, Items data on the Guild Wars 2 Trade Market | No | Yes | Unknown |
| [Halo](https://developer.haloapi.com/) | Halo 5 and Halo Wars 2 Information | `apiKey` | Yes | Unknown |
| [Hearthstone](http://hearthstoneapi.com/) | Hearthstone Cards Information | `X-Mashape-Key` | Yes | Unknown |
| [Humble Bundle](https://rapidapi.com/Ziggoto/api/humble-bundle) | Humble Bundle's current bundles | `apiKey` | Yes | Unknown |
| [Humor](https://humorapi.com) | Humor, Jokes, and Memes | `apiKey` | Yes | Unknown |
| [Hypixel](https://api.hypixel.net/) | Hypixel player stats | `apiKey` | Yes | Unknown |
| [Hyrule Compendium](https://github.com/gadhagod/Hyrule-Compendium-API) | Data on all interactive items from The Legend of Zelda: BOTW | No | Yes | Unknown |
| [Hytale](https://hytale-api.com/) | Hytale blog posts and jobs | No | Yes | Unknown |
| [IGDB.com](https://api.igdb.com/) | Video Game Database | `apiKey` | Yes | Unknown |
| [JokeAPI](https://sv443.net/jokeapi/v2/) | Programming, Miscellaneous and Dark Jokes | No | Yes | Yes |
| [Jokes](https://github.com/15Dkatz/official_joke_api) | Programming and general jokes | No | Yes | Unknown |
| [Jokes One](https://jokes.one/api/joke/) | Joke of the day and large category of jokes accessible via REST API | `apiKey` | Yes | Yes |
| [Jservice](http://jservice.io) | Jeopardy Question Database | No | No | Unknown |
| [Lichess](https://lichess.org/api) | Access to all data of users, games, puzzles and etc on Lichess | `OAuth` | Yes | Unknown |
| [Magic The Gathering](http://magicthegathering.io/) | Magic The Gathering Game Information | No | No | Unknown |
| [Mario Kart Tour](https://mario-kart-tour-api.herokuapp.com/) | API for Drivers, Karts, Gliders and Courses | `OAuth` | Yes | Unknown |
| [Marvel](https://developer.marvel.com) | Marvel Comics | `apiKey` | Yes | Unknown |
| [MMO Games](https://www.mmobomb.com/api) | MMO Games Database, News and Giveaways | No | Yes | No |
| [mod.io](https://docs.mod.io) | Cross Platform Mod API | `apiKey` | Yes | Unknown |
| [Open Trivia](https://opentdb.com/api_config.php) | Trivia Questions | No | Yes | Unknown |
| [PandaScore](https://developers.pandascore.co/) | E-sports games and results | `apiKey` | Yes | Unknown |
| [Path of Exile](https://www.pathofexile.com/developer/docs) | Path of Exile Game Information | `OAuth` | Yes | Unknown |
| [Pokéapi](https://pokeapi.co) | Pokémon Information | No | Yes | Unknown |
| [Pokémon TCG](https://pokemontcg.io) | Pokémon TCG Information | No | Yes | Unknown |
| [Psychonauts](https://psychonauts-api.netlify.app/) | Psychonauts World Characters Information and PSI Powers | No | Yes | Yes |
| [quizapi.io](https://quizapi.io/) | Access to various kind of quiz questions | `apiKey` | Yes | Yes |
| [Random Facts](https://fungenerators.com/api/facts/) | Random Facts from hundreds of categories | `apiKey` | Yes | Yes |
| [RAWG.io](https://rawg.io/apidocs) | 500,000+ games for 50 platforms including mobiles | `apiKey` | Yes | Unknown |
| [Rick and Morty](https://rickandmortyapi.com) | All the Rick and Morty information, including images | No | Yes | Yes |
| [Riot Games](https://developer.riotgames.com/) | League of Legends Game Information | `apiKey` | Yes | Unknown |
| [RuneScape](https://runescape.wiki/w/Application_programming_interface) | RuneScape and OSRS RPGs information | No | Yes | No |
| [Scryfall](https://scryfall.com/docs/api) | Magic: The Gathering database | No | Yes | Yes |
| [SLF](https://github.com/slftool/slftool.github.io/blob/master/API.md) | German city, country, river, database | No | Yes | Yes |
| [SpaceTradersAPI](https://spacetraders.io?rel=pub-apis) | A playable inter-galactic space trading MMOAPI | `OAuth` | Yes | Yes |
| [Steam](https://steamapi.xpaw.me/) | Steam Web API documentation | `apiKey` | Yes | No |
| [Steam](https://github.com/Revadike/InternalSteamWebAPI/wiki) | Internal Steam Web API documentation | No | Yes | No |
| [SuperHeroes](https://superheroapi.com) | All SuperHeroes and Villains data from all universes under a single API | `apiKey` | Yes | Unknown |
| [TCGdex](https://www.tcgdex.net/docs) | Multi languages Pokémon TCG Information | No | Yes | Yes |
| [Tebex](https://docs.tebex.io/plugin/) | Tebex API for information about game purchases | `X-Mashape-Key` | Yes | No |
| [Tronald Dump](https://www.tronalddump.io/) | The dumbest things Donald Trump has ever said | No | Yes | Unknown |
| [Wargaming.net](https://developers.wargaming.net/) | Wargaming.net info and stats | `apiKey` | Yes | No |
| [When is next MCU film](https://www.whenisthenextmcufilm.com/) | Upcomimg MCU film information | No | Yes | Unknown |
| [xkcd](https://xkcd.com/json.html) | Retrieve xkcd comics as JSON | No | Yes | No |
| [Yu-Gi-Oh!](https://db.ygoprodeck.com/api-guide/) | Yu-Gi-Oh! TCG Information | No | Yes | Unknown |

**[⬆ Back to Index](#index)**
### Geocoding
API | Description | Auth | HTTPS | CORS |
|---|---|---|---|---|
| [Abstract IP Geolocation](https://www.abstractapi.com/ip-geolocation-api) | Geolocate website visitors from their IPs | `apiKey` | Yes | Yes |
| [adresse.data.gouv.fr](https://adresse.data.gouv.fr) | Address database of France, geocoding and reverse | No | Yes | Unknown |
| [Airtel IP](https://sys.airtel.lv/ip2country/1.1.1.1/?full=true) | IP Geolocation API. Collecting data from multiple sources | No | Yes | Unknown |
| [apilayer ipstack](https://ipstack.com/) | Locate and identify website visitors by IP address | `apiKey` | Yes | Unknown |
| [Battuta](http://battuta.medunes.net) | A (country/region/city) in-cascade location API | `apiKey` | No | Unknown |
| [BigDataCloud](https://www.bigdatacloud.com/ip-geolocation-apis) | Provides fast and accurate IP geolocation APIs along with security checks and confidence area | `apiKey` | Yes | Unknown |
| [Bing Maps](https://www.microsoft.com/maps/) | Create/customize digital maps based on Bing Maps data | `apiKey` | Yes | Unknown |
| [bng2latlong](https://www.getthedata.com/bng2latlong) | Convert British OSGB36 easting and northing (British National Grid) to WGS84 latitude and longitude | No | Yes | Yes |
| [Cartes.io](https://github.com/M-Media-Group/Cartes.io/wiki/API) | Create maps and markers for anything | No | Yes | Unknown |
| [Cep.la](http://cep.la/) | Brazil RESTful API to find information about streets, zip codes, neighborhoods, cities and states | No | No | Unknown |
| [CitySDK](http://www.citysdk.eu/citysdk-toolkit/) | Open APIs for select European cities | No | Yes | Unknown |
| [Country](http://country.is/) | Get your visitors' country from their IP | No | Yes | Yes |
| [CountryStateCity](https://countrystatecity.in/) | World countries, states, regions, provinces, cities & towns in JSON, SQL, XML, YAML, & CSV format | `apiKey` | Yes | Yes |
| [Daum Maps](http://apis.map.daum.net/) | Daum Maps provide multiple APIs for Korean maps | `apiKey` | No | Unknown |
| [FreeGeoIP](https://freegeoip.app/) | Free geo ip information, no registration required. 15k/hour rate limit | No | Yes | Yes |
| [GeoApi](https://api.gouv.fr/api/geoapi.html) | French geographical data | No | Yes | Unknown |
| [Geoapify](https://www.geoapify.com/api/geocoding-api/) | Forward and reverse geocoding, address autocomplete | `apiKey` | Yes | Yes |
| [Geocod.io](https://www.geocod.io/) | Address geocoding / reverse geocoding in bulk | `apiKey` | Yes | Unknown |
| [Geocode.xyz](https://geocode.xyz/api) | Provides worldwide forward/reverse geocoding, batch geocoding and geoparsing | No | Yes | Unknown |
| [Geocodify.com](https://geocodify.com/) | Worldwide geocoding, geoparsing and autocomplete for addresses | `apiKey` | Yes | Yes |
| [Geocoding.ai](https://nominatim.geocoding.ai/) | Provides worldwide forward / reverse geocoding | No | Yes | Yes |
| [GeoDataSource](https://www.geodatasource.com/web-service) | Geocoding of city name by using latitude and longitude coordinates | `apiKey` | Yes | Unknown |
| [GeoJS](https://geojs.io/) | IP geolocation with ChatOps integration | No | Yes | Yes |
| [Geokeo](https://geokeo.com) | Geokeo geocoding service- with 2500 free api requests daily | No | Yes | Yes |
| [GeoNames](http://www.geonames.org/export/web-services.html) | Place names and other geographical data | No | No | Unknown |
| [geoPlugin](https://www.geoplugin.com) | IP geolocation and currency conversion | No | Yes | Yes |
| [Google Earth Engine](https://developers.google.com/earth-engine/) | A cloud-based platform for planetary-scale environmental data analysis | `apiKey` | Yes | Unknown |
| [Google Maps](https://developers.google.com/maps/) | Create/customize digital maps based on Google Maps data | `apiKey` | Yes | Unknown |
| [Graph Countries](https://github.com/lennertVanSever/graphcountries) | Country-related data like currencies, languages, flags, regions+subregions and bordering countries | No | Yes | Unknown |
| [HelloSalut](https://www.fourtonfish.com/hellosalut/hello/) | Get hello translation following user language | No | Yes | Unknown |
| [HERE Maps](https://developer.here.com) | Create/customize digital maps based on HERE Maps data | `apiKey` | Yes | Unknown |
| [Hong Kong GeoData Store](https://geodata.gov.hk/gs/) | API for accessing geo-data of Hong Kong | No | Yes | Unknown |
| [IBGE](https://servicodados.ibge.gov.br/api/docs/) | Aggregate services of IBGE (Brazilian Institute of Geography and Statistics) | No | Yes | Unknown |
| [IP 2 Country](https://ip2country.info) | Map an IP to a country | No | Yes | Unknown |
| [IP Address Details](https://ipinfo.io/) | Find geolocation with ip address | No | Yes | Unknown |
| [IP Location](https://ip-api.com/docs) | Find location with ip address | No | No | Unknown |
| [IP Sidekick](https://ipsidekick.com) | Geolocation API that returns extra information about an IP address | `apiKey` | Yes | Unknown |
| [IP Vigilante](https://www.ipvigilante.com/) | Free IP Geolocation API | No | Yes | Unknown |
| [IP2Location](https://www.ip2location.com/web-service/ip2location) | IP geolocation web service to get more than 55 parameters | `apiKey` | Yes | Unknown |
| [IP2Proxy](https://www.ip2location.com/web-service/ip2proxy) | Detect proxy and VPN using IP address | `apiKey` | Yes | Unknown |
| [ipapi.co](https://ipapi.co/api/#introduction) | Find IP address location information | No | Yes | Yes |
| [ipapi.com](https://ipapi.com/) | Real-time Geolocation & Reverse IP Lookup REST API | `apiKey` | Yes | Unknown |
| [IPGEO](https://api.techniknews.net/ipgeo/) | Unlimited free IP Address API with useful information | No | Yes | Unknown |
| [ipgeolocation](https://ipgeolocation.io/) | IP Geolocation AP with free plan 30k requests per month | `apiKey` | Yes | Yes |
| [IPGeolocationAPI.com](https://ipgeolocationapi.com/) | Locate your visitors by IP with country details | No | Yes | Yes |
| [IPInfoDB](https://ipinfodb.com/api) | Free Geolocation tools and APIs for country, region, city and time zone lookup by IP address | `apiKey` | Yes | Unknown |
| [LocationIQ](https://locationiq.org/docs/) | Provides forward/reverse geocoding and batch geocoding | `apiKey` | Yes | Yes |
| [Longdo Map](https://map.longdo.com/docs/) | Interactive map with detailed places and information portal in Thailand | `apiKey` | Yes | Yes |
| [Mapbox](https://www.mapbox.com/developers/) | Create/customize beautiful digital maps | `apiKey` | Yes | Unknown |
| [Mexico](https://github.com/IcaliaLabs/sepomex) | Mexico RESTful zip codes API | No | Yes | Unknown |
| [One Map, Singapore](https://docs.onemap.sg/) | Singapore Land Authority REST API services for Singapore addresses | `apiKey` | Yes | Unknown |
| [OnWater](https://onwater.io/) | Determine if a lat/lon is on water or land | No | Yes | Unknown |
| [Open Topo Data](https://www.opentopodata.org) | Elevation and ocean depth for a latitude and longitude | No | Yes | No |
| [OpenCage](https://opencagedata.com) | Forward and reverse geocoding using open data | `apiKey` | Yes | Yes |
| [openrouteservice.org](https://openrouteservice.org/) | Directions, POIs, isochrones, geocoding (+reverse), elevation, and more | `apiKey` | Yes | Unknown |
| [OpenStreetMap](http://wiki.openstreetmap.org/wiki/API) | Navigation, geolocation and geographical data | `OAuth` | No | Unknown |
| [positionstack](https://positionstack.com/) | Forward & Reverse Batch Geocoding REST API | `apiKey` | Yes | Unknown |
| [PostcodeData.nl](http://api.postcodedata.nl/v1/postcode/?postcode=1211EP&streetnumber=60&ref=domeinnaam.nl&type=json) | Provide geolocation data based on postcode for Dutch addresses | No | No | Unknown |
| [Postcodes.io](https://postcodes.io) | Postcode lookup & Geolocation for the UK | No | Yes | Yes |
| [REST Countries](https://restcountries.com) | Get information about countries via a RESTful API | No | Yes | Yes |
| [RoadGoat Cities](https://www.roadgoat.com/business/cities-api) | Cities content & photos API | `apiKey` | Yes | No |
| [SpotSense](https://www.spotsense.io) | Add location based interactions to your mobile app | `apiKey` | Yes | Unknown |
| [Uebermaps](https://uebermaps.com/api/v2) | Discover and share maps with friends | `apiKey` | Yes | Unknown |
| [US ZipCode](https://smartystreets.com/docs/cloud/us-zipcode-api) | Validate and append data for any US ZipCode | `apiKey` | Yes | Yes |
| [Utah AGRC](https://api.mapserv.utah.gov) | Utah Web API for geocoding Utah addresses | `apiKey` | Yes | Unknown |
| [ViaCep](https://viacep.com.br) | Brazil RESTful zip codes API | No | Yes | Unknown |
| [ZipCodeAPI](https://www.zipcodeapi.com) | US zip code distance, radius and location API | `apiKey` | Yes | Unknown |
| [Zippopotam.us](http://www.zippopotam.us) | Get information about place such as country, city, state, etc | No | No | Unknown |
| [Ziptastic](https://ziptasticapi.com/) | Get the country, state, and city of any US zip-code | No | Yes | Unknown |

**[⬆ Back to Index](#index)**
### Government
API | Description | Auth | HTTPS | CORS |
|---|---|---|---|---|
| [BCLaws](http://www.bclaws.ca/civix/template/complete/api/index.html) | Access to the laws of British Columbia | No | No | Unknown |
| [Brazil](https://brasilapi.com.br/) | Community driven API for Brazil Public Data | No | Yes | Yes |
| [Brazil Central Bank Open Data](https://dadosabertos.bcb.gov.br/) | Brazil Central Bank Open Data | No | Yes | Unknown |
| [Brazilian Chamber of Deputies Open Data](https://dadosabertos.camara.leg.br/swagger/api.html) | Provides legislative information in Apis XML and JSON, as well as files in various formats | No | Yes | No |
| [BusinessUSA](https://business.usa.gov/developer) | Authoritative information on U.S. programs, events, services and more | `apiKey` | Yes | Unknown |
| [Census.gov](https://www.census.gov/data/developers/data-sets.html) | The US Census Bureau provides various APIs and data sets on demographics and businesses | No | Yes | Unknown |
| [City, Nantes Opendata](https://data.nantesmetropole.fr/pages/home/) | Nantes(FR) City Open Data | `apiKey` | Yes | Unknown |
| [City, New York Opendata](https://opendata.cityofnewyork.us/) | New York (US) City Open Data | No | Yes | Unknown |
| [City, Prague Opendata](http://opendata.praha.eu/en) | Prague(CZ) City Open Data | No | No | Unknown |
| [Code.gov](https://code.gov) | The primary platform for Open Source and code sharing for the U.S. Federal Government | `apiKey` | Yes | Unknown |
| [Colorado Information Marketplace](https://data.colorado.gov/) | Colorado State Government Open Data | No | Yes | Unknown |
| [Data USA](https://datausa.io/about/api/) | US Public Data | No | Yes | Unknown |
| [Data.gov](https://api.data.gov/) | US Government Data | `apiKey` | Yes | Unknown |
| [Data.parliament.uk](https://explore.data.parliament.uk/?learnmore=Members) | Contains live datasets including information about petitions, bills, MP votes, attendance and more | No | No | Unknown |
| [Deutscher Bundestag DIP](https://dip.bundestag.de/documents/informationsblatt_zur_dip_api_v01.pdf) | This API provides read access to DIP entities (e.g. activities, persons, printed material, ...) | `apiKey` | Yes | Unknown |
| [District of Columbia Open Data](http://opendata.dc.gov/pages/using-apis) | Contains D.C. government public datasets, including crime, GIS, financial data, and so on | No | Yes | Unknown |
| [EPA](https://developer.epa.gov/category/apis/) | Web services and data sets from the US Environmental Protection Agency | No | Yes | Unknown |
| [FBI Wanted](https://www.fbi.gov/wanted/api) | Access information on the FBI Wanted program | No | Yes | Unknown |
| [FEC](https://api.open.fec.gov/developers/) | Information on campaign donations in federal elections | `apiKey` | Yes | Unknown |
| [Federal Register](https://www.federalregister.gov/reader-aids/developer-resources) | The Daily Journal of the United States Government | No | Yes | Unknown |
| [Food Standards Agency](http://ratings.food.gov.uk/open-data/en-GB) | UK food hygiene rating data API | No | No | Unknown |
| [Gazette Data, UK](https://www.thegazette.co.uk/data) | UK official public record API | `OAuth` | Yes | Unknown |
| [INEI](http://iinei.inei.gob.pe/microdatos/) | Peruvian Statistical Government Open Data | No | No | Unknown |
| [Interpol Red Notices](https://interpol.api.bund.dev/) | Access and search Interpol Red Notices | No | Yes | Unknown |
| [Istanbul (İBB) Open Data](https://data.ibb.gov.tr) | Data sets from the İstanbul Metropolitan Municipality (İBB) | No | Yes | Unknown |
| [Open Government, Australia](https://www.data.gov.au/) | Australian Government Open Data | No | Yes | Unknown |
| [Open Government, Belgium](https://data.gov.be/) | Belgium Government Open Data | No | Yes | Unknown |
| [Open Government, Canada](http://open.canada.ca/en) | Canadian Government Open Data | No | No | Unknown |
| [Open Government, Colombia](https://www.dane.gov.co/) | Colombia Government Open Data | No | No | Unknown |
| [Open Government, France](https://www.data.gouv.fr/) | French Government Open Data | `apiKey` | Yes | Unknown |
| [Open Government, India](https://data.gov.in/) | Indian Government Open Data | `apiKey` | Yes | Unknown |
| [Open Government, Italy](https://www.dati.gov.it/) | Italy Government Open Data | No | Yes | Unknown |
| [Open Government, Korea](https://www.data.go.kr/) | Korea Government Open Data | `apiKey` | Yes | Unknown |
| [Open Government, Mexico](https://www.inegi.org.mx/datos/) | Mexican Statistical Government Open Data | No | Yes | Unknown |
| [Open Government, New Zealand](https://www.data.govt.nz/) | New Zealand Government Open Data | No | Yes | Unknown |
| [Open Government, Peru](https://www.datosabiertos.gob.pe/) | Peru Government Open Data | No | Yes | Unknown |
| [Open Government, Poland](https://dane.gov.pl/en) | Poland Government Open Data | No | Yes | Yes |
| [Open Government, Romania](http://data.gov.ro/) | Romania Government Open Data | No | No | Unknown |
| [Open Government, Russia](https://data.gov.ru/?language=en) | Open Data Portal Russia | `apiKey` | No | Unknown |
| [Open Government, Saudi Arabia](https://data.gov.sa) | Saudi Arabia Government Open Data | No | Yes | Unknown |
| [Open Government, Taiwan](https://data.gov.tw/) | Taiwan Government Open Data | No | Yes | Unknown |
| [Open Government, Thailand](https://data.go.th/) | Thailand Government Open Data | `apiKey` | Yes | Unknown |
| [Open Government, UK](https://data.gov.uk/) | UK Government Open Data | No | Yes | Unknown |
| [Open Government, USA](https://www.data.gov/) | United States Government Open Data | No | Yes | Unknown |
| [Represent by Open North](https://represent.opennorth.ca/) | Find Canadian Government Representatives | No | Yes | Unknown |
| [UK government API catalogue](https://alphagov.github.io/api-catalogue) | APIs from UK government organisations | No | Yes | Unknown |
| [USAspending.gov](https://api.usaspending.gov/) | US federal spending data | No | Yes | Unknown |

**[⬆ Back to Index](#index)**
### Health
API | Description | Auth | HTTPS | CORS |
|---|---|---|---|---|
| [Coronavirus](https://pipedream.com/@pravin/http-api-for-latest-wuhan-coronavirus-data-2019-ncov-p_G6CLVM/readme) | HTTP API for Latest Wuhan Coronavirus Data | No | Yes | Unknown |
| [Coronavirus in the UK](https://coronavirus.data.gov.uk/details/developers-guide) | UK Government coronavirus data, including deaths and cases by region | No | Yes | Unknown |
| [Covid Tracking Project](https://covidtracking.com/data/api/version-2) | Covid-19  data for the US | No | Yes | No |
| [Covid-19](https://covid19api.com/) | Covid 19 spread, infection and recovery | No | Yes | Yes |
| [Covid-19](https://github.com/M-Media-Group/Covid-19-API) | Covid 19 cases, deaths and recovery per country | No | Yes | Yes |
| [Covid-19 Government Response](https://covidtracker.bsg.ox.ac.uk) | Government measures tracker to fight against the Covid-19 pandemic | No | Yes | Yes |
| [COVID-19 Tracker Canada](https://api.covid19tracker.ca/docs/1.0/overview) | Details on Covid-19 cases across Canada | No | Yes | Unknown |
| [Dataflow Kit COVID-19](https://covid-19.dataflowkit.com) | COVID-19 live statistics into sites per hour | No | Yes | Unknown |
| [Diabetes](http://predictbgl.com/api/) | Logging and retrieving diabetes information | No | No | Unknown |
| [Healthcare.gov](https://www.healthcare.gov/developers/) | Educational content about the US Health Insurance Marketplace | No | Yes | Unknown |
| [Infermedica](https://developer.infermedica.com/docs/) | NLP based symptom checker and patient triage API for health diagnosis from text | `apiKey` | Yes | Yes |
| [Kawal Corona](https://kawalcorona.com/api/) | ID COVID data, include death, positive case and recover | No | Yes | Unknown |
| [LAPIS](https://cov-spectrum.ethz.ch/public) | SARS-CoV-2 genomic sequences from public sources | No | Yes | Yes |
| [Lexigram](https://docs.lexigram.io/v1/welcome) | NLP that extracts mentions of clinical concepts from text, gives access to clinical ontology | `apiKey` | Yes | Unknown |
| [Makeup](http://makeup-api.herokuapp.com/) | Makeup Information | No | No | Unknown |
| [Medicare](https://data.medicare.gov/developers) | Access to the data from the CMS - medicare.gov | No | Yes | Unknown |
| [NPPES](https://npiregistry.cms.hhs.gov/registry/help-api) | National Plan & Provider Enumeration System, info on healthcare providers registered in US | No | Yes | Unknown |
| [Nutritionix](https://developer.nutritionix.com/) | Worlds largest verified nutrition database | `apiKey` | Yes | Unknown |
| [Open Disease](https://disease.sh/) | API for Current cases and more stuff about COVID-19 and Influenza | No | Yes | Yes |
| [openFDA](https://open.fda.gov) | Public FDA data about drugs, devices and foods | No | Yes | Unknown |
| [Orion Health](https://developer.orionhealth.io/) | Medical platform which allows the development of applications for different healthcare scenarios | `OAuth` | Yes | Unknown |
| [Quarantine](https://quarantine.country/coronavirus/api/) | Coronavirus API with free COVID-19 live updates | No | Yes | Yes |
| [USDA Nutrients](https://fdc.nal.usda.gov/) | National Nutrient Database for Standard Reference | `apiKey` | Yes | Unknown |

**[⬆ Back to Index](#index)**
### Jobs
API | Description | Auth | HTTPS | CORS |
|---|---|---|---|---|
| [Adzuna](https://developer.adzuna.com/overview) | Job board aggregator | `apiKey` | Yes | Unknown |
| [Careerjet](https://www.careerjet.com/partners/api/) | Job search engine | `apiKey` | No | Unknown |
| [DevITjobs UK](https://devitjobs.uk/job_feed.xml) | Jobs with GraphQL | No | Yes | Yes |
| [Findwork](https://findwork.dev/developers/) | Job board | `apiKey` | Yes | Unknown |
| [GraphQL Jobs](https://graphql.jobs/docs/api/) | Jobs with GraphQL | No | Yes | Yes |
| [Jobs2Careers](http://api.jobs2careers.com/api/spec.pdf) | Job aggregator | `apiKey` | Yes | Unknown |
| [Jooble](https://us.jooble.org/api/about) | Job search engine | `apiKey` | Yes | Unknown |
| [Juju](http://www.juju.com/publisher/spec/) | Job search engine | `apiKey` | No | Unknown |
| [Open Skills](https://github.com/workforce-data-initiative/skills-api/wiki/API-Overview) | Job titles, skills and related jobs data | No | No | Unknown |
| [Reed](https://www.reed.co.uk/developers) | Job board aggregator | `apiKey` | Yes | Unknown |
| [The Muse](https://www.themuse.com/developers/api/v2) | Job board and company profiles | `apiKey` | Yes | Unknown |
| [Upwork](https://developers.upwork.com/) | Freelance job board and management system | `OAuth` | Yes | Unknown |
| [USAJOBS](https://developer.usajobs.gov/) | US government job board | `apiKey` | Yes | Unknown |
| [ZipRecruiter](https://www.ziprecruiter.com/publishers) | Job search app and website | `apiKey` | Yes | Unknown |

**[⬆ Back to Index](#index)**
### Machine Learning
API | Description | Auth | HTTPS | CORS |
|---|---|---|---|---|
| [AI For Thai](https://aiforthai.in.th/index.php) | Free Various Thai AI API | `apiKey` | Yes | Yes |
| [Clarifai](https://docs.clarifai.com) | Computer Vision | `OAuth` | Yes | Unknown |
| [Cloudmersive](https://www.cloudmersive.com/image-recognition-and-processing-api) | Image captioning, face recognition, NSFW classification | `apiKey` | Yes | Yes |
| [Deepcode](https://www.deepcode.ai) | AI for code review | No | Yes | Unknown |
| [Dialogflow](https://dialogflow.com) | Natural Language Processing | `apiKey` | Yes | Unknown |
| [EXUDE-API](http://uttesh.com/exude-api/) | Used for the primary ways for filtering the stopping, stemming words from the text data | No | Yes | Yes |
| [Imagga](https://imagga.com/) | Image Recognition Solutions like Tagging, Visual Search, NSFW moderation | `apiKey` | Yes | Unknown |
| [IPS Online](https://docs.identity.ps/docs) | Face and License Plate Anonymization | `apiKey` | Yes | Unknown |
| [Irisnet](https://irisnet.de/api/) | Realtime content moderation API that blocks or blurs unwanted images in real-time | `apiKey` | Yes | Yes |
| [Keen IO](https://keen.io/) | Data Analytics | `apiKey` | Yes | Unknown |
| [NLP Cloud](https://nlpcloud.io) | NLP API using spaCy and transformers for NER, sentiments, classification, summarization, and more | `apiKey` | Yes | Unknown |
| [OpenVisionAPI](https://openvisionapi.com) | Open source computer vision API based on open source models | No | Yes | Yes |
| [Perspective](https://perspectiveapi.com) | NLP API to return probability that if text is toxic, obscene, insulting or threatening | `apiKey` | Yes | Unknown |
| [Roboflow Universe](https://universe.roboflow.com) | Pre-trained computer vision models | `apiKey` | Yes | Yes |
| [Time Door](https://timedoor.io) | A time series analysis API | `apiKey` | Yes | Yes |
| [Unplugg](https://unplu.gg/test_api.html) | Forecasting API for timeseries data | `apiKey` | Yes | Unknown |
| [Wit.ai](https://wit.ai/) | Natural Language Processing | `OAuth` | Yes | Unknown |
| [WolframAlpha](https://products.wolframalpha.com/api/) | Provides specific answers to questions using data and algorithms | `apiKey` | Yes | Unknown |

**[⬆ Back to Index](#index)**
### Music
API | Description | Auth | HTTPS | CORS |
|---|---|---|---|---|
| [7digital](https://docs.7digital.com/reference) | Api of Music store 7digital | `OAuth` | Yes | Unknown |
| [AI Mastering](https://aimastering.com/api_docs/) | Automated Music Mastering | `apiKey` | Yes | Yes |
| [Apple Music](https://developer.apple.com/documentation/applemusicapi/) | Official API of the music streaming site Apple Music | `apiKey` | Yes | Unknown |
| [Audiomack](https://www.audiomack.com/data-api/docs) | Api of the streaming music hub Audiomack | `OAuth` | Yes | Unknown |
| [Bandcamp](https://bandcamp.com/developer) | API of Music store Bandcamp | `OAuth` | Yes | Unknown |
| [Bandsintown](https://app.swaggerhub.com/apis/Bandsintown/PublicAPI/3.0.0) | Music Events | No | Yes | Unknown |
| [Deezer](https://developers.deezer.com/api) | Music | `OAuth` | Yes | Unknown |
| [Discogs](https://www.discogs.com/developers/) | Music | `OAuth` | Yes | Unknown |
| [Freesound](https://freesound.org/docs/api/) | Music Samples | `apiKey` | Yes | Unknown |
| [Genius](https://docs.genius.com/) | Crowdsourced lyrics and music knowledge | `OAuth` | Yes | Unknown |
| [Genrenator](https://binaryjazz.us/genrenator-api/) | Music genre generator | No | Yes | Unknown |
| [iTunes Search](https://affiliate.itunes.apple.com/resources/documentation/itunes-store-web-service-search-api/) | Software products | No | Yes | Unknown |
| [Jamendo](https://developer.jamendo.com/v3.0/docs) | Music | `OAuth` | Yes | Unknown |
| [JioSaavn](https://github.com/cyberboysumanjay/JioSaavnAPI) | API to retrieve song information, album meta data and many more from JioSaavn | No | Yes | Unknown |
| [KKBOX](https://developer.kkbox.com) | Get music libraries, playlists, charts, and perform out of KKBOX's platform | `OAuth` | Yes | Unknown |
| [KSoft.Si Lyrics](https://docs.ksoft.si/api/lyrics-api) | API to get lyrics for songs | `apiKey` | Yes | Unknown |
| [LastFm](https://www.last.fm/api) | Music | `apiKey` | Yes | Unknown |
| [Lyrics.ovh](http://docs.lyricsovh.apiary.io/) | Simple API to retrieve the lyrics of a song | No | Yes | Unknown |
| [Mixcloud](https://www.mixcloud.com/developers/) | Music | `OAuth` | Yes | Yes |
| [MusicBrainz](https://musicbrainz.org/doc/Development/XML_Web_Service/Version_2) | Music | No | Yes | Unknown |
| [Musixmatch](https://developer.musixmatch.com/) | Music | `apiKey` | Yes | Unknown |
| [Napster](https://developer.napster.com/api/v2.2) | Music | `apiKey` | Yes | Yes |
| [Openwhyd](https://openwhyd.github.io/openwhyd/API) | Download curated playlists of streaming tracks (YouTube, SoundCloud, etc...) | No | Yes | No |
| [Songkick](https://www.songkick.com/developer/) | Music Events | `OAuth` | Yes | Unknown |
| [Songlink / Odesli](https://www.notion.so/API-d0ebe08a5e304a55928405eb682f6741) | Get all the services on which a song is available | `apiKey` | Yes | Yes |
| [Songsterr](https://www.songsterr.com/a/wa/api/) | Provides guitar, bass and drums tabs and chords | No | Yes | Unknown |
| [Spotify](https://beta.developer.spotify.com/documentation/web-api/) | View Spotify music catalog, manage users' libraries, get recommendations and more | `OAuth` | Yes | Unknown |
| [TasteDive](https://tastedive.com/read/api) | Similar artist API (also works for movies and TV shows) | `apiKey` | Yes | Unknown |
| [TheAudioDB](https://www.theaudiodb.com/api_guide.php) | Music | `apiKey` | Yes | Unknown |
| [Vagalume](https://api.vagalume.com.br/docs/) | Crowdsourced lyrics and music knowledge | `apiKey` | Yes | Unknown |

**[⬆ Back to Index](#index)**
### News
API | Description | Auth | HTTPS | CORS |
|---|---|---|---|---|
| [apilayer mediastack](https://mediastack.com/) | Free, Simple REST API for Live News & Blog Articles | `apiKey` | Yes | Unknown |
| [Associated Press](https://developer.ap.org/) | Search for news and metadata from Associated Press | `apiKey` | Yes | Unknown |
| [Chronicling America](http://chroniclingamerica.loc.gov/about/api/) | Provides access to millions of pages of historic US newspapers from the Library of Congress | No | No | Unknown |
| [Currents](https://currentsapi.services/) | Latest news published in various news sources, blogs and forums | `apiKey` | Yes | Yes |
| [Feedbin](https://github.com/feedbin/feedbin-api) | RSS reader | `OAuth` | Yes | Unknown |
| [GNews](https://gnews.io/) | Search for news from various sources | `apiKey` | Yes | Yes |
| [Graphs for Coronavirus](https://corona.dnsforfamily.com/api.txt) | Each Country separately and Worldwide Graphs for Coronavirus. Daily updates | No | Yes | Yes |
| [Inshorts News](https://github.com/cyberboysumanjay/Inshorts-News-API) | Provides news from inshorts | No | Yes | Unknown |
| [New York Times](https://developer.nytimes.com/) | Provides news | `apiKey` | Yes | Unknown |
| [News](https://newsapi.org/) | Headlines currently published on a range of news sources and blogs | `apiKey` | Yes | Unknown |
| [NPR One](http://dev.npr.org/api/) | Personalized news listening experience from NPR | `OAuth` | Yes | Unknown |
| [Spaceflight News](https://spaceflightnewsapi.net) | Spaceflight related news 🚀 | No | Yes | Yes |
| [The Guardian](http://open-platform.theguardian.com/) | Access all the content the Guardian creates, categorised by tags and section | `apiKey` | Yes | Unknown |
| [The Old Reader](https://github.com/theoldreader/api) | RSS reader | `apiKey` | Yes | Unknown |

**[⬆ Back to Index](#index)**
### Open Data
API | Description | Auth | HTTPS | CORS |
|---|---|---|---|---|
| [18F](http://18f.github.io/API-All-the-X/) | Unofficial US Federal Government API Development | No | No | Unknown |
| [API Setu](https://www.apisetu.gov.in/) | An Indian Government platform that provides a lot of APIS for KYC, business, education & employment | No | Yes | Yes |
| [Archive.org](https://archive.readme.io/docs) | The Internet Archive | No | Yes | Unknown |
| [Black History Facts](https://blackhistoryapi.io/docs) | Contribute or search one of the largest black history fact databases on the web | `apiKey` | Yes | Yes |
| [Callook.info](https://callook.info) | United States ham radio callsigns | No | Yes | Unknown |
| [CARTO](https://carto.com/) | Location Information Prediction | `apiKey` | Yes | Unknown |
| [CivicFeed](https://developers.civicfeed.com/) | News articles and public datasets | `apiKey` | Yes | Unknown |
| [CollegeScoreCard.ed.gov](https://collegescorecard.ed.gov/data/) | Data on higher education institutions in the United States | No | Yes | Unknown |
| [Enigma Public](http://docs.enigma.com/public/public_v20_api_about) | Broadest collection of public data | `apiKey` | Yes | Yes |
| [French Address Search](https://geo.api.gouv.fr/adresse) | Address search via the French Government | No | Yes | Unknown |
| [Joshua Project](https://api.joshuaproject.net/) | People groups of the world with the fewest followers of Christ | `apiKey` | Yes | Unknown |
| [Kaggle](https://www.kaggle.com/docs/api) | Create and interact with Datasets, Notebooks, and connect with Kaggle | `apiKey` | Yes | Unknown |
| [LinkPreview](https://www.linkpreview.net) | Get JSON formatted summary with title, description and preview image for any requested URL | `apiKey` | Yes | Yes |
| [Microlink.io](https://microlink.io) | Extract structured data from any website | No | Yes | Yes |
| [openAFRICA](https://africaopendata.org/) | Large datasets repository of African open data | No | Yes | Unknown |
| [OpenCorporates](http://api.opencorporates.com/documentation/API-Reference) | Data on corporate entities and directors in many countries | `apiKey` | Yes | Unknown |
| [Quandl](https://www.quandl.com/) | Stock Market Data | No | Yes | Unknown |
| [Recreation Information Database](https://ridb.recreation.gov/) | Recreational areas, federal lands, historic sites, museums, and other attractions/resources(US) | `apiKey` | Yes | Unknown |
| [Scoop.it](http://www.scoop.it/dev) | Content Curation Service | `apiKey` | No | Unknown |
| [Socrata](https://dev.socrata.com/) | Access to Open Data from Governments, Non-profits and NGOs around the world | `OAuth` | Yes | Yes |
| [Teleport](https://developers.teleport.org/) | Quality of Life Data | No | Yes | Unknown |
| [Universities List](https://github.com/Hipo/university-domains-list) | University names, countries and domains | No | Yes | Unknown |
| [University of Oslo](https://data.uio.no/) | Courses, lecture videos, detailed information for courses etc. for the University of Oslo (Norway) | No | Yes | Unknown |
| [UPC database](https://upcdatabase.org/api) | More than 1.5 million barcode numbers from all around the world | `apiKey` | Yes | Unknown |
| [Wikidata](https://www.wikidata.org/w/api.php?action=help) | Collaboratively edited knowledge base operated by the Wikimedia Foundation | `OAuth` | Yes | Unknown |
| [Wikipedia](https://www.mediawiki.org/wiki/API:Main_page) | Mediawiki Encyclopedia | No | Yes | Unknown |
| [Yelp](https://www.yelp.com/developers/documentation/v3) | Find Local Business | `OAuth` | Yes | Unknown |

**[⬆ Back to Index](#index)**
### Open Source Projects
API | Description | Auth | HTTPS | CORS |
|---|---|---|---|---|
| [Countly](https://api.count.ly/reference) | Countly web analytics | No | No | Unknown |
| [Creative Commons Catalog](https://api.creativecommons.engineering/) | Search among openly licensed and public domain works | `OAuth` | Yes | Yes |
| [Datamuse](https://www.datamuse.com/api/) | Word-finding query engine | No | Yes | Unknown |
| [Drupal.org](https://www.drupal.org/drupalorg/docs/api) | Drupal.org | No | Yes | Unknown |
| [Evil Insult Generator](https://evilinsult.com/api) | Evil Insults | No | Yes | Yes |

**[⬆ Back to Index](#index)**
### Patent
API | Description | Auth | HTTPS | CORS |
|---|---|---|---|---|
| [EPO](https://developers.epo.org/) | European patent search system api | `OAuth` | Yes | Unknown |
| [TIPO](https://tiponet.tipo.gov.tw/Gazette/OpenData/OD/OD05.aspx?QryDS=API00) | Taiwan patent search system api | `apiKey` | Yes | Unknown |
| [USPTO](https://www.uspto.gov/learning-and-resources/open-data-and-mobility) | USA patent api services | No | Yes | Unknown |

**[⬆ Back to Index](#index)**
### Personality
API | Description | Auth | HTTPS | CORS |
|---|---|---|---|---|
| [Advice Slip](http://api.adviceslip.com/) | Generate random advice slips | No | Yes | Unknown |
| [Affirmations](https://affirmations.dev/) | Generate Stuart Smalley Affirmations | No | Yes | Unknown |
| [Biriyani As A Service](https://biriyani.anoram.com/) | Biriyani images placeholder | No | Yes | No |
| [chucknorris.io](https://api.chucknorris.io) | JSON API for hand curated Chuck Norris jokes | No | Yes | Unknown |
| [Dev.to](https://developers.forem.com/api) | Access Forem articles, users and other resources via API | `apiKey` | Yes | Unknown |
| [Dictum](https://github.com/fisenkodv/dictum) | API to get access to the collection of the most inspiring expressions of mankind | No | Yes | Unknown |
| [FavQs.com](https://favqs.com/api) | FavQs allows you to collect, discover and share your favorite quotes | `apiKey` | Yes | Unknown |
| [FOAAS](http://www.foaas.com/) | Fuck Off As A Service | No | No | Unknown |
| [Forismatic](http://forismatic.com/en/api/) | Inspirational Quotes | No | No | Unknown |
| [icanhazdadjoke](https://icanhazdadjoke.com/api) | The largest selection of dad jokes on the internet | No | Yes | Unknown |
| [Imgflip](https://imgflip.com/api) | Gets an array of popular memes | No | Yes | Unknown |
| [Inspiration](https://inspiration.goprogram.ai/docs/) | Motivational and Inspirational quotes | No | Yes | Yes |
| [kanye.rest](https://kanye.rest) | REST API for random Kanye West quotes | No | Yes | Yes |
| [Medium](https://github.com/Medium/medium-api-docs) | Community of readers and writers offering unique perspectives on ideas | `OAuth` | Yes | Unknown |
| [NaMoMemes](https://github.com/theIYD/NaMoMemes) | Memes on Narendra Modi | No | Yes | Unknown |
| [Programming Quotes](https://github.com/skolakoda/programming-quotes-api) | Programming Quotes API for open source projects | No | Yes | Unknown |
| [Quotable Quotes](https://github.com/lukePeavey/quotable) | Quotable is a free, open source quotations API | No | Yes | Unknown |
| [Quote Garden](https://pprathameshmore.github.io/QuoteGarden/) | REST API for more than 5000 famous quotes | No | Yes | Unknown |
| [quoteclear](https://quoteclear.web.app/) | Ever-growing list of James Clear quotes from the 3-2-1 Newsletter | No | Yes | Yes |
| [Quotes on Design](https://quotesondesign.com/api/) | Inspirational Quotes | No | Yes | Unknown |
| [Stoicism Quote](https://github.com/tlcheah2/stoic-quote-lambda-public-api) | Quotes about Stoicism | No | Yes | Unknown |
| [Traitify](https://app.traitify.com/developer) | Assess, collect and analyze Personality | No | Yes | Unknown |
| [Vadivelu HTTP Codes](https://vadivelu.anoram.com/) | On demand HTTP Codes with images | No | Yes | No |
| [Yo Momma Jokes](https://github.com/beanboi7/yomomma-apiv2) | REST API for Yo Momma Jokes | No | Yes | Unknown | 
| [Zen Quotes](https://zenquotes.io/) | Large collection of Zen quotes for inspiration | No | Yes | Yes | 

**[⬆ Back to Index](#index)**
### Phone
API | Description | Auth | HTTPS | CORS |
|---|---|---|---|---|
| [Abstract Phone Validation](https://www.abstractapi.com/phone-validation-api) | Validate phone numbers globally | `apiKey` | Yes | Yes |
| [apilayer numverify](https://numverify.com) | Phone number validation | `apiKey` | Yes | Unknown |
| [Cloudmersive Validate](https://cloudmersive.com/phone-number-validation-API) | Validate international phone numbers | `apiKey` | Yes | Yes |
| [Phone Specification](https://github.com/azharimm/phone-specs-api) | Rest Api for Phone specifications | No | Yes | Yes |

**[⬆ Back to Index](#index)**
### Photography
API | Description | Auth | HTTPS | CORS |
|---|---|---|---|---|
| [apilayer screenshotlayer](https://screenshotlayer.com) | URL 2 Image | No | Yes | Unknown |
| [Bruzu](https://docs.bruzu.com) | Image generation with query string | `apiKey` | Yes | Yes |
| [Dagpi](https://dagpi.xyz) | Image manipulation and processing | `apiKey` | Yes | Unknown |
| [Flickr](https://www.flickr.com/services/api/) | Flickr Services | `OAuth` | Yes | Unknown |
| [Getty Images](http://developers.gettyimages.com/en/) | Build applications using the world's most powerful imagery | `OAuth` | Yes | Unknown |
| [Gfycat](https://developers.gfycat.com/api/) | Jiffier GIFs | `OAuth` | Yes | Unknown |
| [Giphy](https://developers.giphy.com/docs/) | Get all your gifs | `apiKey` | Yes | Unknown |
| [Gyazo](https://gyazo.com/api/docs) | Upload images | `apiKey` | Yes | Unknown |
| [Imgur](https://apidocs.imgur.com/) | Images | `OAuth` | Yes | Unknown |
| [Lorem Picsum](https://picsum.photos/) | Images from Unsplash | No | Yes | Unknown |
| [ObjectCut](https://objectcut.com/) | Image Background removal | `apiKey` | Yes | Yes |
| [Pexels](https://www.pexels.com/api/) | Free Stock Photos and Videos | `apiKey` | Yes | Yes |
| [Pixabay](https://pixabay.com/sk/service/about/api/) | Photography | `apiKey` | Yes | Unknown |
| [PlaceKitten](https://placekitten.com/) | Resizable kitten placeholder images | No | Yes | Unknown |
| [ReSmush.it](https://resmush.it/api) | Photo optimization | No | No | Unknown |
| [Unsplash](https://unsplash.com/developers) | Photography | `OAuth` | Yes | Unknown |
| [Wallhaven](https://wallhaven.cc/help/api) | Wallpapers | `apiKey` | Yes | Unknown |
| [Webdam](https://www.damsuccess.com/hc/en-us/articles/202134055-REST-API) | Images | `OAuth` | Yes | Unknown |

**[⬆ Back to Index](#index)**
### Science & Math
API | Description | Auth | HTTPS | CORS |
|---|---|---|---|---|
| [arcsecond.io](https://api.arcsecond.io/) | Multiple astronomy data sources | No | Yes | Unknown |
| [arXiv](https://arxiv.org/help/api/user-manual) | Curated research-sharing platform: physics, mathematics, quantitative finance, and economics | No | Yes | Unknown |
| [aztro](https://aztro.sameerkumar.website/) | Daily horoscope info for yesterday, today, and tomorrow | No | Yes | Unknown |
| [CORE](https://core.ac.uk/services#api) | Access the world's Open Access research papers | `apiKey` | Yes | Unknown |
| [GBIF](https://www.gbif.org/developer/summary) | Global Biodiversity Information Facility | No | Yes | Yes |
| [iDigBio](https://github.com/idigbio/idigbio-search-api/wiki) | Access millions of museum specimens from organizations around the world | No | Yes | Unknown |
| [inspirehep.net](https://github.com/inspirehep/rest-api-doc) | High Energy Physics info. system | No | Yes | Unknown |
| [isEven (humor)](https://isevenapi.xyz/) | Check if a number is even | No | Yes | Unknown |
| [ISRO](https://isro.vercel.app) | ISRO Space Crafts Information | No | Yes | Unknown |
| [ITIS](https://www.itis.gov/ws_description.html) | Integrated Taxonomic Information System | No | Yes | Unknown |
| [Launch Library 2](https://thespacedevs.com/llapi) | Spaceflight launches and events database | No | Yes | Yes |
| [Materials Platform for Data Science](https://mpds.io) | Curated experimental data for materials science | `apiKey` | Yes | No |
| [Minor Planet Center](http://www.asterank.com/mpc) | Asterank.com Information | No | No | Unknown |
| [NASA](https://api.nasa.gov) | NASA data, including imagery | No | Yes | Unknown |
| [NASA APOD (official API)](https://api.nasa.gov/planetary/apod?api_key=DEMO_KEY) | Official API for getting APOD (Astronomy Image of the Day) images along with metadata | `apiKey` | Yes | Yes |
| [NASA APOD (unofficial API)](https://apodapi.herokuapp.com/) | API for getting APOD (Astronomy Image of the Day) images along with metadata | No | Yes | Yes |
| [Newton](https://newton.vercel.app) | Symbolic and Arithmetic Math Calculator | No | Yes | Unknown |
| [Numbers](https://math.tools/api/numbers/) | Number of the day, random number, number facts and anything else you want to do with numbers | `apiKey` | Yes | Yes |
| [Numbers](http://numbersapi.com) | Facts about numbers | No | No | Unknown |
| [Open Notify](http://open-notify.org/Open-Notify-API/) | ISS astronauts, current location, etc | No | No | Unknown |
| [Open Science Framework](https://developer.osf.io) | Repository and archive for study designs, research materials, data, manuscripts, etc | No | Yes | Unknown |
| [Purple Air](https://www2.purpleair.com/) | Real Time Air Quality Monitoring | No | Yes | Unknown |
| [Satellite Passes](https://satellites.fly.dev) | Query next satellite passes above you | No | Yes | Yes |
| [SHARE](https://share.osf.io/api/v2/) | A free, open, dataset about research and scholarly activities | No | Yes | Unknown |
| [SpaceX](https://github.com/r-spacex/SpaceX-API) | Company, vehicle, launchpad and launch data | No | Yes | Unknown |
| [Sunrise and Sunset](https://sunrise-sunset.org/api) | Sunset and sunrise times for a given latitude and longitude | No | Yes | Unknown |
| [TLE](https://tle.ivanstanojevic.me/#/docs) | Satellite information | No | Yes | Unknown |
| [USGS Earthquake Hazards Program](https://earthquake.usgs.gov/fdsnws/event/1/) | Earthquakes data real-time | No | Yes | Unknown |
| [USGS Water Services](https://waterservices.usgs.gov/) | Water quality and level info for rivers and lakes | No | Yes | Unknown |
| [World Bank](https://datahelpdesk.worldbank.org/knowledgebase/topics/125589) | World Data | No | No | Unknown |

**[⬆ Back to Index](#index)**
### Security
API | Description | Auth | HTTPS | CORS |
|---|---|---|---|---|
| [BinaryEdge](https://docs.binaryedge.io/api-v2.html) | Provide access to BinaryEdge 40fy scanning platform | `apiKey` | Yes | Yes |
| [BitWarden](https://bitwarden.com/help/api/) | Best open-source password manager | `OAuth` | Yes | Unknown |
| [Botd](https://github.com/fingerprintjs/botd) | Botd is a browser library for JavaScript bot detection | `apiKey` | Yes | Yes |
| [Censys.io](https://censys.io/api) | Search engine for Internet connected host and devices | `apiKey` | Yes | No |
| [CRXcavator](https://crxcavator.io/apidocs) | Chrome extension risk scoring | `apiKey` | Yes | Unknown |
| [EmailRep](https://docs.emailrep.io/) | Email address threat and risk prediction | No | Yes | Unknown |
| [Escape](https://github.com/polarspetroll/EscapeAPI) | An API for escaping different kind of queries | No | Yes | No |
| [FilterLists](https://filterlists.com) | Lists of filters for adblockers and firewalls | No | Yes | Unknown |
| [FingerprintJS Pro](https://dev.fingerprintjs.com/docs) | Fraud detection API offering highly accurate browser fingerprinting | `apiKey` | Yes | Yes |
| [FraudLabs Pro](https://www.fraudlabspro.com/developer/api/screen-order) | Screen order information using AI to detect frauds | `apiKey` | Yes | Unknown |
| [GitGuardian](https://api.gitguardian.com/doc) | Scan files for secrets (API Keys, database credentials, ...) | `apiKey` | Yes | No |
| [HackerOne](https://api.hackerone.com/) | The industry’s first hacker API that helps increase productivity towards creative bug bounty hunting | `apiKey` | Yes | Unknown |
| [HaveIBeenPwned](https://haveibeenpwned.com/API/v3) | Passwords which have previously been exposed in data breaches | `apiKey` | Yes | Unknown |
| [Intelligence X](https://github.com/IntelligenceX/SDK/blob/master/Intelligence%20X%20API.pdf) | Perform OSINT via Intelligence X | `apiKey` | Yes | Unknown |
| [LoginRadius](https://www.loginradius.com/docs/) | Managed User Authentication Service | `apiKey` | Yes | Yes |
| [Mozilla http scanner](https://github.com/mozilla/http-observatory/blob/master/httpobs/docs/api.md) | Mozilla observatory http scanner | No | Yes | Unknown |
| [Mozilla tls scanner](https://github.com/mozilla/tls-observatory#api-endpoints) | Mozilla observatory tls scanner | No | Yes | Unknown |
| [National Vulnerability Database](https://nvd.nist.gov/vuln/Data-Feeds/JSON-feed-changelog) | U.S. National Vulnerability Database | No | Yes | Unknown |
| [Passwordinator](https://github.com/fawazsullia/password-generator/) | Generate random passwords of varying complexities | No | Yes | Yes |
| [PhishStats](https://phishstats.info/) | Phishing database | No | Yes | Unknown |
| [Pulsedive](https://pulsedive.com/api/) | Scan, search and collect threat intelligence data in real-time | `apiKey` | Yes | Unknown |
| [SecurityTrails](https://securitytrails.com/corp/apidocs) | Domain and IP related information such as current and historical WHOIS and DNS records | `apiKey` | Yes | Unknown |
| [Shodan](https://developer.shodan.io/) | Search engine for Internet connected devices | `apiKey` | Yes | Unknown |
| [UK Police](https://data.police.uk/docs/) | UK Police data | No | Yes | Unknown |
| [Virushee](https://api.virushee.com/) | Virushee file/data scanning | No | Yes | Yes |

**[⬆ Back to Index](#index)**
### Shopping
API | Description | Auth | HTTPS | CORS |
|---|---|---|---|---|
| [Best Buy](https://bestbuyapis.github.io/api-documentation/#overview) | Products, Buying Options, Categories, Recommendations, Stores and Commerce | `apiKey` | Yes | Unknown |
| [Dummy Products](https://dummyproducts-api.herokuapp.com/) | An api to fetch dummy e-commerce products JSON data with placeholder images | `apiKey` | Yes | Yes |
| [eBay](https://go.developer.ebay.com/) | Sell and Buy on eBay | `OAuth` | Yes | Unknown |
| [Etsy](https://www.etsy.com/developers/documentation/getting_started/api_basics) | Manage shop and interact with listings | `OAuth` | Yes | Unknown |
| [Lazada](https://open.lazada.com/doc/doc.htm) | Retrieve product ratings and seller performance metrics | `apiKey` | Yes | Unknown |
| [Mercadolibre](https://developers.mercadolibre.cl/es_ar/api-docs-es) | Manage sales, ads, products, services and Shops | `apiKey` | Yes | Unknown |
| [Shopee](https://open.shopee.com/documents?version=1) | Shopee's official API for integration of various services from Shopee | `apiKey` | Yes | Unknown |
| [Wegmans](https://dev.wegmans.io) | Wegmans Food Markets | `apiKey` | Yes | Unknown |

**[⬆ Back to Index](#index)**
### Social
API | Description | Auth | HTTPS | CORS |
|---|---|---|---|---|
| [4chan](https://github.com/4chan/4chan-API) | Simple image-based bulletin board dedicated to a variety of topics | No | Yes | Yes |
| [Ayrshare](https://www.ayrshare.com) | Social media APIs to post, get analytics, and manage multiple users social media accounts | `apiKey` | Yes | Yes |
| [Blogger](https://developers.google.com/blogger/) | The Blogger APIs allows client applications to view and update Blogger content | `OAuth` | Yes | Unknown |
| [Buffer](https://buffer.com/developers/api) | Access to pending and sent updates in Buffer | `OAuth` | Yes | Unknown |
| [Cisco Spark](https://developer.ciscospark.com) | Team Collaboration Software | `OAuth` | Yes | Unknown |
| [Dangerous Discord Database](https://discord.riverside.rocks/docs/index.php) | Database of malicious Discord accounts | `apiKey` | Yes | Unknown |
| [Discord](https://discord.com/developers/docs/intro) | Make bots for Discord, integrate Discord onto an external platform | `OAuth` | Yes | Unknown |
| [Disqus](https://disqus.com/api/docs/auth/) | Communicate with Disqus data | `OAuth` | Yes | Unknown |
| [Doge-Meme](https://api.doge-meme.lol/docs) | Top meme posts from r/dogecoin which include 'Meme' flair | No | Yes | Yes |
| [Facebook](https://developers.facebook.com/) | Facebook Login, Share on FB, Social Plugins, Analytics and more | `OAuth` | Yes | Unknown |
| [Foursquare](https://developer.foursquare.com/) | Interact with Foursquare users and places (geolocation-based checkins, photos, tips, events, etc) | `OAuth` | Yes | Unknown |
| [Fuck Off as a Service](https://www.foaas.com) | Asks someone to fuck off | No | Yes | Unknown |
| [Full Contact](https://www.fullcontact.com/developer/docs/) | Get Social Media profiles and contact Information | `OAuth` | Yes | Unknown |
| [HackerNews](https://github.com/HackerNews/API) | Social news for CS and entrepreneurship | No | Yes | Unknown |
| [Instagram](https://www.instagram.com/developer/) | Instagram Login, Share on Instagram, Social Plugins and more | `OAuth` | Yes | Unknown |
| [Kakao](https://developers.kakao.com/) | Kakao Login, Share on KakaoTalk, Social Plugins and more | `OAuth` | Yes | Unknown |
| [Line](https://developers.line.biz/) | Line Login, Share on Line, Social Plugins and more | `OAuth` | Yes | Unknown |
| [LinkedIn](https://docs.microsoft.com/en-us/linkedin/?context=linkedin/context) | The foundation of all digital integrations with LinkedIn | `OAuth` | Yes | Unknown |
| [Meetup.com](https://www.meetup.com/meetup_api/) | Data about Meetups from Meetup.com | `apiKey` | Yes | Unknown |
| [MySocialApp](https://mysocialapp.io) | Seamless Social Networking features, API, SDK to any app | `apiKey` | Yes | Unknown |
| [NAVER](https://developers.naver.com/main/) | NAVER Login, Share on NAVER, Social Plugins and more | `OAuth` | Yes | Unknown |
| [Open Collective](https://docs.opencollective.com/help/developers/api) | Get Open Collective data | No | Yes | Unknown |
| [Pinterest](https://developers.pinterest.com/) | The world's catalog of ideas | `OAuth` | Yes | Unknown |
| [Reddit](https://www.reddit.com/dev/api) | Homepage of the internet | `OAuth` | Yes | Unknown |
| [Saidit](https://www.saidit.net/dev/api) | Open Source Reddit Clone | `OAuth` | Yes | Unknown |
| [Slack](https://api.slack.com/) | Team Instant Messaging | `OAuth` | Yes | Unknown |
| [Telegram Bot](https://core.telegram.org/bots/api) | Simplified HTTP version of the MTProto API for bots | `apiKey` | Yes | Unknown |
| [Telegram MTProto](https://core.telegram.org/api#getting-started) | Read and write Telegram data | `OAuth` | Yes | Unknown |
| [Telegraph](https://telegra.ph/api) | Create attractive blogs easily, to share | `apiKey` | Yes | Unknown |
| [Trash Nothing](https://trashnothing.com/developer) | A freecycling community with thousands of free items posted every day | `OAuth` | Yes | Yes |
| [Tumblr](https://www.tumblr.com/docs/en/api/v2) | Read and write Tumblr Data | `OAuth` | Yes | Unknown |
| [Twitch](https://dev.twitch.tv/docs) | Game Streaming API | `OAuth` | Yes | Unknown |
| [Twitter](https://developer.twitter.com/en/docs) | Read and write Twitter data | `OAuth` | Yes | No |
| [vk](https://vk.com/dev/sites) | Read and write vk data | `OAuth` | Yes | Unknown |

**[⬆ Back to Index](#index)**
### Sports & Fitness
API | Description | Auth | HTTPS | CORS |
|---|---|---|---|---|
| [ApiMedic](https://apimedic.com/) | ApiMedic offers a medical symptom checker API primarily for patients | `apiKey` | Yes | Unknown |
| [balldontlie](https://balldontlie.io) | Balldontlie provides access to stats data from the NBA | No | Yes | Yes |
| [Canadian Football League (CFL)](http://api.cfl.ca/) | Official JSON API providing real-time league, team and player statistics about the CFL | `apiKey` | Yes | No |
| [City Bikes](https://api.citybik.es/v2/) | City Bikes around the world | No | Yes | Unknown |
| [Cloudbet](https://www.cloudbet.com/api/) | Official Cloudbet API provides real-time sports odds and betting API to place bets programmatically | `apiKey` | Yes | Yes |
| [Cricket Scores](https://www.cricapi.com/) | Live cricket score, player statistics and fantasy scorecard API | `apiKey` | Yes | Unknown |
| [Ergast F1](http://ergast.com/mrd/) | F1 data from the beginning of the world championships in 1950 | No | Yes | Unknown |
| [Fitbit](https://dev.fitbit.com/) | Fitbit Information | `OAuth` | Yes | Unknown |
| [Football (Soccer) Videos](https://www.scorebat.com/video-api/) | Embed codes for goals and highlights from Premier League, Bundesliga, Serie A and many more | No | Yes | Yes |
| [Football Prediction](https://boggio-analytics.com/fp-api/) | Predictions for upcoming football matches, odds, results and stats | `X-Mashape-Key` | Yes | Unknown |
| [Football Standings](https://github.com/azharimm/football-standings-api) | Display football standings e.g epl, la liga, serie a etc. The data is based on espn site | No | Yes | Yes |
| [Football-Data](https://www.football-data.org) | Football data with matches info, players, teams, and competitions | `X-Mashape-Key` | Yes | Unknown |
| [JCDecaux Bike](https://developer.jcdecaux.com/) | JCDecaux's self-service bicycles | `apiKey` | Yes | Unknown |
| [MLB Records and Stats](https://appac.github.io/mlb-data-api-docs/) | Current and historical MLB statistics | No | No | Unknown |
| [NBA Stats](https://any-api.com/nba_com/nba_com/docs/API_Description) | Current and historical NBA Statistics | No | Yes | Unknown |
| [NHL Records and Stats](https://gitlab.com/dword4/nhlapi) | NHL historical data and statistics | No | Yes | Unknown |
| [Oddsmagnet](https://data.oddsmagnet.com) | Odds history from multiple UK bookmakers | No | Yes | Yes |
| [Sport List & Data](https://developers.decathlon.com/products/sports) | List of and resources related to sports | No | Yes | Yes |
| [Sport Places](https://developers.decathlon.com/products/sport-places) | Crowd-source sports places around the world | No | Yes | No |
| [Sport Vision](https://developers.decathlon.com/products/sport-vision) | Identify sport, brands and gear in an image. Also does image sports captioning | `apiKey` | Yes | Yes |
| [Strava](https://strava.github.io/api/) | Connect with athletes, activities and more | `OAuth` | Yes | Unknown |
| [SuredBits](https://suredbits.com/api/) | Query sports data, including teams, players, games, scores and statistics | No | No | No |
| [TheSportsDB](https://www.thesportsdb.com/api.php) | Crowd-Sourced Sports Data and Artwork | `apiKey` | Yes | Yes |
| [Tredict](https://www.tredict.com/blog/oauth_docs/) | Get and set activities, health data and more | `OAuth` | Yes | Unknown |
| [Wger](https://wger.de/en/software/api) | Workout manager data as exercises, muscles or equipment | `apiKey` | Yes | Unknown |

**[⬆ Back to Index](#index)**
### Test Data
API | Description | Auth | HTTPS | CORS |
|---|---|---|---|---|
| [Bacon Ipsum](https://baconipsum.com/json-api/) | A Meatier Lorem Ipsum Generator | No | Yes | Unknown |
| [Dicebear Avatars](https://avatars.dicebear.com/) | Generate random pixel-art avatars | No | Yes | No |
| [English Random Words](https://random-words-api.vercel.app/word) | Generate English Random Words with Pronunciation | No | Yes | No |
| [FakeJSON](https://fakejson.com) | Service to generate test and fake data | `apiKey` | Yes | Yes |
| [FakerAPI](https://fakerapi.it/en) | APIs collection to get fake data | No | Yes | Yes |
| [JSONPlaceholder](http://jsonplaceholder.typicode.com/) | Fake data for testing and prototyping | No | No | Unknown |
| [Loripsum](http://loripsum.net/) | The "lorem ipsum" generator that doesn't suck | No | No | Unknown |
| [Mailsac](https://mailsac.com/docs/api) | Disposable Email | `apiKey` | Yes | Unknown |
| [Metaphorsum](http://metaphorpsum.com/) | Generate demo paragraphs giving number of words and sentences | No | No | Unknown |
| [PIPL](https://pipl.ir/) | Free and public API that generates random and fake people's data in JSON | No | Yes | No |
| [QuickMocker](https://quickmocker.com) | API mocking tool to generate contextual, fake or random data | No | Yes | Yes |
| [Randommer](https://randommer.io/randommer-api) | Random data generator | `apiKey` | Yes | Yes |
| [RandomUser](https://randomuser.me) | Generates and list user data | No | Yes | Unknown |
| [RoboHash](https://robohash.org/) | Generate random robot/alien avatars | No | Yes | Unknown |
| [Spanish random names](https://random-names-api.herokuapp.com/public) | Generate spanish names (with gender) randomly | No | Yes | Unknown |
| [Spanish random words](https://palabras-aleatorias-public-api.herokuapp.com) | Generate spanish words randomly | No | Yes | Unknown |
| [This Person Does not Exist](https://thispersondoesnotexist.com) | Generates real-life faces of people who do not exist | No | Yes | Unknown |
| [UUID Generator](https://www.uuidtools.com/docs) | Generate UUIDs | No | Yes | No |
| [Yes No](https://yesno.wtf/api) | Generate yes or no randomly | No | Yes | Unknown |

**[⬆ Back to Index](#index)**
### Text Analysis
API | Description | Auth | HTTPS | CORS |
|---|---|---|---|---|
| [apilayer languagelayer](https://languagelayer.com/) | Language Detection JSON API supporting 173 languages | `OAuth` | Yes | Unknown |
| [Aylien Text Analysis](https://docs.aylien.com/textapi/#getting-started) | A collection of information retrieval and natural language APIs | `apiKey` | Yes | Unknown |
| [Cloudmersive Natural Language Processing](https://www.cloudmersive.com/nlp-api) | Natural language processing and text analysis | `apiKey` | Yes | Yes |
| [Detect Language](https://detectlanguage.com/) | Detects text language | `apiKey` | Yes | Unknown |
| [Google Cloud Natural](https://cloud.google.com/natural-language/docs/) | Natural language understanding technology, including sentiment, entity and syntax analysis | `apiKey` | Yes | Unknown |
| [LibreTranslate](https://libretranslate.de/docs) | Translation tool with 17 available languages | No | Yes | Unknown |
| [Semantria](https://semantria.readme.io/docs) | Text Analytics with sentiment analysis, categorization & named entity extraction | `OAuth` | Yes | Unknown |
| [Sentiment Analysis](https://www.meaningcloud.com/developer/sentiment-analysis) | Multilingual sentiment analysis of texts from different sources | `apiKey` | Yes | Yes |
| [Sentium](https://sentim-api.herokuapp.com/) | Free API for Text Sentimental analysis | No | Yes | Unknown |
| [Tisane](https://tisane.ai/) | Text Analytics with focus on detection of abusive content and law enforcement applications | `OAuth` | Yes | Yes |
| [Watson Natural Language Understanding](https://cloud.ibm.com/apidocs/natural-language-understanding/natural-language-understanding) | Natural language processing for advanced text analysis | `OAuth` | Yes | Unknown |

**[⬆ Back to Index](#index)**
### Tracking
API | Description | Auth | HTTPS | CORS |
|---|---|---|---|---|
| [Pixela](https://pixe.la) | API for recording and tracking habits or effort, routines | `X-Mashape-Key` | Yes | Yes |
| [Postmon](http://postmon.com.br) | An API to query Brazilian ZIP codes and orders easily, quickly and free | No | No | Unknown |
| [Sweden](https://developer.postnord.com/docs2) | Provides information about parcels in transport | `apiKey` | No | Unknown |
| [UPS](https://www.ups.com/upsdeveloperkit) | Shipment and Address information | `apiKey` | Yes | Unknown |
| [WeCanTrack](https://docs.wecantrack.com) | Automatically place subids in affiliate links to attribute affiliate conversions to click data | `apiKey` | Yes | Yes |
| [WhatPulse](https://whatpulse.org/pages/webapi/) | Small application that measures your keyboard/mouse usage | No | Yes | Unknown |

**[⬆ Back to Index](#index)**
### Transportation
API | Description | Auth | HTTPS | CORS |
|---|---|---|---|---|
| [ADS-B Exchange](https://www.adsbexchange.com/data/) | Access real-time and historical data of any and all airborne aircraft | No | Yes | Unknown |
| [AIS Hub](http://www.aishub.net/api) | Real-time data of any marine and inland vessel equipped with AIS tracking system | `apiKey` | No | Unknown |
| [Amadeus for Developers](https://developers.amadeus.com/self-service) | Travel Search - Limited usage | `OAuth` | Yes | Unknown |
| [apilayer aviationstack](https://aviationstack.com/) | Real-time Flight Status & Global Aviation Data API | `OAuth` | Yes | Unknown |
| [Bay Area Rapid Transit](http://api.bart.gov) | Stations and predicted arrivals for BART | `apiKey` | No | Unknown |
| [BC Ferries](https://www.bcferriesapi.ca) | Sailing times and capacities for BC Ferries | No | Yes | Yes |
| [BlaBlaCar](https://dev.blablacar.com) | Search car sharing trips | `apiKey` | Yes | Unknown |
| [Boston MBTA Transit](https://www.mbta.com/developers/v3-api) | Stations and predicted arrivals for MBTA | `apiKey` | Yes | Unknown |
| [Community Transit](https://github.com/transitland/transitland-datastore/blob/master/README.md#api-endpoints) | Transitland API | No | Yes | Unknown |
| [Grab](https://developer.grab.com/docs/) | Track deliveries, ride fares, payments and loyalty points | `OAuth` | Yes | Unknown |
| [GraphHopper](https://graphhopper.com/api/1/docs/) | A-to-B routing with turn-by-turn instructions | `apiKey` | Yes | Unknown |
| [Icelandic APIs](http://docs.apis.is/) | Open APIs that deliver services in or regarding Iceland | No | Yes | Unknown |
| [Izi](http://api-docs.izi.travel/) | Audio guide for travellers | `apiKey` | Yes | Unknown |
| [Metro Lisboa](http://app.metrolisboa.pt/status/getLinhas.php) | Delays in subway lines | No | No | No |
| [Navitia](https://api.navitia.io/) | The open API for building cool stuff with transport data | `apiKey` | Yes | Unknown |
| [Open Charge Map](https://openchargemap.org/site/develop/api) | Global public registry of electric vehicle charging locations | `apiKey` | Yes | Yes |
| [OpenSky Network](https://opensky-network.org/apidoc/index.html) | Free real-time ADS-B aviation data | No | Yes | Unknown |
| [REFUGE Restrooms](https://www.refugerestrooms.org/api/docs/#!/restrooms) | Provides safe restroom access for transgender, intersex and gender nonconforming individuals | No | Yes | Unknown |
| [Schiphol Airport](https://developer.schiphol.nl/) | Schiphol | `apiKey` | Yes | Unknown |
| [Skyscanner](https://rapidapi.com/skyscanner/api/skyscanner-flight-search) | Search for flights & get flight prices from Skyscanner’s database | `apiKey` | Yes | Unknown |
| [Tankerkoenig](https://creativecommons.tankerkoenig.de/swagger/) | German realtime gas/diesel prices | `apiKey` | Yes | Yes |
| [TransitLand](https://transit.land/documentation/datastore/api-endpoints.html) | Transit Aggregation | No | Yes | Unknown |
| [Transport for Atlanta, US](http://www.itsmarta.com/app-developer-resources.aspx) | Marta | No | No | Unknown |
| [Transport for Auckland, New Zealand](https://api.at.govt.nz/) | Auckland Transport | No | Yes | Unknown |
| [Transport for Belgium](https://hello.irail.be/api/) | Belgian transport API | No | Yes | Unknown |
| [Transport for Berlin, Germany](https://github.com/derhuerst/vbb-rest/blob/3/docs/index.md) | Third-party VBB API | No | Yes | Unknown |
| [Transport for Bordeaux, France](https://opendata.bordeaux-metropole.fr/explore/) | Bordeaux Métropole public transport and more (France) | `apiKey` | Yes | Unknown |
| [Transport for Boston, US](https://mbta.com/developers/v3-api) | MBTA API | No | No | Unknown |
| [Transport for Budapest, Hungary](https://bkkfutar.docs.apiary.io) | Budapest public transport API | No | Yes | Unknown |
| [Transport for Chicago, US](http://www.transitchicago.com/developers/) | CTA | No | No | Unknown |
| [Transport for Czech Republic](https://www.chaps.cz/eng/products/idos-internet) | Czech transport API | No | Yes | Unknown |
| [Transport for Denver, US](http://www.rtd-denver.com/gtfs-developer-guide.shtml) | RTD | No | No | Unknown |
| [Transport for Finland](https://digitransit.fi/en/developers/ ) | Finnish transport API | No | Yes | Unknown |
| [Transport for Germany](http://data.deutschebahn.com/dataset/api-fahrplan) | Deutsche Bahn (DB) API | `apiKey` | No | Unknown |
| [Transport for Grenoble, France](https://www.metromobilite.fr/pages/opendata/OpenDataApi.html) | Grenoble public transport | No | No | No |
| [Transport for Honolulu, US](http://hea.thebus.org/api_info.asp) | Honolulu Transportation Information | `apiKey` | No | Unknown |
| [Transport for India](https://data.gov.in/sector/transport) | India Public Transport API | `apiKey` | Yes | Unknown |
| [Transport for Lisbon, Portugal](https://emel.city-platform.com/opendata/) | Data about buses routes, parking and traffic | `apiKey` | Yes | Unknown |
| [Transport for London, England](https://api.tfl.gov.uk) | TfL API | `apiKey` | Yes | Unknown |
| [Transport for Manchester, England](https://developer.tfgm.com/) | TfGM transport network data | `apiKey` | Yes | No |
| [Transport for Norway](https://developer.entur.org/) | Transport APIs and dataset for Norway | No | Yes | Unknown |
| [Transport for Paris, France](http://data.ratp.fr/api/v1/console/datasets/1.0/search/) | RATP Open Data API | No | No | Unknown |
| [Transport for Philadelphia, US](http://www3.septa.org/hackathon/) | SEPTA APIs | No | No | Unknown |
| [Transport for Sao Paulo, Brazil](http://www.sptrans.com.br/desenvolvedores/api-do-olho-vivo-guia-de-referencia/documentacao-api/) | SPTrans | `OAuth` | No | Unknown |
| [Transport for Spain](https://data.renfe.com/api/1/util/snippet/api_info.html?resource_id=a2368cff-1562-4dde-8466-9635ea3a572a) | Public trains of Spain | No | Yes | Unknown |
| [Transport for Sweden](https://www.trafiklab.se/api) | Public Transport consumer | `OAuth` | Yes | Unknown |
| [Transport for Switzerland](https://opentransportdata.swiss/en/) | Official Swiss Public Transport Open Data | `apiKey` | Yes | Unknown |
| [Transport for Switzerland](https://transport.opendata.ch/) | Swiss public transport API | No | Yes | Unknown |
| [Transport for The Netherlands](http://www.ns.nl/reisinformatie/ns-api) | NS, only trains | `apiKey` | No | Unknown |
| [Transport for The Netherlands](https://github.com/skywave/KV78Turbo-OVAPI/wiki) | OVAPI, country-wide public transport | No | Yes | Unknown |
| [Transport for Toronto, Canada](https://myttc.ca/developers) | TTC | No | Yes | Unknown |
| [Transport for United States](http://www.nextbus.com/xmlFeedDocs/NextBusXMLFeed.pdf) | NextBus API | No | No | Unknown |
| [Transport for Vancouver, Canada](https://developer.translink.ca/) | TransLink | `OAuth` | Yes | Unknown |
| [Transport for Washington, US](https://developer.wmata.com/) | Washington Metro transport API | `OAuth` | Yes | Unknown |
| [Uber](https://developer.uber.com/products) | Uber ride requests and price estimation | `OAuth` | Yes | Yes |

**[⬆ Back to Index](#index)**
### URL Shorteners
API | Description | Auth | HTTPS | CORS |
|---|---|---|---|---|
| [1pt](https://github.com/1pt-co/api/blob/main/README.md) | A simple URL shortener | No | Yes | Yes |
| [Bitly](http://dev.bitly.com/get_started.html) | URL shortener and link management | `OAuth` | Yes | Unknown |
| [CleanURI](https://cleanuri.com/docs) | URL shortener service | No | Yes | Yes |
| [ClickMeter](https://support.clickmeter.com/hc/en-us/categories/201474986) | Monitor, compare and optimize your marketing links | `apiKey` | Yes | Unknown |
| [Clico](https://cli.com/swagger-ui/index.html?configUrl=/v3/api-docs/swagger-config) | URL shortener service | `apiKey` | Yes | Unknown |
| [Git.io](https://github.blog/2011-11-10-git-io-github-url-shortener/) | Git.io URL shortener | No | Yes | Unknown |
| [GoTiny](https://github.com/robvanbakel/gotiny-api) | A lightweight URL shortener, focused on ease-of-use for the developer and end-user | No | Yes | Yes |
| [Is.gd](https://is.gd/developers.php) | URL Shortening API | No | Yes | Unknown |
| [Kutt](https://docs.kutt.it/) | Free Modern URL Shortener | `apiKey` | Yes | Yes |
| [Rebrandly](https://developers.rebrandly.com/v1/docs) | Custom URL shortener for sharing branded links | `apiKey` | Yes | Unknown |
| [Short Link](https://github.com/FayasNoushad/Short-Link-API) | Short URLs support so many domains | No | Yes | Unknown |
| [Shrtcode](https://shrtco.de/docs) | URl Shortener with multiple Domains | No | Yes | Yes |
| [Shrtlnk](https://shrtlnk.dev/developer) | Simple and efficient short link creation | `apiKey` | Yes | Yes |
| [TinyUID](https://tinyuid.com/docs) | Shorten long URLs | No | Yes | Yes |
| [Zero Width Shortener](https://docs.zws.im) | Shortens URLs using spaces that have zero width, making them invisible to humans | No | Yes | Unknown |

**[⬆ Back to Index](#index)**
### Vehicle
API | Description | Auth | HTTPS | CORS |
|---|---|---|---|---|
| [Brazilian Vehicles and Prices](https://deividfortuna.github.io/fipe/) | Vehicles information from Fundação Instituto de Pesquisas Econômicas - Fipe | No | Yes | Unknown |
| [Kelley Blue Book](http://developer.kbb.com/#!/data/1-Default) | Vehicle info, pricing, configuration, plus much more | `apiKey` | Yes | No |
| [Mercedes-Benz](https://developer.mercedes-benz.com/apis) | Telematics data, remotely access vehicle functions, car configurator, locate service dealers | `apiKey` | Yes | No |
| [NHTSA](https://vpic.nhtsa.dot.gov/api/) | NHTSA Product Information Catalog and Vehicle Listing | No | Yes | Unknown |
| [Smartcar](https://smartcar.com/docs/) | Lock and unlock vehicles and get data like odometer reading and location. Works on most new cars | `OAuth` | Yes | Yes |

**[⬆ Back to Index](#index)**
### Video
API | Description | Auth | HTTPS | CORS |
|---|---|---|---|---|
| [An API of Ice And Fire](https://anapioficeandfire.com/) | Game Of Thrones API | No | Yes | Unknown |
| [Breaking Bad](https://breakingbadapi.com/documentation) | Breaking Bad API | No | Yes | Unknown |
| [Breaking Bad Quotes](https://github.com/shevabam/breaking-bad-quotes) | Some Breaking Bad quotes | No | Yes | Unknown |
| [Czech Television](http://www.ceskatelevize.cz/xml/tv-program/) | TV programme of Czech TV | No | No | Unknown |
| [Dailymotion](https://developer.dailymotion.com/) | Dailymotion Developer API | `OAuth` | Yes | Unknown |
| [Dune](https://github.com/ywalia01/dune-api) | A simple API which provides you with book, character, movie and quotes JSON data | No | Yes | Yes |
| [ErosNow](https://pwaproxy.erosnow.com/api/v2/catalog/playlists-all?img_quality=1&location=3&page=121&resp=basic&new=true&start=2&content_limit=10&rows=5&optimized=true&progress=all&watchlist=all&country=US) | API for Bollywood films and many more | No | Yes | Unknown |
| [Final Space](https://finalspaceapi.com/docs/) | Final Space API | No | Yes | Yes |
| [Game of Thrones Quotes](https://gameofthronesquotes.xyz/) | Some Game of Thrones quotes | No | Yes | Unknown |
| [Harry Potter Charactes](https://hp-api.herokuapp.com/) | Harry Potter Characters Data with with imagery | No | Yes | Unknown |
| [IMDbOT](https://github.com/SpEcHiDe/IMDbOT) | Unofficial IMDb Movie / Series Information | No | Yes | Yes |
| [Lucifer Quotes](https://github.com/shadowoff09/lucifer-quotes) | Returns Lucifer quotes | No | Yes | Unknown |
| [MCU Countdown](https://github.com/DiljotSG/MCU-Countdown) | A Countdown to the next MCU Film | No | Yes | Yes |
| [Movie Quote](https://github.com/F4R4N/movie-quote/) | Random Movie and Series Quotes | No | Yes | Yes |
| [Open Movie Database](http://www.omdbapi.com/) | Movie information | `apiKey` | Yes | Unknown |
| [Ron Swanson Quotes](https://github.com/jamesseanwright/ron-swanson-quotes#ron-swanson-quotes-api) | Television | No | Yes | Unknown |
| [STAPI](http://stapi.co) | Information on all things Star Trek | No | No | No |
| [Stranger Things Quotes](https://github.com/shadowoff09/strangerthings-quotes) | Returns Stranger Things quotes | No | Yes | Unknown |
| [SWAPI](https://swapi.dev/) | All the Star Wars data you've ever wanted | No | Yes | Yes |
| [SWAPI](https://www.swapi.tech) | All things Star Wars | No | Yes | Yes |
| [SWAPI GraphQL](https://graphql.org/swapi-graphql) | Star Wars GraphQL API | No | Yes | Unknown |
| [The Lord of the Rings](https://the-one-api.dev/) | The Lord of the Rings API | `apiKey` | Yes | Unknown |
| [The Vampire Diaries](https://vampire-diaries-api.netlify.app/) | TV Show Data | `apiKey` | Yes | Yes |
| [ThronesApi](https://thronesapi.com/) | Game Of Thrones Characters Data with imagery | No | Yes | Unknown |
| [TMDb](https://www.themoviedb.org/documentation/api) | Community-based movie data | `apiKey` | Yes | Unknown |
| [Trakt](https://trakt.tv/b/api-docs) | Movie and TV Data | `apiKey` | Yes | Yes |
| [TVDB](https://api.thetvdb.com/swagger) | Television data | `apiKey` | Yes | Unknown |
| [TVMaze](http://www.tvmaze.com/api) | TV Show Data | No | No | Unknown |
| [Utelly](https://rapidapi.com/utelly/api/utelly) | Movies, Series and TV shows Recommendations | `apiKey` | Yes | Unknown |
| [Vimeo](https://developer.vimeo.com/) | Vimeo Developer API | `OAuth` | Yes | Unknown |
| [Watchmode](https://api.watchmode.com/) | API for finding out the streaming availability of movies & shows | `apiKey` | Yes | Unknown |
| [YouTube](https://developers.google.com/youtube/) | Add YouTube functionality to your sites and apps | `OAuth` | Yes | Unknown |

**[⬆ Back to Index](#index)**
### Weather
API | Description | Auth | HTTPS | CORS |
|---|---|---|---|---|
| [7Timer!](http://www.7timer.info/doc.php?lang=en) | Weather, especially for Astroweather | No | No | Unknown |
| [AccuWeather](https://developer.accuweather.com/apis) | Weather and forecast data | `apiKey` | No | Unknown |
| [apilayer weatherstack](https://weatherstack.com/) | Real-Time & Historical World Weather Data API | `apiKey` | Yes | Unknown |
| [APIXU](https://www.apixu.com/doc/request.aspx) | Weather | `apiKey` | Yes | Unknown |
| [AviationWeather](https://www.aviationweather.gov/dataserver) | NOAA aviation weather forecasts and observations | No | Yes | Unknown |
| [ColorfulClouds](https://open.caiyunapp.com/ColorfulClouds_Weather_API) | Weather | `apiKey` | Yes | Yes |
| [Foreca](https://developer.foreca.com) | Weather | `OAuth` | Yes | Unknown |
| [Hong Kong Obervatory](https://www.hko.gov.hk/en/abouthko/opendata_intro.htm) | Provide weather information, earthquake information, and climate data | No | Yes | Unknown |
| [MetaWeather](https://www.metaweather.com/api/) | Weather | No | Yes | No |
| [Meteorologisk Institutt](https://api.met.no/weatherapi/documentation) | Weather and climate data | `User-Agent` | Yes | Unknown |
| [ODWeather](http://api.oceandrivers.com/static/docs.html) | Weather and weather webcams | No | No | Unknown |
| [Open-Meteo](https://open-meteo.com/) | Global weather forecast API for non-commercial use | No | Yes | Yes |
| [openSenseMap](https://api.opensensemap.org/) | Data from Personal Weather Stations called senseBoxes | No | Yes | Yes |
| [OpenUV](https://www.openuv.io) | Real-time UV Index Forecast | `apiKey` | Yes | Unknown |
| [OpenWeatherMap](https://openweathermap.org/api) | Weather | `apiKey` | Yes | Unknown |
| [QWeather](https://dev.qweather.com/) | Location-based weather data | `apiKey` | Yes | Yes |
| [SG Weather Reading](https://data.gov.sg/dataset/realtime-weather-readings) | Realtime weather readings for Singapore area including other weather parameters | No | Yes | Unknown |
| [Storm Glass](https://stormglass.io/) | Global marine weather from multiple sources | `apiKey` | Yes | Yes |
| [Tomorrow](https://docs.tomorrow.io) | Weather API Powered by Proprietary Technology | `apiKey` | Yes | Unknown |
| [Troposphere](https://www.troposphere.io/developer) | Global weather and climate data | `apiKey` | Yes | Yes |
| [US Weather](https://www.weather.gov/documentation/services-web-api) | US National Weather Service | No | Yes | Yes |
| [Visual Crossing](https://www.visualcrossing.com/weather-api) | Global historical and weather forecast data | `apiKey` | Yes | Yes |
| [weather-api](https://github.com/robertoduessmann/weather-api) | A RESTful free API to check the weather | No | Yes | No |
| [WeatherAPI](https://www.weatherapi.com/) | Weather API with other stuff like Astronomy and Geolocation API | `apiKey` | Yes | Yes |
| [Weatherbit](https://www.weatherbit.io/api) | Weather | `apiKey` | Yes | Unknown |
| [wttr](https://github.com/chubin/wttr.in) | :partly_sunny: The right way to check the weather | No | Yes | Unknown |

**[⬆ Back to Index](#index)**

<br>

## License
[MIT](LICENSE)<|MERGE_RESOLUTION|>--- conflicted
+++ resolved
@@ -320,12 +320,9 @@
 | [FTX](https://docs.ftx.com/) | Complete REST, websocket, and FTX APIs to suit your algorithmic trading needs | `apiKey` | Yes | Yes |
 | [Gemini](https://docs.gemini.com/rest-api/) | Cryptocurrencies Exchange | No | Yes | Unknown |
 | [ICObench](https://icobench.com/developers) | Various information on listing, ratings, stats, and more | `apiKey` | Yes | Unknown |
-<<<<<<< HEAD
+| [Indodax](https://github.com/btcid/indodax-official-api-docs) | Trade your Bitcoin and other assets with rupiah | `apiKey` | Yes | Unknown |
 | [INFURA Ethereum](https://infura.io/product/ethereum) | Interaction with the Ethereum mainnet and several testnets | `apiKey` | Yes | Yes |
-=======
-| [Indodax](https://github.com/btcid/indodax-official-api-docs) | Trade your Bitcoin and other assets with rupiah | `apiKey` | Yes | Unknown |
 | [Kraken](https://docs.kraken.com/rest/) | Cryptocurrencies Exchange | `apiKey` | Yes | Unknown |
->>>>>>> 667013bd
 | [MercadoBitcoin](https://www.mercadobitcoin.net/api-doc/) | Brazilian Cryptocurrency Information | No | Yes | Unknown |
 | [Nexchange](https://nexchange2.docs.apiary.io/) | Automated cryptocurrency exchange service | No | No | Yes |
 | [Nomics](https://nomics.com/docs/) | Historical and realtime cryptocurrency prices and market data | `apiKey` | Yes | Yes |
