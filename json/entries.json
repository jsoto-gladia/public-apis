--- conflicted
+++ resolved
@@ -785,17 +785,7 @@
             "Section": "Development"
         },
         {
-<<<<<<< HEAD
-=======
-            "API": "Stormpath",
-            "Auth": "apiKey",
-            "Description": "User Authentication",
-            "HTTPS": true,
-            "Link": "https://stormpath.com/",
-            "Section": "Development"
-        },
-        {
->>>>>>> b1ad3a00
+
             "API": "UI Names",
             "Auth": null,
             "Description": "Generate random fake names",
